#-- encoding: UTF-8
#-- copyright
# OpenProject is a project management system.
# Copyright (C) 2012-2014 the OpenProject Foundation (OPF)
#
# This program is free software; you can redistribute it and/or
# modify it under the terms of the GNU General Public License version 3.
#
# OpenProject is a fork of ChiliProject, which is a fork of Redmine. The copyright follows:
# Copyright (C) 2006-2013 Jean-Philippe Lang
# Copyright (C) 2010-2013 the ChiliProject Team
#
# This program is free software; you can redistribute it and/or
# modify it under the terms of the GNU General Public License
# as published by the Free Software Foundation; either version 2
# of the License, or (at your option) any later version.
#
# This program is distributed in the hope that it will be useful,
# but WITHOUT ANY WARRANTY; without even the implied warranty of
# MERCHANTABILITY or FITNESS FOR A PARTICULAR PURPOSE.  See the
# GNU General Public License for more details.
#
# You should have received a copy of the GNU General Public License
# along with this program; if not, write to the Free Software
# Foundation, Inc., 51 Franklin Street, Fifth Floor, Boston, MA  02110-1301, USA.
#
# See doc/COPYRIGHT.rdoc for more details.
#++

require_relative 'configuration/helpers'

module OpenProject
  module Configuration
    extend Helpers

    # Configuration default values
    @defaults = {
      'attachments_storage_path' => nil,
      'autologin_cookie_name'   => 'autologin',
      'autologin_cookie_path'   => '/',
      'autologin_cookie_secure' => false,
      'database_cipher_key'     => nil,
      'scm_git_command'         => nil,
      'scm_subversion_command'  => nil,
      'disable_browser_cache'   => true,
      # default cache_store is :file_store in production and :memory_store in development
      'rails_cache_store'       => nil,
      'cache_expires_in_seconds' => nil,
      'cache_namespace' => nil,
      # use dalli defaults for memcache
      'cache_memcache_server'   => nil,
      # where to store session data
      'session_store'           => :cache_store,
      # url-path prefix
      'rails_relative_url_root' => "",

      # email configuration
      'email_delivery_method' => nil,
      'smtp_address' => nil,
      'smtp_port' => nil,
      'smtp_domain' => nil,  # HELO domain
      'smtp_authentication' => nil,
      'smtp_user_name' => nil,
      'smtp_password' => nil,
      'smtp_enable_starttls_auto' => nil,
      'smtp_openssl_verify_mode' => nil,  # 'none', 'peer', 'client_once' or 'fail_if_no_peer_cert'
      'sendmail_location' => '/usr/sbin/sendmail',
<<<<<<< HEAD
      'sendmail_arguments' => '-i',

      'disable_password_login' => false,
      'omniauth_direct_login_provider' => nil
=======
      'sendmail_arguments' => '-i'
>>>>>>> 11e5d0e7
    }

    @config = nil

    class << self
      # Loads the OpenProject configuration file
      # Valid options:
      # * <tt>:file</tt>: the configuration file to load (default: config/configuration.yml)
      # * <tt>:env</tt>: the environment to load the configuration for (default: Rails.env)
      def load(options={})
        filename = options[:file] || File.join(Rails.root, 'config', 'configuration.yml')
        env = options[:env] || Rails.env

        @config = @defaults.dup

        load_config_from_file(filename, env, @config)

        convert_old_email_settings(@config)

        load_overrides_from_environment_variables(@config)

        if @config['email_delivery_method']
          configure_action_mailer(@config)
        end

        define_config_methods

        @config
      end

      # Replace config values for which an environment variable with the same key in upper case
      # exists
      def load_overrides_from_environment_variables(config)
        config.each do |key, value|
          config[key] = ENV.fetch(key.upcase, value)
        end
      end

      # Returns a configuration setting
      def [](name)
        load unless @config
        @config[name]
      end

      # Sets configuration setting
      def []=(name, value)
        load unless @config
        @config[name] = value
      end

      # Yields a block with the specified hash configuration settings
      def with(settings)
        settings.stringify_keys!
        load unless @config
        was = settings.keys.inject({}) {|h,v| h[v] = @config[v]; h}
        @config.merge! settings
        yield if block_given?
        @config.merge! was
      end

      def configure_cache(application_config)
        return unless @config['rails_cache_store']

        # rails defaults to :file_store, use :dalli when :memcaches is configured in configuration.yml
        cache_store = @config['rails_cache_store'].to_sym
        if cache_store == :memcache
          cache_config = [:dalli_store]
          cache_config << @config['cache_memcache_server'] \
            if @config['cache_memcache_server']
        else
          cache_config = [cache_store]
        end
        parameters = cache_parameters(@config)
        cache_config << parameters if parameters.size > 0
        application_config.cache_store = cache_config
      end

      private

      def load_config_from_file(filename, env, config)
        if File.file?(filename)
          file_config = YAML::load(ERB.new(File.read(filename)).result)
          unless file_config.kind_of? Hash
            warn "#{filename} is not a valid OpenProject configuration file, ignoring."
          else
            config.merge!(load_env_from_config(file_config, env))
          end
        end
      end

      def load_env_from_config(config, env)
        merged_config = {}

        if config['default']
          merged_config.merge!(config['default'])
        end
        if config[env]
          merged_config.merge!(config[env])
        end
        merged_config
      end

      def configure_action_mailer(config)
        ActionMailer::Base.perform_deliveries = true
        ActionMailer::Base.delivery_method = config['email_delivery_method'].to_sym

        ['smtp_', 'sendmail_'].each do |config_type|
          mail_delivery_config = filter_hash_by_key_prefix(config, config_type)

          unless mail_delivery_config.empty?
            mail_delivery_config.symbolize_keys! if mail_delivery_config.respond_to?(:symbolize_keys!)
            ActionMailer::Base.send("#{config_type + 'settings'}=", mail_delivery_config)
          end
        end
      end

      # Convert old mail settings
      #
      # SMTP Example:
      # mail_delivery.smtp_settings.<key> is converted to smtp_<key>
      # options:
      # disable_deprecation_message - used by testing
      def convert_old_email_settings(config, options={})
        if config['email_delivery']
          unless options[:disable_deprecation_message]
            ActiveSupport::Deprecation.warn 'Deprecated mail delivery settings used. Please ' +
                                            'update them in config/configuration.yml or use ' +
                                            'environment variables. See doc/CONFIGURATION.md for ' +
                                            'more information.'
          end

          config['email_delivery_method'] = config['email_delivery']['delivery_method'] || :smtp

          ['sendmail', 'smtp'].each do |settings_type|
            settings_key = "#{settings_type}_settings"
            if config['email_delivery'][settings_key]
              config['email_delivery'][settings_key].each do |key, value|
                config["#{settings_type}_#{key}"] = value
              end
            end
          end
          config.delete('email_delivery')
        end
      end

      def cache_parameters(config)
        mapping = {
          'cache_expires_in_seconds' => [:expires_in, :to_i],
          'cache_namespace' => [:namespace, :to_s]
        }
        parameters = {}
        mapping.each_pair do |from, to|
          if config[from]
            to_key, method = to
            parameters[to_key] = config[from].method(method).call
          end
        end
        parameters
      end

      # Filters a hash with String keys by a key prefix and removes the prefix from the keys
      def filter_hash_by_key_prefix(hash, prefix)
        filtered_hash = {}
        hash.each do |key, value|
          if key.start_with? prefix
            filtered_hash[key[prefix.length..-1]] = value
          end
        end
        filtered_hash
      end

      def define_config_methods
        @config.keys.each do |setting|
          (class << self; self; end).class_eval do
            define_method setting do
              self[setting]
            end
          end
        end
      end
    end
  end
end<|MERGE_RESOLUTION|>--- conflicted
+++ resolved
@@ -65,14 +65,10 @@
       'smtp_enable_starttls_auto' => nil,
       'smtp_openssl_verify_mode' => nil,  # 'none', 'peer', 'client_once' or 'fail_if_no_peer_cert'
       'sendmail_location' => '/usr/sbin/sendmail',
-<<<<<<< HEAD
       'sendmail_arguments' => '-i',
 
       'disable_password_login' => false,
       'omniauth_direct_login_provider' => nil
-=======
-      'sendmail_arguments' => '-i'
->>>>>>> 11e5d0e7
     }
 
     @config = nil
