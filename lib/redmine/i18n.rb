#-- encoding: UTF-8
#-- copyright
# OpenProject is a project management system.
# Copyright (C) 2012-2014 the OpenProject Foundation (OPF)
#
# This program is free software; you can redistribute it and/or
# modify it under the terms of the GNU General Public License version 3.
#
# OpenProject is a fork of ChiliProject, which is a fork of Redmine. The copyright follows:
# Copyright (C) 2006-2013 Jean-Philippe Lang
# Copyright (C) 2010-2013 the ChiliProject Team
#
# This program is free software; you can redistribute it and/or
# modify it under the terms of the GNU General Public License
# as published by the Free Software Foundation; either version 2
# of the License, or (at your option) any later version.
#
# This program is distributed in the hope that it will be useful,
# but WITHOUT ANY WARRANTY; without even the implied warranty of
# MERCHANTABILITY or FITNESS FOR A PARTICULAR PURPOSE.  See the
# GNU General Public License for more details.
#
# You should have received a copy of the GNU General Public License
# along with this program; if not, write to the Free Software
# Foundation, Inc., 51 Franklin Street, Fifth Floor, Boston, MA  02110-1301, USA.
#
# See doc/COPYRIGHT.rdoc for more details.
#++

module Redmine
  module I18n
    def self.included(base)
      base.extend Redmine::I18n
    end

    def l(*args)
      case args.size
      when 1
        ::I18n.t(*args)
      when 2
        if args.last.is_a?(Hash)
          ::I18n.t(*args)
        elsif args.last.is_a?(String)
          ::I18n.t(args.first, value: args.last)
        else
          ::I18n.t(args.first, count: args.last)
        end
      else
        raise "Translation string with multiple values: #{args.first}"
      end
    end

    def l_or_humanize(s, options = {})
      k = "#{options[:prefix]}#{s}".to_sym
      ::I18n.t(k, default: s.to_s.humanize)
    end

    def l_hours(hours)
      hours = hours.to_f
      l((hours < 2.0 ? :label_f_hour : :label_f_hour_plural), value: ('%.2f' % hours.to_f))
    end

    def ll(lang, str, value = nil)
      ::I18n.t(str.to_s, value: value, locale: lang.to_s.gsub(%r{(.+)\-(.+)$}) { "#{$1}-#{$2.upcase}" })
    end

    def format_date(date)
      return nil unless date
      Setting.date_format.blank? ? ::I18n.l(date.to_date) : date.strftime(Setting.date_format)
    end

    # format the time in the user time zone if one is set
    # if none is set and the time is in utc time zone (meaning it came from active record), format the date in the system timezone
    # otherwise just use the date in the time zone attached to the time
    def format_time_as_date(time, format)
      return nil unless time
      zone = User.current.time_zone
      local_date = (zone ? time.in_time_zone(zone) : (time.utc? ? time.localtime : time)).to_date
      local_date.strftime(format)
    end

    def format_time(time, include_date = true)
      return nil unless time
      time = time.to_time if time.is_a?(String)
      zone = User.current.time_zone
      local = zone ? time.in_time_zone(zone) : (time.utc? ? time.to_time.localtime : time)
      (include_date ? "#{format_date(local)} " : '') +
        (Setting.time_format.blank? ? ::I18n.l(local, format: :time) : local.strftime(Setting.time_format))
    end

    def day_name(day)
      ::I18n.t('date.day_names')[day % 7]
    end

    def month_name(month)
      ::I18n.t('date.month_names')[month]
    end

    def valid_languages
      all_languages & Setting.available_languages.map(&:to_sym)
    end

    def all_languages
      @@all_languages ||= begin
        Dir.glob(Rails.root.join('config/locales/*.yml'))
        .map { |f| File.basename(f).split('.').first }
        .reject! { |l| /\Ajs-/.match(l.to_s) }
        .map(&:to_sym)
      end
    end

    def find_language(lang)
<<<<<<< HEAD
      @@languages_lookup = valid_languages.inject({}) { |k, v| k[v.to_s.downcase] = v; k }
      @@languages_lookup[lang.to_s.downcase]
=======
      valid_languages.detect { |l| l =~ /#{lang}/i }
>>>>>>> e6d15d60
    end

    def set_language_if_valid(lang)
      if l = find_language(lang)
        ::I18n.locale = l
      end
    end

    def current_language
      ::I18n.locale
    end

    # Collects all translations for ActiveRecord attributes
    def all_attribute_translations(locale = current_locale)
      @cached_attribute_translations ||= {}
      @cached_attribute_translations[locale] ||= (
        general_attributes = ::I18n.t('attributes', locale: locale)
        ::I18n.t('activerecord.attributes', locale: locale).inject(general_attributes) do |attr_t, model_t|
          attr_t.merge(model_t.last || {})
        end)
      @cached_attribute_translations[locale]
    end
  end
end<|MERGE_RESOLUTION|>--- conflicted
+++ resolved
@@ -110,12 +110,7 @@
     end
 
     def find_language(lang)
-<<<<<<< HEAD
-      @@languages_lookup = valid_languages.inject({}) { |k, v| k[v.to_s.downcase] = v; k }
-      @@languages_lookup[lang.to_s.downcase]
-=======
       valid_languages.detect { |l| l =~ /#{lang}/i }
->>>>>>> e6d15d60
     end
 
     def set_language_if_valid(lang)
