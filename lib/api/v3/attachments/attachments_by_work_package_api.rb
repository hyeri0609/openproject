--- conflicted
+++ resolved
@@ -42,10 +42,7 @@
 
               unless metadata.file_name
                 raise ::API::Errors::Validation.new(
-<<<<<<< HEAD
-=======
                   :file_name,
->>>>>>> 42ca4184
                   "fileName #{I18n.t('activerecord.errors.messages.blank')}.")
               end
 
