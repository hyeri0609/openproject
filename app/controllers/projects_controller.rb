--- conflicted
+++ resolved
@@ -94,11 +94,7 @@
       respond_to do |format|
         format.html do
           flash[:notice] = l(:notice_successful_create)
-<<<<<<< HEAD
-          work_packages_or_settings_redirect
-=======
           redirect_work_packages_or_overview
->>>>>>> 1eab177b
         end
       end
     else
@@ -256,17 +252,10 @@
     render_404
   end
 
-<<<<<<< HEAD
-  def work_packages_or_settings_redirect
-    return if redirect_to_project_menu_item(@project, :work_packages)
-
-    redirect_to controller: '/projects', action: 'settings', id: @project
-=======
   def redirect_work_packages_or_overview
     return if redirect_to_project_menu_item(@project, :work_packages)
 
     redirect_to controller: '/projects', action: 'show', id: @project
->>>>>>> 1eab177b
   end
 
   def jump_to_project_menu_item
