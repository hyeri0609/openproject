#-- encoding: UTF-8
#-- copyright
# OpenProject is a project management system.
# Copyright (C) 2012-2014 the OpenProject Foundation (OPF)
#
# This program is free software; you can redistribute it and/or
# modify it under the terms of the GNU General Public License version 3.
#
# OpenProject is a fork of ChiliProject, which is a fork of Redmine. The copyright follows:
# Copyright (C) 2006-2013 Jean-Philippe Lang
# Copyright (C) 2010-2013 the ChiliProject Team
#
# This program is free software; you can redistribute it and/or
# modify it under the terms of the GNU General Public License
# as published by the Free Software Foundation; either version 2
# of the License, or (at your option) any later version.
#
# This program is distributed in the hope that it will be useful,
# but WITHOUT ANY WARRANTY; without even the implied warranty of
# MERCHANTABILITY or FITNESS FOR A PARTICULAR PURPOSE.  See the
# GNU General Public License for more details.
#
# You should have received a copy of the GNU General Public License
# along with this program; if not, write to the Free Software
# Foundation, Inc., 51 Franklin Street, Fifth Floor, Boston, MA  02110-1301, USA.
#
# See doc/COPYRIGHT.rdoc for more details.
#++

class WorkPackagesController < ApplicationController
  unloadable

  DEFAULT_SORT_ORDER = ['parent', 'desc']
  EXPORT_FORMATS = %w[atom rss xls csv pdf]

  menu_item :new_work_package, only: [:new, :create]

  current_menu_item :index do |controller|
    query = controller.instance_variable_get :"@query"

    if query && query.persisted? && current = query.query_menu_item.try(:unique_name)
      current
    else
      :work_packages
    end
  end

  include QueriesHelper
  include PaginationHelper
  include SortHelper
  include OpenProject::Concerns::Preview
  include OpenProject::ClientPreferenceExtractor

  accept_key_auth :index, :show, :create, :update

  # before_filter :disable_api # TODO re-enable once API is used for any JSON request
  before_filter :not_found_unless_work_package,
                :project,
                :authorize, except: [:index, :preview, :column_data, :column_sums]
  before_filter :find_optional_project,
                :protect_from_unauthorized_export, only: [:index, :all, :preview]
  before_filter :load_query, only: :index

  def show
    respond_to do |format|
      format.html do
        render :show, locals: { work_package: work_package,
                                project: project,
                                priorities: priorities,
                                user: current_user,
                                ancestors: ancestors,
                                descendants: descendants,
                                changesets: changesets,
                                relations: relations,
                                journals: journals }
      end

      format.js do
        render :show, partial: 'show', locals: { work_package: work_package,
                                                 project: project,
                                                 priorities: priorities,
                                                 user: current_user,
                                                 ancestors: ancestors,
                                                 descendants: descendants,
                                                 changesets: changesets,
                                                 relations: relations,
                                                 journals: journals }
      end

      format.pdf do
        pdf = WorkPackage::Exporter.work_package_to_pdf(work_package)

        send_data(pdf,
                  type: 'application/pdf',
                  filename: "#{project.identifier}-#{work_package.id}.pdf")
      end

      format.atom do
        render template: 'journals/index',
               layout: false,
               content_type: 'application/atom+xml',
               locals: { title: "#{Setting.app_title} - #{work_package}",
                         journals: journals }
      end
    end
  end

  def new
    respond_to do |format|
      format.html {
        render locals: { work_package: work_package,
                         project: project,
                         priorities: priorities,
                         user: current_user }
      }
    end
  end

  def new_type
    safe_params = permitted_params.update_work_package(project: project)
    work_package.update_by(current_user, safe_params)

    respond_to do |format|
      format.js {
        render locals: { work_package: work_package,
                         project: project,
                         priorities: priorities,
                         user: current_user }
      }
    end
  end

  def create
    call_hook(:controller_work_package_new_before_save,  params: params, work_package: work_package)

    WorkPackageObserver.instance.send_notification = send_notifications?

    work_package.attach_files(params[:attachments])

    if work_package.save
      flash[:notice] = I18n.t(:notice_successful_create)

      call_hook(:controller_work_package_new_after_save,  params: params, work_package: work_package)

      redirect_to(work_package_path(work_package))
    else
      respond_to do |format|
        format.html {
          render action: 'new', locals: { work_package: work_package,
                                          project: project,
                                          priorities: priorities,
                                          user: current_user }
        }
      end
    end
  end

  def edit
    locals =   { work_package: work_package,
                 allowed_statuses: allowed_statuses,
                 project: project,
                 priorities: priorities,
                 time_entry: time_entry,
                 user: current_user,
                 back_url: params[:back_url] }

    respond_to do |format|
      format.html do
        render :edit, locals: locals
      end
      format.js do
        render partial: 'edit', locals: locals
      end
    end
  end

  def update
    safe_params = permitted_params.update_work_package(project: project)

    update_service = UpdateWorkPackageService.new(current_user, work_package, safe_params, send_notifications?)

    updated = update_service.update

    render_attachment_warning_if_needed(work_package)

    if updated

      flash[:notice] = l(:notice_successful_update)

      redirect_back_or_default(work_package_path(work_package), true, false)
    else
      edit
    end
  rescue ActiveRecord::StaleObjectError
    error_message = l(:notice_locking_conflict)
    render_attachment_warning_if_needed(work_package)

    journals_since = work_package.journals.after(work_package.lock_version)
    if journals_since.any?
      changes = journals_since.map { |j| "#{j.user.name} (#{j.created_at.to_s(:short)})" }
      error_message << ' ' << l(:notice_locking_conflict_additional_information, users: changes.join(', '))
    end

    error_message << ' ' << l(:notice_locking_conflict_reload_page)

    work_package.errors.add :base, error_message

    edit
  end

  def index
    load_work_packages unless request.format.html?

    respond_to do |format|
      format.html do
        gon.settings = client_preferences
        gon.settings[:enabled_modules] = @project ? @project.enabled_modules.collect(&:name) : []

        render :index, locals: { query: @query,
                                 project: @project },
                       layout: 'angular' # !request.xhr?
      end
      format.csv do
        serialized_work_packages = WorkPackage::Exporter.csv(@work_packages, @query)
        charset = "charset=#{l(:general_csv_encoding).downcase}"
        title = @query.new_record? ? l(:label_work_package_plural) : @query.name

<<<<<<< HEAD
        send_data(serialized_work_packages, type: "text/csv; #{charset}; header=present",
                                            filename: 'export.csv')
=======
        send_data(serialized_work_packages, :type => "text/csv; #{charset}; header=present",
                                            :filename => "#{title}.csv")
>>>>>>> 561be6e3
      end
      format.pdf do
        serialized_work_packages = WorkPackage::Exporter.pdf(@work_packages,
                                                             @project,
                                                             @query,
                                                             @results,
                                                             show_descriptions: params[:show_descriptions])

        send_data(serialized_work_packages,
                  type: 'application/pdf',
                  filename: 'export.pdf')
      end
      format.atom do
        render_feed(@work_packages,
                    title: "#{@project || Setting.app_title}: #{l(:label_work_package_plural)}")
      end
    end
  rescue ActiveRecord::RecordNotFound
    render_404
  end

  def quoted
    text, author = if params[:journal_id]
                     journal = work_package.journals.find(params[:journal_id])

                     [journal.notes, journal.user]
                   else

                     [work_package.description, work_package.author]
                   end

    work_package.journal_notes = "#{ll(Setting.default_language, :text_user_wrote, author)}\n> "

    text = text.to_s.strip.gsub(%r{<pre>((.|\s)*?)</pre>}m, '[...]')
    work_package.journal_notes << text.gsub(/(\r?\n|\r\n?)/, "\n> ") + "\n\n"

    locals = { work_package: work_package,
               allowed_statuses: allowed_statuses,
               project: project,
               priorities: priorities,
               time_entry: time_entry,
               user: current_user }

    respond_to do |format|
      format.js { render partial: 'edit', locals: locals }
      format.html { render action: 'edit', locals: locals }
    end
  end

  def work_package
    if params[:id]
      existing_work_package
    elsif params[:project_id]
      new_work_package
    end
  end

  def existing_work_package
    @existing_work_package ||= begin

      wp = WorkPackage.includes(:project)
           .find_by_id(params[:id])

      wp && wp.visible?(current_user) ?
        wp :
        nil
    end
  end

  def new_work_package
    @new_work_package ||= begin
      project = Project.find_visible(current_user, params[:project_id])
      return nil unless project

      permitted = if params[:work_package]
                    permitted_params.new_work_package(project: project)
                  else
                    params[:work_package] ||= {}
                    {}
                  end

      permitted[:author] = current_user

      wp = project.add_work_package(permitted)
      wp.copy_from(params[:copy_from], exclude: [:project_id]) if params[:copy_from]

      wp
    end
  end

  def project
    @project ||= work_package.project
  end

  def journals
    @journals ||= work_package.journals.changing
                  .includes(:user)
                  .order("#{Journal.table_name}.created_at ASC")
    @journals.reverse! if current_user.wants_comments_in_reverse_order?
    @journals
  end

  def ancestors
    @ancestors ||= work_package.ancestors.visible.includes(:type,
                                                           :assigned_to,
                                                           :status,
                                                           :priority,
                                                           :fixed_version,
                                                           :project)
  end

  def descendants
    @descendants ||= work_package.descendants.visible.includes(:type,
                                                               :assigned_to,
                                                               :status,
                                                               :priority,
                                                               :fixed_version,
                                                               :project)
  end

  def changesets
    @changesets ||= begin
      changes = work_package.changesets.visible
                .includes({ repository: { project: :enabled_modules } }, :user)
                .all

      changes.reverse! if current_user.wants_comments_in_reverse_order?

      changes
    end
  end

  def relations
    @relations ||= work_package.relations.includes(from: [:status,
                                                          :priority,
                                                          :type,
                                                          { project: :enabled_modules }],
                                                   to: [:status,
                                                        :priority,
                                                        :type,
                                                        { project: :enabled_modules }])
                   .select { |r| r.other_work_package(work_package) && r.other_work_package(work_package).visible? }
  end

  def priorities
    priorities = IssuePriority.active
    augment_priorities_with_current_work_package_priority priorities

    priorities
  end

  def augment_priorities_with_current_work_package_priority(priorities)
    current_priority = work_package.try :priority

    priorities << current_priority if current_priority && !priorities.include?(current_priority)
  end

  def allowed_statuses
    work_package.new_statuses_allowed_to(current_user)
  end

  def time_entry
    attributes = {}
    permitted = {}

    if params[:work_package]
      permitted = permitted_params.update_work_package(project: project)
    end

    if permitted.has_key?('time_entry')
      attributes = permitted['time_entry']
    end

    work_package.add_time_entry(attributes)
  end

  protected

  def load_query
    @query ||= retrieve_query
  rescue ActiveRecord::RecordNotFound
    render_404
  end

  def not_found_unless_work_package
    render_404 unless work_package
  end

  def protect_from_unauthorized_export
    if EXPORT_FORMATS.include?(params[:format]) &&
       !User.current.allowed_to?(:export_work_packages, @project, global: @project.nil?)

      deny_access
      false
    end
  end

  def send_notifications?
    params[:send_notification] == '0' ? false : true
  end

  def per_page_param
    case params[:format]
    when 'csv', 'pdf'
      Setting.work_packages_export_limit.to_i
    when 'atom'
      Setting.feeds_limit.to_i
    else
      super
    end
  end

  private

  def load_work_packages
    sort_init(@query.sort_criteria.empty? ? [DEFAULT_SORT_ORDER] : @query.sort_criteria)
    sort_update(@query.sortable_columns)

    @results = @query.results(include: [:assigned_to, :type, :priority, :category, :fixed_version],
                              order: sort_clause)
    @work_packages = if @query.valid?
                       @results.work_packages.page(page_param)
                       .per_page(per_page_param)
                       .all
                     else
                       []
                    end
  end

  def parse_preview_data
    parse_preview_data_helper :work_package, [:notes, :description]
  end
end<|MERGE_RESOLUTION|>--- conflicted
+++ resolved
@@ -225,13 +225,8 @@
         charset = "charset=#{l(:general_csv_encoding).downcase}"
         title = @query.new_record? ? l(:label_work_package_plural) : @query.name
 
-<<<<<<< HEAD
         send_data(serialized_work_packages, type: "text/csv; #{charset}; header=present",
-                                            filename: 'export.csv')
-=======
-        send_data(serialized_work_packages, :type => "text/csv; #{charset}; header=present",
-                                            :filename => "#{title}.csv")
->>>>>>> 561be6e3
+                                            filename: "#{title}.csv")
       end
       format.pdf do
         serialized_work_packages = WorkPackage::Exporter.pdf(@work_packages,
