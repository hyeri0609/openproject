--- conflicted
+++ resolved
@@ -452,11 +452,7 @@
     gon.columns = @query.columns.map do |column|
       { name: column.name, title: column.caption, sortable: column.sortable }
     end
-<<<<<<< HEAD
-    gon.work_packages = work_packages
+    gon.work_packages = work_packages.as_json(:include => [:type, :status, :priority, :assigned_to])
     gon.sort_criteria = @sort_criteria.to_param
-=======
-    gon.work_packages = work_packages.as_json(:include => [:type, :status, :priority, :assigned_to]) 
->>>>>>> e74e6994
   end
 end