#-- encoding: UTF-8
#-- copyright
# OpenProject is a project management system.
# Copyright (C) 2012-2014 the OpenProject Foundation (OPF)
#
# This program is free software; you can redistribute it and/or
# modify it under the terms of the GNU General Public License version 3.
#
# OpenProject is a fork of ChiliProject, which is a fork of Redmine. The copyright follows:
# Copyright (C) 2006-2013 Jean-Philippe Lang
# Copyright (C) 2010-2013 the ChiliProject Team
#
# This program is free software; you can redistribute it and/or
# modify it under the terms of the GNU General Public License
# as published by the Free Software Foundation; either version 2
# of the License, or (at your option) any later version.
#
# This program is distributed in the hope that it will be useful,
# but WITHOUT ANY WARRANTY; without even the implied warranty of
# MERCHANTABILITY or FITNESS FOR A PARTICULAR PURPOSE.  See the
# GNU General Public License for more details.
#
# You should have received a copy of the GNU General Public License
# along with this program; if not, write to the Free Software
# Foundation, Inc., 51 Franklin Street, Fifth Floor, Boston, MA  02110-1301, USA.
#
# See doc/COPYRIGHT.rdoc for more details.
#++

class WorkPackagesController < ApplicationController
  unloadable

  DEFAULT_SORT_ORDER = ['parent', 'desc']
  EXPORT_FORMATS = %w[atom rss xls csv pdf]

  menu_item :new_work_package, :only => [:new, :create]

  current_menu_item :index do |controller|
    query = controller.instance_variable_get :"@query"

    if query && query.persisted? && current = query.query_menu_item.try(:name)
      current.to_sym
    else
      :work_packages
    end
  end

  include QueriesHelper
  include PaginationHelper
<<<<<<< HEAD
  include SortHelper
  include OpenProject::Concerns::Preview
  include OpenProject::ClientPreferenceExtractor
=======
  include OpenProject::Concerns::Preview
>>>>>>> dd55527a

  accept_key_auth :index, :show, :create, :update

  # before_filter :disable_api # TODO re-enable once API is used for any JSON request
  before_filter :not_found_unless_work_package,
                :project,
<<<<<<< HEAD
                :authorize, :except => [:index, :preview, :column_data, :column_sums]
=======
                :authorize, :except => [:index, :preview]
>>>>>>> dd55527a
  before_filter :find_optional_project,
                :protect_from_unauthorized_export, :only => [:index, :all, :preview]
  before_filter :load_query, :only => :index

  DEFAULT_WORK_PACKAGE_PROPERTIES = [:status, :assignee, :responsible,
                                     :date, :percentageDone, :priority,
                                     :estimatedTime, :versionName, :spentTime]

  def show
    respond_to do |format|
      format.html do
        render :show, :locals => { :work_package => work_package,
                                   :project => project,
                                   :priorities => priorities,
                                   :user => current_user,
                                   :ancestors => ancestors,
                                   :descendants => descendants,
                                   :changesets => changesets,
                                   :relations => relations,
                                   :journals => journals }
      end

      format.js do
        render :show, :partial => 'show', :locals => { :work_package => work_package,
                                                       :project => project,
                                                       :priorities => priorities,
                                                       :user => current_user,
                                                       :ancestors => ancestors,
                                                       :descendants => descendants,
                                                       :changesets => changesets,
                                                       :relations => relations,
                                                       :journals => journals }
      end

      format.pdf do
        pdf = WorkPackage::Exporter.work_package_to_pdf(work_package)

        send_data(pdf,
                  :type => 'application/pdf',
                  :filename => "#{project.identifier}-#{work_package.id}.pdf")
      end

      format.atom do
        render :template => 'journals/index',
               :layout => false,
               :content_type => 'application/atom+xml',
               :locals => { :title => "#{Setting.app_title} - #{work_package.to_s}",
                            :journals => journals }
      end
    end
  end

  def new
    respond_to do |format|
      format.html { render :locals => { :work_package => work_package,
                                        :project => project,
                                        :priorities => priorities,
                                        :user => current_user } }
    end
  end

  def new_type
    safe_params = permitted_params.update_work_package(:project => project)
    work_package.update_by(current_user, safe_params)

    respond_to do |format|
      format.js { render :locals => { :work_package => work_package,
                                      :project => project,
                                      :priorities => priorities,
                                      :user => current_user } }
    end
  end

  def create
    call_hook(:controller_work_package_new_before_save, { :params => params, :work_package => work_package })

    WorkPackageObserver.instance.send_notification = send_notifications?

    work_package.attach_files(params[:attachments])

    if work_package.save
      flash[:notice] = I18n.t(:notice_successful_create)

      call_hook(:controller_work_package_new_after_save, { :params => params, :work_package => work_package })

      redirect_to(work_package_path(work_package))
    else
      respond_to do |format|
        format.html { render :action => 'new', :locals => { :work_package => work_package,
                                                            :project => project,
                                                            :priorities => priorities,
                                                            :user => current_user } }
      end
    end
  end

  def edit
    locals =   { :work_package => work_package,
                 :allowed_statuses => allowed_statuses,
                 :project => project,
                 :priorities => priorities,
                 :time_entry => time_entry,
                 :user => current_user }

    respond_to do |format|
      format.html do
        render :edit, :locals => locals
      end
      format.js do
        render :partial => "edit", :locals => locals
      end
    end
  end

  def update
    safe_params = permitted_params.update_work_package(:project => project)

    update_service = UpdateWorkPackageService.new(current_user, work_package, safe_params, send_notifications?)

    updated = update_service.update

    render_attachment_warning_if_needed(work_package)

    if updated

      flash[:notice] = l(:notice_successful_update)

      redirect_to(work_package_path(work_package))
    else
      edit
    end
  rescue ActiveRecord::StaleObjectError
    error_message = l(:notice_locking_conflict)
    render_attachment_warning_if_needed(work_package)

    journals_since = work_package.journals.after(work_package.lock_version)
    if journals_since.any?
      changes = journals_since.map { |j| "#{j.user.name} (#{j.created_at.to_s(:short)})" }
      error_message << " " << l(:notice_locking_conflict_additional_information, :users => changes.join(', '))
    end

    error_message << " " << l(:notice_locking_conflict_reload_page)

    work_package.errors.add :base, error_message

    edit
  end

  def index
    load_work_packages unless request.format.html?

    respond_to do |format|
      format.html do
        gon.settings = client_preferences
        gon.settings[:work_package_attributes] = hook_overview_attributes

        render :index, :locals => { :query => @query,
                                    :project => @project },
                       :layout => 'angular' # !request.xhr?
      end
      format.csv do
        serialized_work_packages = WorkPackage::Exporter.csv(@work_packages, @project)
        charset = "charset=#{l(:general_csv_encoding).downcase}"

        send_data(serialized_work_packages, :type => "text/csv; #{charset}; header=present",
                                            :filename => 'export.csv')
      end
      format.pdf do
        serialized_work_packages = WorkPackage::Exporter.pdf(@work_packages,
                                                             @project,
                                                             @query,
                                                             @results,
                                                             :show_descriptions => params[:show_descriptions])

        send_data(serialized_work_packages,
                  :type => 'application/pdf',
                  :filename => 'export.pdf')
      end
      format.atom do
        render_feed(@work_packages,
                    :title => "#{@project || Setting.app_title}: #{l(:label_work_package_plural)}")
      end
    end
  rescue ActiveRecord::RecordNotFound
    render_404
  end

  def quoted
    text, author = if params[:journal_id]
                     journal = work_package.journals.find(params[:journal_id])

                     [journal.notes, journal.user]
                   else

                     [work_package.description, work_package.author]
                   end

    work_package.journal_notes = "#{ll(Setting.default_language, :text_user_wrote, author)}\n> "

    text = text.to_s.strip.gsub(%r{<pre>((.|\s)*?)</pre>}m, '[...]')
    work_package.journal_notes << text.gsub(/(\r?\n|\r\n?)/, "\n> ") + "\n\n"

    locals = { :work_package => work_package,
               :allowed_statuses => allowed_statuses,
               :project => project,
               :priorities => priorities,
               :time_entry => time_entry,
               :user => current_user }

    respond_to do |format|
      format.js { render :partial => 'edit', locals: locals }
      format.html { render :action => 'edit', locals: locals }
    end
  end

  def work_package
    if params[:id]
      existing_work_package
    elsif params[:project_id]
      new_work_package
    end
  end

  def existing_work_package
    @existing_work_package ||= begin

      wp = WorkPackage.includes(:project)
                      .find_by_id(params[:id])

      wp && wp.visible?(current_user) ?
        wp :
        nil
    end
  end

  def new_work_package
    @new_work_package ||= begin
      project = Project.find_visible(current_user, params[:project_id])
      return nil unless project

      permitted = if params[:work_package]
                    permitted_params.new_work_package(:project => project)
                  else
                    params[:work_package] ||= {}
                    {}
                  end

      permitted[:author] = current_user

      wp = project.add_work_package(permitted)
      wp.copy_from(params[:copy_from], :exclude => [:project_id]) if params[:copy_from]

      wp
    end
  end

  def project
    @project ||= work_package.project
  end

  def journals
    @journals ||= work_package.journals.changing
                                       .includes(:user)
                                       .order("#{Journal.table_name}.created_at ASC")
    @journals.reverse! if current_user.wants_comments_in_reverse_order?
    @journals
  end

  def ancestors
    @ancestors ||= work_package.ancestors.visible.includes(:type,
                                                           :assigned_to,
                                                           :status,
                                                           :priority,
                                                           :fixed_version,
                                                           :project)
  end

  def descendants
    @descendants ||= work_package.descendants.visible.includes(:type,
                                                               :assigned_to,
                                                               :status,
                                                               :priority,
                                                               :fixed_version,
                                                               :project)

  end

  def changesets
    @changesets ||= begin
      changes = work_package.changesets.visible
                                       .includes({ :repository => {:project => :enabled_modules} }, :user)
                                       .all

      changes.reverse! if current_user.wants_comments_in_reverse_order?

      changes
    end
  end

  def relations
    @relations ||= work_package.relations.includes(:from => [:status,
                                                                   :priority,
                                                                   :type,
                                                                   { :project => :enabled_modules }],
                                                   :to => [:status,
                                                                 :priority,
                                                                 :type,
                                                                 { :project => :enabled_modules }])
                                         .select{ |r| r.other_work_package(work_package) && r.other_work_package(work_package).visible? }
  end

  def priorities
    priorities = IssuePriority.active
    augment_priorities_with_current_work_package_priority priorities

    priorities
  end

  def augment_priorities_with_current_work_package_priority(priorities)
    current_priority = work_package.try :priority

    priorities << current_priority if current_priority && !priorities.include?(current_priority)
  end

  def allowed_statuses
    work_package.new_statuses_allowed_to(current_user)
  end

  def time_entry
    attributes = {}
    permitted = {}

    if params[:work_package]
      permitted = permitted_params.update_work_package(:project => project)
    end

    if permitted.has_key?("time_entry")
      attributes = permitted["time_entry"]
    end

    work_package.add_time_entry(attributes)
  end

  protected

  def load_query
    @query ||= retrieve_query
  rescue ActiveRecord::RecordNotFound
    render_404
  end

  def not_found_unless_work_package
    render_404 unless work_package
  end

  def protect_from_unauthorized_export
    if EXPORT_FORMATS.include?(params[:format]) &&
      !User.current.allowed_to?(:export_work_packages, @project, :global => @project.nil?)

      deny_access
      false
    end
  end

  def send_notifications?
    params[:send_notification] == '0' ? false : true
  end

  def per_page_param
    case params[:format]
    when 'csv', 'pdf'
      Setting.work_packages_export_limit.to_i
    when 'atom'
      Setting.feeds_limit.to_i
    else
      super
    end
  end

<<<<<<< HEAD
  private

  def load_work_packages
    sort_init(@query.sort_criteria.empty? ? [DEFAULT_SORT_ORDER] : @query.sort_criteria)
    sort_update(@query.sortable_columns)

    @results = @query.results(:include => [:assigned_to, :type, :priority, :category, :fixed_version],
                             :order => sort_clause)
    @work_packages = if @query.valid?
                      @results.work_packages.page(page_param)
                                            .per_page(per_page_param)
                                            .all
                    else
                      []
                    end
  end

  def parse_preview_data
    parse_preview_data_helper :work_package, [:notes, :description]
  end

  def hook_overview_attributes(initial_attributes = DEFAULT_WORK_PACKAGE_PROPERTIES)
    attributes = initial_attributes
    call_hook(:work_packages_overview_attributes,
              project: @project,
              attributes: attributes)
    attributes.uniq
  end
=======
  def parse_preview_data
    parse_preview_data_helper :work_package, [:notes, :description]
  end
>>>>>>> dd55527a
end<|MERGE_RESOLUTION|>--- conflicted
+++ resolved
@@ -47,24 +47,16 @@
 
   include QueriesHelper
   include PaginationHelper
-<<<<<<< HEAD
   include SortHelper
   include OpenProject::Concerns::Preview
   include OpenProject::ClientPreferenceExtractor
-=======
-  include OpenProject::Concerns::Preview
->>>>>>> dd55527a
 
   accept_key_auth :index, :show, :create, :update
 
   # before_filter :disable_api # TODO re-enable once API is used for any JSON request
   before_filter :not_found_unless_work_package,
                 :project,
-<<<<<<< HEAD
                 :authorize, :except => [:index, :preview, :column_data, :column_sums]
-=======
-                :authorize, :except => [:index, :preview]
->>>>>>> dd55527a
   before_filter :find_optional_project,
                 :protect_from_unauthorized_export, :only => [:index, :all, :preview]
   before_filter :load_query, :only => :index
@@ -444,7 +436,6 @@
     end
   end
 
-<<<<<<< HEAD
   private
 
   def load_work_packages
@@ -473,9 +464,4 @@
               attributes: attributes)
     attributes.uniq
   end
-=======
-  def parse_preview_data
-    parse_preview_data_helper :work_package, [:notes, :description]
-  end
->>>>>>> dd55527a
 end