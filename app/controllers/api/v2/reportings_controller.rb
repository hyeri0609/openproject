--- conflicted
+++ resolved
@@ -29,13 +29,7 @@
 
 module Api
   module V2
-<<<<<<< HEAD
-
     class ReportingsController < ::ReportingsController
-
-=======
-    class ReportingsController < ReportingsController
->>>>>>> 43d388f0
       include ::Api::V2::ApiController
 
       def self.accept_key_auth_actions
