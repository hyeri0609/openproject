--- conflicted
+++ resolved
@@ -114,17 +114,6 @@
           format.api
         end
       end
-<<<<<<< HEAD
-=======
-
-      def move_to_trash
-        @planning_element = @planning_elements.find(params[:id])
-        @planning_element.trash
-
-        respond_to do |format|
-          format.api
-        end
-      end
 
       protected
 
@@ -174,14 +163,10 @@
       end
 
       # Helpers
-      helper_method :include_journals?, :include_scenarios?
+      helper_method :include_journals?
 
       def include_journals?
         params[:include].tap { |i| i.present? && i.include?("journals") }
-      end
-
-      def include_scenarios?
-        !params[:exclude].tap { |i| i.present? && i.include?("scenarios") }
       end
 
       # Actual protected methods
@@ -242,7 +227,6 @@
           pe.send(:association_instance_set, :children, children)
         end
       end
->>>>>>> cf01c60d
     end
   end
 end