#-- encoding: UTF-8
#-- copyright
# OpenProject is a project management system.
# Copyright (C) 2012-2013 the OpenProject Foundation (OPF)
#
# This program is free software; you can redistribute it and/or
# modify it under the terms of the GNU General Public License version 3.
#
# OpenProject is a fork of ChiliProject, which is a fork of Redmine. The copyright follows:
# Copyright (C) 2006-2013 Jean-Philippe Lang
# Copyright (C) 2010-2013 the ChiliProject Team
#
# This program is free software; you can redistribute it and/or
# modify it under the terms of the GNU General Public License
# as published by the Free Software Foundation; either version 2
# of the License, or (at your option) any later version.
#
# This program is distributed in the hope that it will be useful,
# but WITHOUT ANY WARRANTY; without even the implied warranty of
# MERCHANTABILITY or FITNESS FOR A PARTICULAR PURPOSE.  See the
# GNU General Public License for more details.
#
# You should have received a copy of the GNU General Public License
# along with this program; if not, write to the Free Software
# Foundation, Inc., 51 Franklin Street, Fifth Floor, Boston, MA  02110-1301, USA.
#
# See doc/COPYRIGHT.rdoc for more details.
#++

class Group < Principal
  has_many :group_users
  has_many :users, :through => :group_users,
                   :after_add => :user_added,
                   :after_remove => :user_removed

  acts_as_customizable

  validates_presence_of :lastname
  validates_uniqueness_of :lastname, :case_sensitive => false
  validates_length_of :lastname, :maximum => 30

  before_destroy :remove_references_before_destroy

  def to_s
    lastname.to_s
  end

  alias :name :to_s

  def user_added(user)
    members.each do |member|
      next if member.project.nil?

      user_member = Member.find_by_project_id_and_user_id(member.project_id, user.id)

      if user_member.nil?
        user_member = Member.new.tap do |m|
          m.project_id = member.project_id
          m.user_id = user.id
        end

        member.member_roles.each do |member_role|
          user_member.add_role(member_role.role, member_role.id)
        end

        user_member.save!
      else
        member.member_roles.each do |member_role|
          user_member.add_and_save_role(member_role.role, member_role.id)
        end
      end
    end
  end

  def user_removed(user)
    members.each do |member|
<<<<<<< HEAD
      MemberRole.find(:all, :include => :member,
                      :conditions => ["#{Member.table_name}.user_id = ? AND #{MemberRole.table_name}.inherited_from IN (?)", user.id, member.member_role_ids]).each do |member_role|
        inherited_member = member_role.member
        member_role.destroy
        inherited_member.destroy_if_roles_empty!
      end
=======
      MemberRole.find(:all,
        :include => :member,
        :conditions =>
          ["#{Member.table_name}.user_id = ? AND #{MemberRole.table_name}.inherited_from IN (?)",
            user.id, member.member_role_ids]).each do |member_role|
              member_role.member.remove_member_role_and_destroy_member_if_last(member_role)
            end
>>>>>>> e96d4075
    end
  end

  # adds group members
  # meaning users that are members of the group
  def add_member!(users)
    self.users << users
  end

  private

  # Removes references that are not handled by associations
  def remove_references_before_destroy
    return if self.id.nil?

    deleted_user = DeletedUser.first

    WorkPackage.update_all({ :assigned_to_id => deleted_user.id },
                           { :assigned_to_id => id })

    Journal::WorkPackageJournal.update_all({ :assigned_to_id => deleted_user.id },
                                           { :assigned_to_id => id })
  end
end<|MERGE_RESOLUTION|>--- conflicted
+++ resolved
@@ -74,14 +74,6 @@
 
   def user_removed(user)
     members.each do |member|
-<<<<<<< HEAD
-      MemberRole.find(:all, :include => :member,
-                      :conditions => ["#{Member.table_name}.user_id = ? AND #{MemberRole.table_name}.inherited_from IN (?)", user.id, member.member_role_ids]).each do |member_role|
-        inherited_member = member_role.member
-        member_role.destroy
-        inherited_member.destroy_if_roles_empty!
-      end
-=======
       MemberRole.find(:all,
         :include => :member,
         :conditions =>
@@ -89,7 +81,6 @@
             user.id, member.member_role_ids]).each do |member_role|
               member_role.member.remove_member_role_and_destroy_member_if_last(member_role)
             end
->>>>>>> e96d4075
     end
   end
 
