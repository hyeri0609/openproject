# Redmine - project management software
# Copyright (C) 2006-2008  Jean-Philippe Lang
#
# This program is free software; you can redistribute it and/or
# modify it under the terms of the GNU General Public License
# as published by the Free Software Foundation; either version 2
# of the License, or (at your option) any later version.
# 
# This program is distributed in the hope that it will be useful,
# but WITHOUT ANY WARRANTY; without even the implied warranty of
# MERCHANTABILITY or FITNESS FOR A PARTICULAR PURPOSE.  See the
# GNU General Public License for more details.
# 
# You should have received a copy of the GNU General Public License
# along with this program; if not, write to the Free Software
# Foundation, Inc., 51 Franklin Street, Fifth Floor, Boston, MA  02110-1301, USA.

class News < ActiveRecord::Base
  belongs_to :project
  belongs_to :author, :class_name => 'User', :foreign_key => 'author_id'
  has_many :comments, :as => :commented, :dependent => :delete_all, :order => "created_on"
  
  validates_presence_of :title, :description
  validates_length_of :title, :maximum => 60
  validates_length_of :summary, :maximum => 255

  acts_as_journalized :event_url => Proc.new {|o| {:controller => 'news', :action => 'show', :id => o.journaled_id} }
  acts_as_searchable :columns => ['title', 'summary', "#{table_name}.description"], :include => :project
<<<<<<< HEAD
  acts_as_event :url => Proc.new {|o| {:controller => 'news', :action => 'show', :id => o.id}}
  acts_as_activity_provider :find_options => {:include => [:project, :author]},
                            :author_key => :author_id
  
  named_scope :visible, lambda {|*args| { 
    :include => :project,
    :conditions => Project.allowed_to_condition(args.first || User.current, :view_news) 
  }}
  
=======

>>>>>>> 77b0a567
  def visible?(user=User.current)
    !user.nil? && user.allowed_to?(:view_news, project)
  end
  
  # returns latest news for projects visible by user
  def self.latest(user = User.current, count = 5)
    find(:all, :limit => count, :conditions => Project.allowed_to_condition(user, :view_news), :include => [ :author, :project ], :order => "#{News.table_name}.created_on DESC")	
  end
end<|MERGE_RESOLUTION|>--- conflicted
+++ resolved
@@ -26,19 +26,12 @@
 
   acts_as_journalized :event_url => Proc.new {|o| {:controller => 'news', :action => 'show', :id => o.journaled_id} }
   acts_as_searchable :columns => ['title', 'summary', "#{table_name}.description"], :include => :project
-<<<<<<< HEAD
-  acts_as_event :url => Proc.new {|o| {:controller => 'news', :action => 'show', :id => o.id}}
-  acts_as_activity_provider :find_options => {:include => [:project, :author]},
-                            :author_key => :author_id
   
   named_scope :visible, lambda {|*args| { 
     :include => :project,
     :conditions => Project.allowed_to_condition(args.first || User.current, :view_news) 
   }}
   
-=======
-
->>>>>>> 77b0a567
   def visible?(user=User.current)
     !user.nil? && user.allowed_to?(:view_news, project)
   end
