--- conflicted
+++ resolved
@@ -39,13 +39,8 @@
   # Returns workflow transitions count by type and role
   def self.count_by_type_and_role
     counts = connection.select_all("SELECT role_id, type_id, count(id) AS c FROM #{Workflow.table_name} GROUP BY role_id, type_id")
-<<<<<<< HEAD
-    roles = Role.find(:all, :order => 'builtin, position')
-    types = ::Type.find(:all, :order => 'position')
-=======
     roles = Role.find(:all, order: 'builtin, position')
-    types = Type.find(:all, order: 'position')
->>>>>>> 43d388f0
+    types = ::Type.find(:all, order: 'position')
 
     result = []
     types.each do |type|
