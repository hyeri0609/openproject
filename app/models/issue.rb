--- conflicted
+++ resolved
@@ -29,7 +29,7 @@
 
   has_many :time_entries, :dependent => :delete_all
   has_and_belongs_to_many :changesets, :order => "#{Changeset.table_name}.committed_on ASC, #{Changeset.table_name}.id ASC"
-
+  
   has_many :relations_from, :class_name => 'IssueRelation', :foreign_key => 'issue_from_id', :dependent => :delete_all
   has_many :relations_to, :class_name => 'IssueRelation', :foreign_key => 'issue_to_id', :dependent => :delete_all
   
@@ -53,7 +53,7 @@
   acts_as_searchable :columns => ['subject', "#{table_name}.description", "#{Journal.table_name}.notes"],
                      :include => [:project, :journals],
                      # sort by id so that limited eager loading doesn't break with postgresql
-                    :order_column => "#{table_name}.id"
+                     :order_column => "#{table_name}.id"
 
   DONE_RATIO_OPTIONS = %w(issue_field issue_status)
 
@@ -92,12 +92,7 @@
 
   before_create :default_assign
   before_save :close_duplicates, :update_done_ratio_from_issue_status
-<<<<<<< HEAD
-  after_save :reschedule_following_issues, :update_nested_set_attributes, :update_parent_attributes, :create_journal
-=======
   after_save :reschedule_following_issues, :update_nested_set_attributes, :update_parent_attributes
-  after_destroy :destroy_children
->>>>>>> 77b0a567
   after_destroy :update_parent_attributes
   
   # Returns true if usr or current user is allowed to view the issue
@@ -354,14 +349,14 @@
       self.done_ratio = status.default_done_ratio
     end
   end
-
+  
   # Callback on attachment deletion
   def attachment_removed(obj)
     init_journal(User.current)
     create_journal
     last_journal.update_attribute(:changes, {obj.id => [obj.filename, nil]}.to_yaml)
   end
-
+  
   # Return true if the issue is closed, otherwise false
   def closed?
     self.status.is_closed?
@@ -839,6 +834,7 @@
                                                 and i.project_id=#{project.id}
                                               group by s.id, s.is_closed, j.id")
   end
+  
 
   IssueJournal.class_eval do
     # Shortcut
