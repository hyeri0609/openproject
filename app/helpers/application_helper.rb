--- conflicted
+++ resolved
@@ -115,33 +115,9 @@
   end
 
   def link_to_issue(issue, options={})
-<<<<<<< HEAD
-    title = nil
-    subject = nil
-    if options[:subject] == false
-      title = truncate(issue.subject, :length => 60)
-    else
-      subject = issue.subject
-      if options[:truncate]
-        subject = truncate(subject, :length => options[:truncate])
-      end
-    end
-    closed = issue.closed? ? content_tag(:span, l(:label_closed_issues), :class => "hidden-for-sighted") : ""
-    s = ActiveSupport::SafeBuffer.new
-    s << "#{issue.project} - " if options[:project]
-    s << link_to("#{closed}#{h(options[:before_text].to_s)}#{issue.to_s}".html_safe,
-                 work_package_path(issue),
-                 :title => h(title))
-    s
-  end
-
-  def link_to_work_package(work_package)
-    link_to_issue work_package
-=======
     warn "[DEPRECATION] link_to_issue will be removed - use link_to_work_package instead.\n" +
          "Called from: #{caller[0]}"
     link_to_work_package(issue, options)
->>>>>>> 86d53580
   end
 
   # Generates a link to an attachment.
