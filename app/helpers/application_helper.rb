--- conflicted
+++ resolved
@@ -47,15 +47,9 @@
   # Displays a link to user's account page if active or registered
   def link_to_user(user, options={})
     if user.is_a?(User)
-<<<<<<< HEAD
-      name = h(user.name(options[:format]))
+      name = h(user.name(options.delete(:format)))
       if user.active? || user.registered?
-        link_to name, :controller => 'users', :action => 'show', :id => user
-=======
-      name = h(user.name(options.delete(:format)))
-      if user.active?
-        link_to(name, {:controller => 'users', :action => 'show', :id => user},options)
->>>>>>> 82a138a1
+        link_to(name, {:controller => 'users', :action => 'show', :id => user}, options)
       else
         name
       end
@@ -1039,10 +1033,6 @@
         params[:controller]
       end
 
-<<<<<<< HEAD
-=======
-
->>>>>>> 82a138a1
     javascript_tag("jQuery.menu_expand({ menuItem: '.#{current_menu_class}' });")
   end
 
