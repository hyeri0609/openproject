--- conflicted
+++ resolved
@@ -120,7 +120,6 @@
       text-align: left
       line-height: 34px
 
-<<<<<<< HEAD
       &.icon-table
         font-size: 20px
       &.checkbox
@@ -139,8 +138,6 @@
     p
       padding: 0 8px
       margin: 0
-    p:hover
-      background: #fff598
 
   .work-packages-table--footer-outer
     position:     absolute
@@ -160,11 +157,6 @@
     &:hover,
     &.hover
       background:   #f8f8f8
-=======
-  p
-    padding: 0 8px
-    margin: 0
->>>>>>> 12d8f452
 
   .sort-header
     white-space: nowrap
