
// Style the hierarchy group indicator arrow
// default: open arrow down
// collapsed: left arrow
.wp-table--hierarchy-indicator
  @include varprop(color, body-font-color)

  &:hover
    text-decoration: none

// Toggle the indicator accessibility texts
// accordingly
.wp-table--hierarchy-indicator-collapsed
  display: none

.-hierarchy-collapsed
  .wp-table--hierarchy-indicator-expanded
    display: none
  .wp-table--hierarchy-indicator-collapsed
    display: inline

.wp-table--hierarchy-span
  text-align: end
  display: inline-block
  margin-left: 5px
  padding-right: 8px

.wp-table--hierarchy-indicator-icon
  @include icon-common
  @extend .icon-arrow-down1
  font-size: 0.6rem

  .-hierarchy-collapsed &
    @extend .icon-arrow-right2

.wp-table--row[class*="__collapsed-group-"]
  display: none

.wp-table--hierarchy-td
  min-width: 0px !important

// Highlight the additional hierarchy
// so it becomes clear they're not part of the sort
.wp-table--hierarchy-aditional-row
  @include varprop(background, gray-light)

  // Fix padding on additional row/id field
  // since we don't have the edit-span's padding here
  .hierarchy-row--id-cell
    padding-left: 5px !important


.hierarchy-header--outer-span
  & > .dropdown-indicator
    width: 1em
    text-align: right
    overflow: visible
    min-width: 1em
    visibility: hidden

  &:hover > .dropdown-indicator
    visibility: visible

// Style hierarchy column differently
.hierarchy-header--sort-title
  width: calc(100% - 48px)
  display: inline-block

// Padding for the hierarchy mode
.wp-table--cell-td.subject:not(.-with-hierarchy)
  padding-left: 25px !important

.wp-table--cell-td.subject.-with-hierarchy
  .wp-table--cell-span
    padding-left: 0

.hierarchy-header--icon
  cursor: pointer
  display: inline-block
  width: 20px

<<<<<<< HEAD
  i:before
    padding: 10px 0 0 0
=======
  span:before
    padding: 0
>>>>>>> 25526fd6
    // Align the botched verticality of the hierarchy icons.
    vertical-align: middle
    font-size: 20px
    @include varprop(color, body-font-color)<|MERGE_RESOLUTION|>--- conflicted
+++ resolved
@@ -79,13 +79,8 @@
   display: inline-block
   width: 20px
 
-<<<<<<< HEAD
   i:before
-    padding: 10px 0 0 0
-=======
-  span:before
     padding: 0
->>>>>>> 25526fd6
     // Align the botched verticality of the hierarchy icons.
     vertical-align: middle
     font-size: 20px
