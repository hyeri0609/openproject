/*-- copyright
 * OpenProject is a project management system.
 * Copyright (C) 2012-2013 the OpenProject Foundation (OPF)
 *
 * This program is free software; you can redistribute it and/or
 * modify it under the terms of the GNU General Public License version 3.
 *
 * OpenProject is a fork of ChiliProject, which is a fork of Redmine. The copyright follows:
 * Copyright (C) 2006-2013 Jean-Philippe Lang
 * Copyright (C) 2010-2013 the ChiliProject Team
 *
 * This program is free software; you can redistribute it and/or
 * modify it under the terms of the GNU General Public License
 * as published by the Free Software Foundation; either version 2
 * of the License, or (at your option) any later version.
 *
 * This program is distributed in the hope that it will be useful,
 * but WITHOUT ANY WARRANTY; without even the implied warranty of
 * MERCHANTABILITY or FITNESS FOR A PARTICULAR PURPOSE.  See the
 * GNU General Public License for more details.
 *
 * You should have received a copy of the GNU General Public License
 * along with this program; if not, write to the Free Software
 * Foundation, Inc., 51 Franklin Street, Fifth Floor, Boston, MA  02110-1301, USA.
 *
 * See doc/COPYRIGHT.rdoc for more details.  ++*/

$vendors: "-webkit-", "-moz-", "-ms-", "-o-", ""
$button_gray_font_color: #222222

@mixin html_body_spacing
  margin:             0
  padding:            0
  height:             100%

@mixin default-transition
  @each $vendor in $vendors
    #{$vendor}transition: all 200ms ease-in-out 0s

@mixin default-font-normal($color, $font-size: 13px)
  color:              $color
  font-size:          $font-size
  font-family:        $font_family_normal
  font-weight:        normal

@mixin default-font-bold($color, $font-size: 13px)
  color:              $color
  font-size:          $font-size
  font-family:        $font_family_normal
  font-weight:        bold

@mixin main-menu-font
  font-style:         normal
  font-family:        $font_family_normal

@mixin header-fonts($color, $font-size: $header_item_font_size)
  @include default-font-normal($color, $font-size)

@mixin breadcrumb-font($color)
  @include default-font-normal($color, $breadcrumb_font_size)

@mixin breadcrumb-font-bold($color)
  @include default-font-bold($color, $breadcrumb_font_size)

@mixin border-radius($radius)
  -webkit-border-radius: $radius
  -moz-border-radius: $radius
  border-radius: $radius

@mixin button-highlight-background
  border: 1px solid $button_highlight_border_color
  background: $button_highlight_background_color
  background: $button_highlight_background_gradient_moz
  background: $button_highlight_background_gradient_webkit
  background: $button_highlight_background_gradient_webkit_l
  background: $button_highlight_background_gradient_o
  background: $button_highlight_background_gradient_ms
  background: $button_highlight_background_gradient

  &:hover
    border: 1px solid $button_highlight_background_hover_color
    background: $button_highlight_border_hover_color

@mixin button-background
  border: 1px solid #ccc
  background: #ffffff
  background: -moz-linear-gradient(top,  #ffffff 0%, #eeeeee 74%, #eeeeee 100%)
  background: -webkit-gradient(linear, left top, left bottom, color-stop(0%,#ffffff), color-stop(74%,#eeeeee), color-stop(100%,#eeeeee))
  background: -webkit-linear-gradient(top,  #ffffff 0%,#eeeeee 74%,#eeeeee 100%)
  background: -o-linear-gradient(top,  #ffffff 0%,#eeeeee 74%,#eeeeee 100%)
  background: -ms-linear-gradient(top,  #ffffff 0%,#eeeeee 74%,#eeeeee 100%)
  background: linear-gradient(to bottom,  #ffffff 0%,#eeeeee 74%,#eeeeee 100%)

  &:hover
    border: 1px solid #777777
    background: -moz-linear-gradient(top,  #ffffff 0%, #eeeeee 40%, #ddd 100%)
    background: -webkit-gradient(linear, left top, left bottom, color-stop(0%,#ffffff), color-stop(40%,#eeeeee), color-stop(100%,#ddd))
    background: -webkit-linear-gradient(top,  #ffffff 0%,#eeeeee 74%,#ddd 100%)
    background: -o-linear-gradient(top,  #ffffff 0%,#eeeeee 40%,#ddd 100%)
    background: -ms-linear-gradient(top,  #ffffff 0%,#eeeeee 40%,#ddd 100%)
    background: linear-gradient(to bottom,  #ffffff 0%,#eeeeee 40%,#ddd 100%)
    
@mixin button-active-background
  border: 1px solid #CCCCCC
  background: #EEEEEE
  box-shadow: 0px 2px 4px #CCCCCC inset

  &:hover

@mixin button-common
  @include border-radius($button_border_radius)
  margin: 10px 10px 0 0
  line-height: 23px
  font-size: $global_font_size
  font-weight: normal
  cursor: pointer

@mixin button-normal-size
<<<<<<< HEAD
  padding: 3px 8px
=======
  padding: 4px 10px 2px
>>>>>>> d2e5f5b4

@mixin button-big-size
  padding: 7px 16px 5px

@mixin button-highlight
  color: $button_highlight_font_color
  @include button-common
  @include button-normal-size
  @include button-highlight-background
  color: $button_highlight_font_hover_color
  &:hover
    text-decoration: none
    
@mixin button
  color: $button_font_color
  @include button-common
  @include button-normal-size
  @include button-background
  color: $button_font_hover_color
  &:hover
    text-decoration: none
    
@mixin button-active
  color: $button_active_font_color
  @include button-common
  @include button-normal-size
  @include button-active-background
  
  &:hover
    text-decoration: none


@mixin content-box
  margin-top: 20px
  padding: 25px
  border: $content_box_border
  background-color: $content_box_bg_color
  min-height: 65px
  zoom: 1
  overflow-x: auto

  h3, h2
    border-bottom: 1px solid #EAEAEA
    color: #444444
    font-size: 17px
    font-weight: normal
    margin: 0 0 20px
    padding: 5px 0 10px

  table
    padding: 10px
    margin-top: 15px
    margin-bottom: 15px

  table
    &.issues td, &.list, th
      border: none
      padding: 0
      width: auto
      padding-right: 30px
      padding-bottom: 5px
    th
      border: none
      background: transparent
      font-weight: bold

    tr.even
      background-color: white
  ul
    margin-bottom: 20px

// Make sure an element doesn't collapse due to floated elements inside
@mixin prevent-float-collapse
  &:after
    content: " "
    display: block
    height: 0
    clear: both

@mixin text-shortener
  white-space: nowrap
  overflow: hidden
  text-overflow: ellipsis
  -o-text-overflow: ellipsis
  -ms-text-overflow: ellipsis

// Based on Bourbon mixin: http://bourbon.io/docs/#font-face
@mixin font-face($font-family, $file-path, $weight: normal, $style: normal, $svg-font-id: $font-family)
  @font-face
    font-family: $font-family
    font-weight: $weight
    font-style:  $style
    src: font-url('#{$file-path}.eot')
    src: font-url('#{$file-path}.eot?#iefix') format('embedded-opentype'), font-url('#{$file-path}.woff') format('woff'), font-url('#{$file-path}.ttf') format('truetype'), font-url('#{$file-path}.svg##{$svg-font-id}') format('svg')
    text-rendering: optimizeLegibility

  // Always use SVG fonts (rather than WOFF/TTF) in WebKit-based browers
  // FIXME: we only want to target Chrome on Windows
  @media screen and (-webkit-min-device-pixel-ratio:0)
    @font-face
      font-family: $font-family
      font-weight: $weight
      font-style:  $style
      src: font-url('#{$file-path}.svg##{$svg-font-id}') format('svg')
    // Select dropdowns show strange characters on Chrome on Windows with the fix above
    // Temporarily use another font for them.
    // See https://www.openproject.org/work_packages/7479
    select
      font-family: sans-serif !important<|MERGE_RESOLUTION|>--- conflicted
+++ resolved
@@ -116,11 +116,7 @@
   cursor: pointer
 
 @mixin button-normal-size
-<<<<<<< HEAD
-  padding: 3px 8px
-=======
-  padding: 4px 10px 2px
->>>>>>> d2e5f5b4
+  padding: 3px 8px 2px
 
 @mixin button-big-size
   padding: 7px 16px 5px
