//-- copyright
// OpenProject is a project management system.
// Copyright (C) 2012-2014 the OpenProject Foundation (OPF)
//
// This program is free software; you can redistribute it and/or
// modify it under the terms of the GNU General Public License version 3.
//
// OpenProject is a fork of ChiliProject, which is a fork of Redmine. The copyright follows:
// Copyright (C) 2006-2013 Jean-Philippe Lang
// Copyright (C) 2010-2013 the ChiliProject Team
//
// This program is free software; you can redistribute it and/or
// modify it under the terms of the GNU General Public License
// as published by the Free Software Foundation; either version 2
// of the License, or (at your option) any later version.
//
// This program is distributed in the hope that it will be useful,
// but WITHOUT ANY WARRANTY; without even the implied warranty of
// MERCHANTABILITY or FITNESS FOR A PARTICULAR PURPOSE.  See the
// GNU General Public License for more details.
//
// You should have received a copy of the GNU General Public License
// along with this program; if not, write to the Free Software
// Foundation, Inc., 51 Franklin Street, Fifth Floor, Boston, MA  02110-1301, USA.
//
// See doc/COPYRIGHT.rdoc for more details.
//++

angular.module('openproject.workPackages.controllers')

.constant('DEFAULT_WORK_PACKAGE_PROPERTIES', [
  'status', 'assigneeName', 'responsibleName',
  'date', 'percentageDone', 'priority',
  'authorName', 'createdAt', 'dueDate',
  'estimatedTime', 'startDate', 'updatedAt',
  'versionName'
])

.controller('WorkPackageDetailsController', [
  '$scope',
  'workPackage',
  'I18n',
  'DEFAULT_WORK_PACKAGE_PROPERTIES',
  'WorkPackagesHelper',
  function($scope, workPackage, I18n, DEFAULT_WORK_PACKAGE_PROPERTIES, WorkPackagesHelper) {
    // initialization
    $scope.workPackage = workPackage;
    $scope.$parent.preselectedWorkPackageId = $scope.workPackage.props.id;
    $scope.maxDescriptionLength = 800;

    // resources for tabs
    $scope.activities = workPackage.embedded.activities;
    $scope.latestActitivies = $scope.activities.reverse().slice(0, 3);
    $scope.watchers = workPackage.embedded.watchers;

    // work package properties
    $scope.presentWorkPackageProperties = {};
    $scope.emptyWorkPackageProperties = [];

    var workPackageProperties = DEFAULT_WORK_PACKAGE_PROPERTIES;

    function getFormattedPropertyValue(property) {
      if (property === 'date') {
        if (workPackage.props.startDate && workPackage.props.dueDate) {
          return WorkPackagesHelper.formatWorkPackageProperty(workPackage.props['startDate'], 'startDate') +
                 ' - ' +
                 WorkPackagesHelper.formatWorkPackageProperty(workPackage.props['dueDate'], 'dueDate');

        }
      } else {
        return WorkPackagesHelper.formatWorkPackageProperty(workPackage.props[property], property);
      }
    }

    angular.forEach(workPackageProperties, function(property) {
      var label = I18n.t('js.work_packages.properties.' + property),
          value = getFormattedPropertyValue(property);

      if (value) {
        $scope.presentWorkPackageProperties[label] = value;
      } else {
        $scope.emptyWorkPackageProperties.push(label);
      }
    });

<<<<<<< HEAD
    // toggles
    $scope.toggleStates = {
      hideFullDescription: true,
      hideAllAttributes: true
    };
=======
    $scope.toggleStates = {};

    $scope.editWorkPackage = function() {
      // TODO: Temporarily going to the old edit dialog until we get in-place editing done
      window.location = "/work_packages/" + $scope.workPackage.props.id;
    }
>>>>>>> 549236d4
  }
]);<|MERGE_RESOLUTION|>--- conflicted
+++ resolved
@@ -83,19 +83,15 @@
       }
     });
 
-<<<<<<< HEAD
     // toggles
     $scope.toggleStates = {
       hideFullDescription: true,
       hideAllAttributes: true
     };
-=======
-    $scope.toggleStates = {};
 
     $scope.editWorkPackage = function() {
       // TODO: Temporarily going to the old edit dialog until we get in-place editing done
       window.location = "/work_packages/" + $scope.workPackage.props.id;
-    }
->>>>>>> 549236d4
+    };
   }
 ]);