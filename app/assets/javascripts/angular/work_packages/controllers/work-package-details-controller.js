--- conflicted
+++ resolved
@@ -45,21 +45,11 @@
   'workPackage',
   'I18n',
   'VISIBLE_LATEST',
-<<<<<<< HEAD
+  'RELATION_TYPES',
   '$q',
+  'WorkPackagesHelper',
   'ConfigurationService',
-  function($scope, latestTab, workPackage, I18n, VISIBLE_LATEST, $q, ConfigurationService) {
-=======
-  'RELATION_TYPES',
-  'CustomFieldHelper',
-  'WorkPackagesHelper',
-  'PathHelper',
-  'UserService',
-  '$q',
-  'ConfigurationService',
-  function($scope, latestTab, workPackage, I18n, DEFAULT_WORK_PACKAGE_PROPERTIES, USER_TYPE, VISIBLE_LATEST, RELATION_TYPES, CustomFieldHelper, WorkPackagesHelper, PathHelper, UserService, $q, ConfigurationService) {
-
->>>>>>> 1f24dd7c
+  function($scope, latestTab, workPackage, I18n, VISIBLE_LATEST, RELATION_TYPES, $q, WorkPackagesHelper, ConfigurationService) {
     $scope.$on('$stateChangeSuccess', function(event, toState){
       latestTab.registerState(toState.name);
     });
