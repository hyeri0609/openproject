--- conflicted
+++ resolved
@@ -26,35 +26,7 @@
 // See doc/COPYRIGHT.rdoc for more details.
 //++
 
-<<<<<<< HEAD
 module.exports = function($scope,
-=======
-angular.module('openproject.workPackages.controllers')
-
-.constant('TEXT_TYPE', 'text')
-.constant('VERSION_TYPE', 'version')
-.constant('CATEGORY_TYPE', 'category')
-.constant('USER_TYPE', 'user')
-.constant('USER_FIELDS', ['assignee', 'author', 'responsible'])
-
-.controller('DetailsTabOverviewController', [
-  '$scope',
-  'I18n',
-  'ConfigurationService',
-  'TEXT_TYPE',
-  'VERSION_TYPE',
-  'CATEGORY_TYPE',
-  'USER_TYPE',
-  'USER_FIELDS',
-  'CustomFieldHelper',
-  'WorkPackagesHelper',
-  'PathHelper',
-  'UserService',
-  'VersionService',
-  'HookService',
-  '$q',
-  function($scope,
->>>>>>> 764ccb0d
            I18n,
            WorkPackagesOverviewService,
            TEXT_TYPE,
@@ -196,7 +168,6 @@
     }
   }
 
-<<<<<<< HEAD
   function getFormattedValueToPresentProperties(property, label, value, format) {
     var propertyData = {
       property: property,
@@ -210,7 +181,8 @@
     });
 
     return propertyData;
-=======
+  }
+
   function setCustomPropertyVersionValue(property) {
     var versionHref = PathHelper.staticBase + PathHelper.versionPath(property.value);
     var versionTitle = I18n.t('js.error_could_not_resolve_version_name');
@@ -233,7 +205,6 @@
     });
 
     return promise;
->>>>>>> 764ccb0d
   }
 
   // toggles
