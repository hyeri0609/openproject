//-- copyright
// OpenProject is a project management system.
// Copyright (C) 2012-2013 the OpenProject Foundation (OPF)
//
// This program is free software; you can redistribute it and/or
// modify it under the terms of the GNU General Public License version 3.
//
// OpenProject is a fork of ChiliProject, which is a fork of Redmine. The copyright follows:
// Copyright (C) 2006-2013 Jean-Philippe Lang
// Copyright (C) 2010-2013 the ChiliProject Team
//
// This program is free software; you can redistribute it and/or
// modify it under the terms of the GNU General Public License
// as published by the Free Software Foundation; either version 2
// of the License, or (at your option) any later version.
//
// This program is distributed in the hope that it will be useful,
// but WITHOUT ANY WARRANTY; without even the implied warranty of
// MERCHANTABILITY or FITNESS FOR A PARTICULAR PURPOSE.  See the
// GNU General Public License for more details.
//
// You should have received a copy of the GNU General Public License
// along with this program; if not, write to the Free Software
// Foundation, Inc., 51 Franklin Street, Fifth Floor, Boston, MA  02110-1301, USA.
//
// See doc/COPYRIGHT.rdoc for more details.
//++

// ╭───────────────────────────────────────────────────────────────╮
// │ Timeines Plugin Javascript Library.                           │
// ├───────────────────────────────────────────────────────────────┤
// │ Javascript Library that fetches and plots timelines for the   │
// │ accompanying ChiliProject Plugin. Martin Czuchra, Finn GmbH   │
// │ 2011                                                          │
// ╰───────────────────────────────────────────────────────────────╯

// stricter than default
/*jshint undef:true,
         eqeqeq:true,
         forin:true,
         immed:true,
         latedef:true,
         trailing: true
*/

// looser than default
/*jshint eqnull:true */

// environment and other global vars
/*jshint browser:true, devel:true*/
/*global jQuery:false, Raphael:false, Timeline:true*/

Timeline = {

  LOAD_ERROR_TIMEOUT: 60000,
  DISPLAY_ERROR_DELAY: 2000,
  PROJECT_ID_BLOCK_SIZE: 100,

  defaults: {
    artificial_load_delay:          0,   // no delay
    columns:                        [],
    exclude_own_planning_elements:  false,
    exclude_reporters:              false,
    api_prefix:                     '/api/v2',
    hide_other_group:               false,
    hide_tree_root:                 false,
    i18n:                           {},  // undefined would be bad.
    initial_outline_expansion:      0,   // aggregations only
    project_prefix:                 '/projects',
    planning_element_prefix:        '',
    ui_root:                        jQuery('#timeline'),
    url_prefix:                     ''   // empty prefix so it is not undefined.
  },

  ajax_defaults: {
    cache: false,
    context: this,
    dataType: 'json'
  },

  instances: [],
  get: function(n) {
    if (typeof n !== "number") {
      n = 0;
    }
    return this.instances[n];
  },
  isInstance: function(n) {
    return (n === undefined) ?
      Timeline.instances.indexOf(this) :
      this === Timeline.get(n);
  },
  isGrouping: function() {
    if ((this.options.grouping_one_enabled === 'yes' &&
         this.options.grouping_one_selection !== undefined) ||
        (this.options.grouping_two_enabled === 'yes' &&
         this.options.grouping_two_selection !== undefined)) {
      return true;
    } else {
      return false;
    }
  },
  isComparing: function() {
    return ((this.options.comparison !== undefined) &&
            (this.options.comparison !== 'none'));
  },
  comparisonCurrentTime: function() {
    var value;
    if (!this.isComparing()) {
      return undefined;
    }
    if (this.options.comparison === 'historical') {
      value = this.options.compare_to_historical_two;
    }
    else {
      // default is no (undefined) current time, which corresponds to today.
      return undefined;
    }
    return +Date.parse(value) / 1000;
  },
  calculateTimeFilter: function () {
    if (!this.frameSet) {
      if (this.options.planning_element_time === "absolute") {
        this.frameStart = Date.parse(this.options.planning_element_time_absolute_one);
        this.frameEnd = Date.parse(this.options.planning_element_time_absolute_two);
      } else if (this.options.planning_element_time === "relative") {
        var startR = parseInt(this.options.planning_element_time_relative_one, 10);
        var endR = parseInt(this.options.planning_element_time_relative_two, 10);
        if (!isNaN(startR)) {
          this.frameStart = Date.now();

          switch (this.options.planning_element_time_relative_one_unit[0]) {
            case "0":
              this.frameStart.add(-1 * startR).days();
              break;
            case "1":
              this.frameStart.add(-1 * startR).weeks();
              break;
            case "2":
              this.frameStart.add(-1 * startR).months();
              break;
          }
        }

        if (!isNaN(endR)) {
          this.frameEnd = Date.now();

          switch (this.options.planning_element_time_relative_two_unit[0]) {
            case "0":
              this.frameEnd.add(endR).days();
              break;
            case "1":
              this.frameEnd.add(endR).weeks();
              break;
            case "2":
              this.frameEnd.add(endR).months();
              break;
          }
        }
      }

      this.frameSet = true;
    }
  },
  inTimeFilter: function (start, end) {
    this.calculateTimeFilter();

    if (!start && !end) {
      return false;
    }

    if (!start) {
      start = end;
    }

    if (!end) {
      end = start;
    }

    if (this.frameStart) {
      if (start < this.frameStart && end < this.frameStart) {
        return false;
      }
    }

    if (this.frameEnd) {
      if (start > this.frameEnd && end > this.frameEnd) {
        return false;
      }
    }

    return true;
  },
  verticalPlanningElementIds: function() {

    return this.options.vertical_planning_elements ?
      jQuery.map(
        this.options.vertical_planning_elements.split(/\,/),
        function(a) {
          try {
            return parseInt(a.match(/\s*\*?(\d*)\s*/)[1], 10);
          } catch (e) {
            return;
          }
        }
      ) : [];
  },
  comparisonTarget: function() {
    var result, value, unit;
    if (!this.isComparing()) {
      return undefined;
    }
    switch (this.options.comparison) {
      case 'relative':
        result = new Date();
        value = Timeline.pnum(this.options.compare_to_relative);
        unit = Timeline.pnum(this.options.compare_to_relative_unit[0]);
        switch (unit) {
          case 0:
            return Math.floor(result.add(-value).days() / 1000);
          case 1:
            return Math.floor(result.add(-value).weeks() / 1000);
          case 2:
            return Math.floor(result.add(-value).months() / 1000);
          default:
            return this.die(this.i18n('timelines.errors.report_comparison'));
        }
        break; // to please jslint
      case 'absolute':
        value = this.options.compare_to_absolute;
        break;
      case 'historical':
        value = this.options.compare_to_historical_one;
        break;
      default:
        return this.die(this.i18n('timelines.errors.report_comparison'));
    }
    return +Date.parse(value)/1000;
  },
  create: function() {
    var timeline = Object.create(Timeline);

    // some private fields.
    timeline.listeners = [];
    timeline.data = {};

    Timeline.instances.push(timeline);
    return timeline;
  },

  startup: function(options) {
    var timeline = this, timelineLoader;

    if(this === Timeline) {
      timeline = Timeline.create();
      return timeline.startup(options);
    }

    // configuration

    if (!options) {
      throw new Error('No configuration options given');
    }
    options = jQuery.extend({}, this.defaults, options);
    this.options = options;

    // we're hiding the root if there is a grouping.
    this.options.hide_tree_root = this.isGrouping();

    if (this.options.username) {
      this.ajax_defaults.username = this.options.username;
    }
    if (this.options.password) {
      this.ajax_defaults.password = this.options.password;
    }
    if (this.options.api_key) {
      this.ajax_defaults.headers = {
        'X-ChiliProject-API-Key': this.options.api_key,
        'X-OpenProject-API-Key':  this.options.api_key,
        'X-Redmine-API-Key':      this.options.api_key
      };
    }

    // setup UI.

    this.uiRoot = this.options.ui_root;
    this.setupUI();

    try {

      // prerequisites (3rd party libs)
      this.checkPrerequisites();
      this.modalHelper = modalHelperInstance;
      this.modalHelper.setupTimeline(
        this,
        {
          api_prefix                : this.options.api_prefix,
          url_prefix                : this.options.url_prefix,
          project_prefix            : this.options.project_prefix
        }
      );

      jQuery(this.modalHelper).on("closed", function () {
        timeline.reload();
      });

      timelineLoader = this.provideTimelineLoader()

      jQuery(timelineLoader).on('complete', jQuery.proxy(function(e, data) {
        jQuery.extend(this, data);

        jQuery(this).trigger('dataLoaded');
        this.defer(jQuery.proxy(this, 'onLoadComplete'),
                   this.options.artificial_load_delay);
      }, this));

      this.safetyHook = window.setTimeout(function() {
        timeline.die(timeline.i18n('timelines.errors.report_timeout'));
      }, Timeline.LOAD_ERROR_TIMEOUT);

      timelineLoader.load();

      return this;

    } catch (e) {
      this.die(e);
    }
  },
  reload: function() {
    delete this.lefthandTree;

    var timelineLoader = this.provideTimelineLoader()

    jQuery(timelineLoader).on('complete', jQuery.proxy(function (e, data) {

      jQuery.extend(this, data);
      jQuery(this).trigger('dataReLoaded');

      if (this.isGrouping() && this.options.grouping_two_enabled) {
        this.secondLevelGroupingAdjustments();
      }

      this.adjustForPlanningElements();

      this.rebuildAll();

    }, this));

    timelineLoader.load();
  },
  provideTimelineLoader: function() {
    return new Timeline.TimelineLoader(
      this,
      {
        api_prefix                    : this.options.api_prefix,
        url_prefix                    : this.options.url_prefix,
        project_prefix                : this.options.project_prefix,
        planning_element_prefix       : this.options.planning_element_prefix,
        project_id                    : this.options.project_id,
        project_types                 : this.options.project_types,
        project_statuses              : this.options.project_status,
        project_responsibles          : this.options.project_responsibles,
        project_parents               : this.options.parents,
        planning_element_types        : this.options.planning_element_types,
        planning_element_responsibles : this.options.planning_element_responsibles,
        planning_element_status       : this.options.planning_element_status,
        grouping_one                  : (this.options.grouping_one_enabled ? this.options.grouping_one_selection : undefined),
        grouping_two                  : (this.options.grouping_two_enabled ? this.options.grouping_two_selection : undefined),
        ajax_defaults                 : this.ajax_defaults,
        current_time                  : this.comparisonCurrentTime(),
        target_time                   : this.comparisonTarget(),
        include_planning_elements     : this.verticalPlanningElementIds()
      }
    );
  },
  defer: function(action, delay) {
    var timeline = this;
    var result;
    if (delay === undefined) {
      delay = 0;
    }
    result = window.setTimeout(function() {
      try {
        action.call();
      } catch(e) {
        timeline.die(e);
      }
    }, 0);
    return result;
  },
  die: function(error, classes) {
    var message = (typeof error === 'string') ? error :
      this.i18n('timelines.errors.report_epicfail'); // + '<br>' + error.message;
    classes = classes || 'flash error';

    this.warn(message, classes);

    // assume this won't happen anymore.
    this.onLoadComplete = function() {};

    if (console && console.log) {
      console.log(error.stack);
    }

    throw error;
  },
  warn: function(message, classes) {
    var root = this.getUiRoot();

    window.setTimeout(function() {

      // generate and display the error message.
      var warning = jQuery('<div class="' + classes + '">' + message + '</div>');
      root.empty().append(warning);

    }, Timeline.DISPLAY_ERROR_DELAY);
  },

  // ╭───────────────────────────────────────────────────────────────────╮
  // │ Loading                                                           │
  // ╰───────────────────────────────────────────────────────────────────╯

  FilterQueryStringBuilder: (function() {

    /**
     * FilterQueryStringBuilder
     *
     * Simple serializer of query strings that satisfies OpenProject's filter
     * API. Transforms hashes of desired filterings into the proper query strings.
     *
     * Examples:
     *
     *   fqsb = (new FilterQueryStringBuilder({
     *     'type_id': [4, 5]
     *   })).build(
     *     '/api/v2/projects/sample_project/planning_elements.json'
     *   );
     *
     *   => /api/v2/projects/sample_project/planning_elements.json?f[]=type_id&op[type_id]==&v[type_id][]=4&v[type_id][]=5
     *
     *   fqsb = (new FilterQueryStringBuilder())
     *     .filter({ 'type_id': [4, 5] })
     *     .append({ 'at_time': 1380795754 })
     *     .build( '/api/v2/projects/sample_project/planning_elements.json' );
     *
     *   => /api/v2/projects/sample_project/planning_elements.json?f[]=type_id&op[type_id]==&v[type_id][]=4&v[type_id][]=5&at_time=1380795754
     */
    var FilterQueryStringBuilder = function (filterHash) {
      this.filterHash = filterHash || {};
      this.paramsHash = {};
    };

    FilterQueryStringBuilder.prototype.filter = function(filters) {
      this.filterHash = jQuery.extend({}, this.filterHash, filters);
      return this;
    };

    FilterQueryStringBuilder.prototype.append = function(addition) {
      this.paramsHash = jQuery.extend({}, this.paramsHash, addition);
      return this;
    };

    FilterQueryStringBuilder.prototype.buildMetaDataForKey = function(key) {
      this.queryStringParts.push({name: 'f[]', value: key},
                                 {name: 'op[' + key + ']', value: '='});
    };

    FilterQueryStringBuilder.prototype.prepareFilterDataForKeyAndValue = function(key, value) {
      this.queryStringParts.push({name: 'v[' + key + '][]', value: value});
    };

    FilterQueryStringBuilder.prototype.prepareAdditionalQueryData = function(key, value) {
      this.queryStringParts.push({name: key, value: value});
    }

    FilterQueryStringBuilder.prototype.prepareFilterDataForKeyAndArrayOfValues = function(key, value) {
      jQuery.each(value, jQuery.proxy( function(i, e) {
         this.prepareFilterDataForKeyAndValue(key, e);
      }, this));
    };

    FilterQueryStringBuilder.prototype.buildFilterDataForValue = function(key, value) {
      return value instanceof Array ?
        this.prepareFilterDataForKeyAndArrayOfValues(key, value) :
        this.prepareFilterDataForKeyAndValue(key, value);
    };

    FilterQueryStringBuilder.prototype.registerKeyAndValue = function(key, value) {
      this.buildMetaDataForKey(key);
      this.buildFilterDataForValue(key, value);
    };

    FilterQueryStringBuilder.prototype.prepareQueryStringParts = function() {
      this.queryStringParts = [];
      jQuery.each(this.filterHash, jQuery.proxy(this.registerKeyAndValue, this));
      jQuery.each(this.paramsHash, jQuery.proxy(this.prepareAdditionalQueryData, this));
    };

    FilterQueryStringBuilder.prototype.buildQueryStringFromQueryStringParts = function(url) {
      return jQuery.map(this.queryStringParts, function(e, i) {
        return e.name + "=" + encodeURIComponent(e.value);
      }).join('&');
    };

    FilterQueryStringBuilder.prototype.buildUrlFromQueryStringParts = function(url) {
      var resultUrl = url;
      resultUrl += "?";
      resultUrl += this.buildQueryStringFromQueryStringParts();
      return resultUrl;
    };

    FilterQueryStringBuilder.prototype.build = function(url) {
      this.prepareQueryStringParts();
      return this.buildUrlFromQueryStringParts(url);
    };

    return FilterQueryStringBuilder;
  })(),

  TimelineLoader : (function () {

    /**
     * QueueingLoader
     *
     * Simple wrapper around jQuery.ajax, which introduces two step loading
     * of remote data.
     *
     * Step 1: register URL and meta information using `register`
     * Step 2: load all registered elements using `load`
     *
     * To notify consumers about AJAX responses, the QueueingLoader uses
     * the jQuery custom event system. Whenever a request is complete,
     * success or error events will be triggered. When the queue is empty,
     * an 'empty' event will be triggered. Use the callback functions like
     * the following ones, to react on these events:
     *
     *     jQuery(myLoader).on("success", function (e, args) {
     *       console.log("'success' triggered for", this);
     *       console.log("identifier used in register:",  args.identifier);
     *       console.log("context provided in register:", args.context);
     *       console.log("data returned by the server:",  args.data);
     *     });
     *
     *     jQuery(myLoader).on("error", function (e, args) {
     *       console.log("'error' triggered for ", this);
     *       console.log("identifier used in register:",  args.identifier);
     *       console.log("context provided in register:", args.context);
     *       console.log("textStatus provided by jqXHR:", args.textStatus);
     *     });
     *
     *     jQuery(myLoader).on("empty", function (e) {
     *       console.log("'empty' triggered for ", this);
     *     });
     *
     */
    var QueueingLoader = function (ajaxDefaults) {
      this.ajaxDefaults = ajaxDefaults;
      this.registered   = {};
      this.loading      = {};
    };

    /**
     * Enqueue new elements to load
     *
     * identifier should be a string and uniq. If identifier is used twice, then
     *            bad things will happen.
     *
     * options should be the options passed to jQuery.ajax. Often it is enough,
     *         to provide a URL.
     *
     * context additional information which will be passed to the callbacks. Use
     *         this to store some state.
     */
    QueueingLoader.prototype.register = function (identifier, options, context) {
      this.registered[identifier] = {
        options : options,
        context : context || {}
      };
    };

    /**
     * Trigger loading of all registered elements
     */
    QueueingLoader.prototype.load = function () {
      var identifier, element;

      for (identifier in this.registered) {
        if (this.registered.hasOwnProperty(identifier)) {
          element = this.registered[identifier];
          delete this.registered[identifier];

          this.loadElement(identifier, element);
        }
      }
    };

    QueueingLoader.prototype.getRegisteredIdentifiers = function () {
      return jQuery.map(this.registered, function (e, i) { return i; });
    };

    QueueingLoader.prototype.getLoadingIdentifiers = function () {
      return jQuery.map(this.loading, function (e, i) { return i; });
    };

    // Methods below are not meant to be public
    QueueingLoader.prototype.loadElement = function (identifier, element) {

      element.options = jQuery.extend(
          {},
          this.ajaxDefaults,
          element.options,
          {
            success  : function(data, textStatus, jqXHR) {
              delete this.loading[identifier];

              jQuery(this).trigger('success', {identifier : identifier,
                                               context    : element.context,
                                               data       : data});
            },

            error    : function (jqXHR, textStatus, errorThrown) {
              delete this.loading[identifier];

              jQuery(this).trigger('error', {identifier : identifier,
                                             context    : element.context,
                                             textStatus : textStatus});
            },

            complete : this.onComplete,

            context  : this
          }
      );

      this.loading[identifier] = element;

      jQuery.ajax(element.options);
    };

    QueueingLoader.prototype.onComplete = function () {
      // count remainders
      var remaining = 0;
      for (var key in this.loading) {
        if (this.loading.hasOwnProperty(key)) {
          remaining++;
        }
      }

      // if nothing remains, notify about empty queue
      if (remaining === 0) {
        jQuery(this).trigger('empty');
      }
    };

    var DataEnhancer = function (timeline) {
      this.timeline = timeline;

      this.options = {
        projectId : timeline.options.project_id
      };

      this.die = function () {
        timeline.die.apply(timeline, arguments);
      };
    };

    DataEnhancer.getBasicType = function (identifier) {
      var i, basicTypes = this.BasicTypes();

      for (i = 0; i < basicTypes.length; i++) {
        if (basicTypes[i].identifier === identifier) {
          return basicTypes[i];
        }
      }
    };

    DataEnhancer.BasicTypes = function () {
      return [
        Timeline.Color,
        Timeline.PlanningElementType,
        Timeline.HistoricalPlanningElement,
        Timeline.PlanningElement,
        Timeline.ProjectType,
        Timeline.Project,
        Timeline.ProjectAssociation,
        Timeline.Reporting
      ];
    };

    DataEnhancer.prototype.createObjects = function (data, identifier) {
      var type = DataEnhancer.getBasicType(identifier);

      var i, e, id, map = {};

      if (data instanceof Array) {
        for (i = 0; i < data.length; i++) {
          e = data[i];
          e.timeline = this.timeline;
          id = e.id;
          map[id] = jQuery.extend(Object.create(type), e);
        }
      }
      else {
        console.warn("Expected instance of Array, but got something else.", data, identifier);
      }

      return map;
    };

    DataEnhancer.prototype.enhance = function (data) {
      try {

        this.data = data;

        this.createEmptyElementMaps();
        this.assignMainProject();

        this.augmentReportingsWithProjectObjects();
        this.augmentProjectsWithProjectTypesAndAssociations();

        this.augmentPlanningElementsWithHistoricalData();
        this.augmentPlanningElementsWithProjectAndParentAndChildInformation();
        this.augmentPlanningElementsWithVerticalityData();

        return this.data;

      } catch(e) {
        this.die(e);
      }
    };

    DataEnhancer.prototype.createEmptyElementMaps = function () {
      if (!this.data.hasOwnProperty(Timeline.ProjectAssociation.identifier)) {
        this.data[Timeline.ProjectAssociation.identifier] = {};
      }
    };

    DataEnhancer.prototype.getElementMap = function (type) {
      return this.data[type.identifier];
    };

    DataEnhancer.prototype.setElementMap = function (type, map) {
      if (map === undefined) {
        delete this.data[type.identifier];
      }
      else {
        this.data[type.identifier] = map;
      }
      return map;
    };

    DataEnhancer.prototype.getElements = function (type) {
      var map    = this.getElementMap(type) || {},
          result = [];

      for (var key in map) {
        if (map.hasOwnProperty(key)) {
          result.push(map[key]);
        }
      }
      return result;
    };

    DataEnhancer.prototype.getElement = function (type, id) {
      return this.data[type.identifier][id];
    };

    DataEnhancer.prototype.setElement = function (type, id, element) {
      return this.data[type.identifier][id] = element;
    };

    DataEnhancer.prototype.getProject = function () {
      return this.data.project;
    };

    DataEnhancer.prototype.setProject = function (project) {
      this.data.project = project;
      return project;
    };


    DataEnhancer.prototype.assignMainProject = function () {
      if (this.getProject() !== undefined) {
        return;
      }

      var dataEnhancer = this;

      // looking for main project in timeline.projects array and storing it as
      // primary project in timeline.project
      jQuery.each(this.getElements(Timeline.Project), function (i, e) {
        if (e.identifier === dataEnhancer.options.projectId ||
            e.id         === dataEnhancer.options.projectId) {

          dataEnhancer.setProject(e);
        }
      });

      if (dataEnhancer.getProject() === undefined) {
        dataEnhancer.die(new Error("Could not find main project. " +
          "The current user is probably not allowed to view timelines in here."));
      }
    };

    DataEnhancer.prototype.augmentReportingsWithProjectObjects = function () {
      var dataEnhancer = this;

      jQuery.each(dataEnhancer.getElements(Timeline.Reporting), function (i, reporting) {
        var project  = dataEnhancer.getElement(Timeline.Project, reporting.reporting_to_project.id);
        var reporter = dataEnhancer.getElement(Timeline.Project, reporting.project.id);

        // there might not be a project, which due to insufficient rights
        // and the fact that some user with more rights originally created
        // the report, is not available here.
        if (!project || !reporter) {
          // TODO some flag indicating that something is wrong/missing.
          return;
        }

        reporting.reporting_to_project = project;
        reporting.project = reporter;

        reporter.via_reporting = reporting;

        // project ← reporting → project
        if (project.reporters === undefined) {
          project.reporters = [];
        }
        if (jQuery.inArray(reporter, project.reporters) === -1) {
          project.reporters.push(reporter);
        }
      });
    };

    DataEnhancer.prototype.augmentProjectsWithProjectTypesAndAssociations = function () {
      var dataEnhancer    = this;

      jQuery.each(dataEnhancer.getElements(Timeline.Project), function (i, e) {

        // project_type ← project
        if (e.project_type !== undefined) {
          var project_type = dataEnhancer.getElement(Timeline.ProjectType, e.project_type.id);

          if (project_type) {
            e.project_type = project_type;
          }
        }

        // project ← association → project

        var associations = e[Timeline.ProjectAssociation.identifier];
        var j, a, other;

        if (associations instanceof Array) {
          for (j = 0; j < associations.length; j++) {
            a = associations[j];
            a.timeline = dataEnhancer.timeline;
            a.origin = e;

            other = dataEnhancer.getElement(Timeline.Project, a.project.id);
            if (other) {
              a.project = other;
              dataEnhancer.setElement(
                  Timeline.ProjectAssociation,
                  a.id,
                  jQuery.extend(Object.create(Timeline.ProjectAssociation), a));
            }

          }
        }

        // project → parent
        if (e.parent) {
          e.parent = dataEnhancer.getElement(Timeline.Project, e.parent.id);
        }
        else {
          e.parent = undefined;
        }
      });
    };

    DataEnhancer.prototype.augmentPlanningElementsWithHistoricalData = function () {
      var dataEnhancer = this;

      jQuery.each(dataEnhancer.getElements(Timeline.HistoricalPlanningElement), function (i, e) {
        var pe = dataEnhancer.getElement(Timeline.PlanningElement, e.id);

        if (pe === undefined) {

          // The planning element is in the historical data, but not in
          // the current set of planning elements, i.e. it was deleted
          // in the compared timeframe. We therefore import the deleted
          // element into the planning elements array and set the
          // is_deleted flag.
          e = jQuery.extend(Object.create(Timeline.PlanningElement), e);
          e.is_deleted = true;
          dataEnhancer.setElement(Timeline.PlanningElement, e.id, e);
          pe = e;
        }

<<<<<<< HEAD
        pe.historical_element = jQuery.extend(Object.create(Timeline.PlanningElement), e);
=======
        pe.alternate_start_date = e.start_date;
        pe.alternate_due_date = e.due_date;
>>>>>>> 3c6225dc
      });

      dataEnhancer.setElementMap(Timeline.HistoricalPlanningElement, undefined);
    };

    DataEnhancer.prototype.augmentPlanningElementWithType = function (pe) {
        // planning_element → planning_element_type
        if (pe.planning_element_type) {
          pe.planning_element_type = this.getElement(Timeline.PlanningElementType,
                                                            pe.planning_element_type.id);
        }
        else {
          pe.planning_element_type = undefined;
        }
    };

    DataEnhancer.prototype.augmentPlanningElementWithProject = function (pe) {
        var project = this.getElement(Timeline.Project, pe.project.id);

        // there might not be such a project, due to insufficient rights
        // and the fact that some user with more rights originally created
        // the report.
        if (!project) {
          // TODO some flag indicating that something is wrong/missing.
          return;
        }

        // planning_element → project
        pe.project = project;
    };

    DataEnhancer.prototype.augmentPlanningElementWithParent = function (pe) {
      if (pe.parent) {
        var parent = this.getElement(Timeline.PlanningElement, pe.parent.id);

        if (parent !== undefined) {

          // planning_element ↔ planning_element
          if (parent.planning_elements === undefined) {
            parent.planning_elements = [];
          }
          parent.planning_elements.push(pe);
          pe.parent = parent;
        }

      } else {
        var project = pe.project;
        if (project) {
          // planning_element ← project
          if (project.planning_elements === undefined) {
            project.planning_elements = [];
          }
          project.planning_elements.push(pe);
        }
      }
    };

    DataEnhancer.prototype.augmentPlanningElementsWithProjectAndParentAndChildInformation = function () {
      var dataEnhancer = this;

      jQuery.each(dataEnhancer.getElements(Timeline.PlanningElement), function (i, e) {
        dataEnhancer.augmentPlanningElementWithType(e);
        dataEnhancer.augmentPlanningElementWithProject(e);
        dataEnhancer.augmentPlanningElementWithParent(e);
        if (e.historical_element) {
          dataEnhancer.augmentPlanningElementWithType(e.historical_element);
        }
      });
    };

    DataEnhancer.prototype.augmentPlanningElementsWithVerticalityData = function () {
      var dataEnhancer = this;

      jQuery.each(dataEnhancer.getElements(Timeline.PlanningElement), function (i, e) {
        var pe = dataEnhancer.getElement(Timeline.PlanningElement, e.id);
        var pet = pe.getPlanningElementType();

        pe.vertical = this.timeline.verticalPlanningElementIds().indexOf(pe.id) != -1;
        //this.timeline.optionsfalse || Math.random() < 0.5 || (pet && pet.is_milestone);
      });
    };

    /**
     *  TimelineLoader
     *
     *  Loads all data, that is relevant for the current timeline instance.
     *
     *  timeline: Timeline instance
     *  options:  Configuration Hash
     *
     *  The timeline parameter is used to augment the loaded data with pointers
     *  to their coressponding timeline. No assumptions about methods or
     *  attributes are made.
     *
     *  The following list describes the required options
     *
     *    url_prefix     : timeline.options.url_prefix,
     *    project_prefix : timeline.options.project_prefix,
     *    project_id     : timeline.options.project_id,
     *
     *    ajax_defaults  : timeline.ajax_defaults
     *
     *    current_time   : this.comparisonCurrentTime(),
     *    target_time    : this.comparisonTarget()
     *
     *  Use `load` to trigger loading of data.
     *  Use events to get notified about completion
     *
     *      jQuery(timelineLoader).on("complete", function (e, data) {
     *        console.log("'complete' triggered for", this);
     *        console.log("Loaded data is:", data);
     *      }
     */
    var TimelineLoader = function (timeline, options) {
      this.options      = options;
      this.data         = {};
      this.loader       = new QueueingLoader(options.ajax_defaults);
      this.dataEnhancer = new DataEnhancer(timeline);

      this.globalPrefix = options.url_prefix + options.api_prefix;

      jQuery(this.loader).on('success', jQuery.proxy(this, 'onLoadSuccess'))
                         .on('error',   jQuery.proxy(this, 'onLoadError'))
                         .on('empty',   jQuery.proxy(this, 'onLoadComplete'));
    };


    TimelineLoader.prototype.load = function () {
      this.registerProjectReportings();
      this.registerGlobalElements();

      this.loader.load();
    };

    TimelineLoader.prototype.onLoadSuccess = function (e, args) {
      var storeIn  = args.context.storeIn  || args.identifier,
          readFrom = args.context.readFrom || storeIn;

      this.storeData(args.data[readFrom], storeIn);
      this.checkDependencies(args.identifier);
    };

    TimelineLoader.prototype.onLoadError = function (e, args) {
      var storeIn  = args.context.storeIn  || args.identifier;

      console.warn("Error during loading", arguments);

      this.storeData([], storeIn);

      this.checkDependencies(args.identifier);
    };

    TimelineLoader.prototype.onLoadComplete = function (e) {
      jQuery(this).trigger('complete', this.dataEnhancer.enhance(this.data));
    };

    TimelineLoader.prototype.registerProjectReportings = function () {
      var projectPrefix = this.options.url_prefix +
                          this.options.api_prefix +
                          this.options.project_prefix +
                          "/" +
                          this.options.project_id;

      var url = projectPrefix + '/reportings.json?only=via_target';

      if (this.options.project_types) {
        url += '&project_types=' + this.options.project_types.join();
      }

      if (this.options.project_statuses) {
        url += '&project_statuses=' + this.options.project_statuses.join();
      }

      if (this.options.project_responsibles) {
        url += '&project_responsibles=' + this.options.project_responsibles.join();
      }

      if (this.options.project_parents) {
        url += '&project_parents=' + this.options.project_parents.join();
      }

      if (this.options.grouping_one) {
        url += '&grouping_one=' + this.options.grouping_one.join();
      }

      if (this.options.grouping_two) {
        url += '&grouping_two=' + this.options.grouping_two.join();
      }

      this.loader.register(Timeline.Reporting.identifier,
                           { url : url });
    },

    TimelineLoader.prototype.registerGlobalElements = function () {

      this.loader.register(
          Timeline.PlanningElementType.identifier,
          { url : this.globalPrefix + '/planning_element_types.json' });
      this.loader.register(
          Timeline.Color.identifier,
          { url : this.globalPrefix + '/colors.json' });
      this.loader.register(
          Timeline.ProjectType.identifier,
          { url : this.globalPrefix + '/project_types.json' });
    };

    TimelineLoader.prototype.registerProjects = function (ids) {

      this.inChunks(ids, function (project_ids_of_packet, i) {

        this.loader.register(
            Timeline.Project.identifier + '_' + i,
            { url : this.globalPrefix +
                    '/projects.json?ids=' +
                    project_ids_of_packet.join(',')},
            { storeIn : Timeline.Project.identifier }
          );
      });
    };

    TimelineLoader.prototype.provideServerSideFilterHashTypes = function (hash) {
      if (this.options.planning_element_types !== undefined) {
        hash.type_id = this.options.planning_element_types;
      }
    };

    TimelineLoader.prototype.provideServerSideFilterHashStatus = function (hash) {
      if (this.options.planning_element_status !== undefined) {
        hash.status_id = this.options.planning_element_status;
      }
    };

    TimelineLoader.prototype.provideServerSideFilterHashResponsibles = function (hash) {
      if (this.options.planning_element_responsibles !== undefined) {
        hash.responsible_id = this.options.planning_element_responsibles;
      }
    };

    TimelineLoader.prototype.provideServerSideFilterHash = function() {
      var result = {};
      this.provideServerSideFilterHashTypes(result);
      this.provideServerSideFilterHashResponsibles(result);
      this.provideServerSideFilterHashStatus(result);
      return result;
    };

    TimelineLoader.prototype.registerPlanningElements = function (ids) {

      this.inChunks(ids, function (projectIdsOfPacket, i) {
        var projectPrefix = this.options.url_prefix +
                            this.options.api_prefix +
                            this.options.project_prefix +
                            "/" +
                            projectIdsOfPacket.join(',');

        var qsb = new Timeline.FilterQueryStringBuilder(
          this.provideServerSideFilterHash());

        // load current planning elements.
        this.loader.register(
          Timeline.PlanningElement.identifier + '_' + i,
          { url : qsb.build(projectPrefix + '/planning_elements.json') },
          { storeIn: Timeline.PlanningElement.identifier }
        );

        // load historical planning elements.
        if (this.options.target_time) {
          this.loader.register(
            Timeline.HistoricalPlanningElement.identifier + '_' + i,
            { url : qsb.append({ at_time: this.options.target_time })
                       .build(projectPrefix + '/planning_elements.json') },
            { storeIn: Timeline.HistoricalPlanningElement.identifier,
              readFrom: Timeline.PlanningElement.identifier }
          );
        }
      });
    };


    TimelineLoader.prototype.registerPlanningElementsByID = function (ids) {

      this.inChunks(ids, function (planningElementIdsOfPacket, i) {
        var projectPrefix = this.options.url_prefix +
                            this.options.api_prefix;

        // load current planning elements.
        this.loader.register(
          Timeline.PlanningElement.identifier + '_IDS_' + i,
          { url : projectPrefix +
                  '/planning_elements.json?ids=' +
                  planningElementIdsOfPacket.join(',')},
          { storeIn: Timeline.PlanningElement.identifier }
        );

        // load historical planning elements.
        if (this.options.target_time) {
          this.loader.register(
            Timeline.HistoricalPlanningElement.identifier + '_IDS_' + i,
            { url : planningElementPrefix +
                    '/planning_elements.json?ids=' +
                    planningElementIdsOfPacket.join(',') },
            { storeIn: Timeline.HistoricalPlanningElement.identifier,
              readFrom: Timeline.PlanningElement.identifier }
          );
        }
      });
    };

    TimelineLoader.prototype.inChunks = function (elements, iter) {
      var i, current_elements;

      i = 0;
      elements = elements.clone();

      while (elements.length > 0) {
        i++;

        current_elements = elements.splice(0, Timeline.PROJECT_ID_BLOCK_SIZE);

        iter.call(this, current_elements, i);
      }
    };

    TimelineLoader.prototype.storeData = function (data, identifier) {
      if (!jQuery.isArray(data)) {
        this.die("Expected an instance of Array. Got something else. This " +
                 "should never happen.", data, identifier);
      }

      this.data[identifier] = this.data[identifier] || {};
      jQuery.extend(
          this.data[identifier],
          this.dataEnhancer.createObjects(data, identifier));
    };

    TimelineLoader.prototype.getCurrentlyLoadingTypes = function (unique) {
      var currentlyLoadingTypes = [], m = {};

      jQuery.each(this.loader.getLoadingIdentifiers(), function (i, e) {
        currentlyLoadingTypes.push(e.replace(/_\d+$/, ''));
      });

      if (unique) {
        jQuery.each(currentlyLoadingTypes, function (i, e) { m[e] = e; });
        currentlyLoadingTypes = [];
        jQuery.each(m, function (i, e) { currentlyLoadingTypes.push(e); });
      }

      return currentlyLoadingTypes;
    };

    TimelineLoader.prototype.doneLoading = function (param) {
      if (typeof param !== 'string') {
        param = param.identifier;
      }
      if (param === Timeline.Project.identifier ||
          param === Timeline.PlanningElement.identifier) {

        return jQuery.inArray(param, this.getCurrentlyLoadingTypes()) === -1;
      }
      else {
        return this.data[param] !== undefined;
      }
    };

    TimelineLoader.prototype.getRemainingPlanningElements = function () {
      var i,
        necessaryIDs = [],
        vp = this.options.include_planning_elements;

      for (i = 0; i < vp.length; i += 1) {
        if (typeof this.data.planning_elements[vp[i]] === "undefined") {
          necessaryIDs.push(vp[i]);
        }
      }

      return necessaryIDs;
    };

    TimelineLoader.prototype.getRelevantProjectIdsBasedOnReportings = function () {
      var i,
          relevantProjectIds = [this.options.project_id];

      if (this.doneLoading(Timeline.Reporting)) {
        for (i in this.data.reportings) {
          if (this.data.reportings.hasOwnProperty(i)) {
            relevantProjectIds.push(this.data.reportings[i].getProjectId());
          }
        }

        this.getRelevantProjectIdsBasedOnReportings = function () {
          return relevantProjectIds;
        };
      }
      else {
        console.warn("Getting relevant project ids before reportings are " +
                     "loaded. This might be a bug.");
      }

      return relevantProjectIds;
    };

    TimelineLoader.prototype.getProject = function (idOrIdentifier) {
      var i, ps = this.data.projects;

      if (typeof idOrIdentifier === 'string') {
        for (i in ps) {
          if (ps.hasOwnProperty(i) && ps[i].identifier === idOrIdentifier) {
            return ps[i];
          }
        }
      }
      else {
        return this.data.projects[idOrIdentifier];
      }
    };

    TimelineLoader.prototype.getRelevantProjectIdsBasedOnProjects = function () {
      var relevantProjectIds = this.getRelevantProjectIdsBasedOnReportings(),
          timelineLoader     = this;

      if (this.doneLoading(Timeline.Project)) {
        relevantProjectIds = jQuery.grep(relevantProjectIds, function (e, i) {
          return timelineLoader.getProject(e) && timelineLoader.getProject(e).filteredOut();
        }, true);

        this.getRelevantProjectIdsBasedOnProjects = function () {
          return relevantProjectIds;
        };
      }
      else {
        console.warn("Getting relevant project ids before projects are " +
                     "loaded. This might be a bug.");
      }

      return relevantProjectIds;
    };

    TimelineLoader.prototype.shouldLoadReportings = function (lastLoaded) {
      return lastLoaded === Timeline.Reporting.identifier;
    };

    TimelineLoader.prototype.shouldLoadPlanningElements = function (lastLoaded) {

      if (this.doneLoading(Timeline.Project) &&
          this.doneLoading(Timeline.Reporting) &&
          this.doneLoading(Timeline.ProjectType)) {

        this.shouldLoadPlanningElements = function () { return false; };

        return true;
      }
      return false;
    };

    TimelineLoader.prototype.shouldLoadRemainingPlanningElements = function (lastLoaded) {

      if (this.doneLoading(Timeline.Project) &&
          this.doneLoading(Timeline.Reporting) &&
          this.doneLoading(Timeline.ProjectType) &&
          this.doneLoading(Timeline.PlanningElement)) {

        this.shouldLoadRemainingPlanningElements = function () { return false; };

        return true;
      }
      return false;
    };

    TimelineLoader.prototype.checkDependencies = function (identifier) {
      if (this.shouldLoadReportings(identifier)) {
        this.registerProjects(this.getRelevantProjectIdsBasedOnReportings());
      }
      else if (this.shouldLoadPlanningElements(identifier)) {
        this.data = this.dataEnhancer.enhance(this.data);

        this.registerPlanningElements(this.getRelevantProjectIdsBasedOnProjects());
      } else if (this.shouldLoadRemainingPlanningElements(identifier)) {
        this.registerPlanningElementsByID(this.getRemainingPlanningElements());
      }

      this.loader.load();
    };

    TimelineLoader.prototype.complete = function (data) {
      // This function is just a placeholder to let you know, that you should
      // probably register an event handler on 'complete'. The handler should
      // have the following signature:
      //
      //   function (e, data) {}
      return data;
    };

    return TimelineLoader;
  })(),


  checkPrerequisites: function() {
    if (jQuery === undefined) {
      throw new Error('jQuery seems to be missing (jQuery is undefined)');
    } else if (jQuery().slider === undefined) {
      throw new Error('jQuery UI seems to be missing (jQuery().slider is undefined)');
    } else if ((1).month === undefined) {
      throw new Error('date.js seems to be missing ((1).month is undefined)');
    } else if (Raphael === undefined) {
      throw new Error('Raphael seems to be missing (Raphael is undefined)');
    } else if (Raphael.fonts === undefined) {
      throw new Error('There seems to be a font missing (Raphael.fonts is undefined)');
    }
    return true;
  },

  onLoadComplete: function() {
    // everything here should be wrapped in try/catch, to never
    var tree;
    try {
      window.clearTimeout(this.safetyHook);

      if (this.isGrouping() && this.options.grouping_two_enabled) {
        this.secondLevelGroupingAdjustments();
      }

      tree = this.getLefthandTree();
      if (tree.containsPlanningElements() || tree.containsProjects()) {
        this.adjustForPlanningElements();
        this.completeUI();
      } else {
        this.warn(this.i18n('label_no_data'), 'warning');
      }
    } catch (e) {
      this.die(e);
    }
  },

  // ╭───────────────────────────────────────────────────────────────────╮
  // │ Data Store                                                        │
  // ├───────────────────────────────────────────────────────────────────┤
  // │ Model Prototypes:                                                 │
  // │ Timeline.PlanningElement                                          │
  // │ Timeline.ProjectType                                              │
  // │ Timeline.Project                                                  │
  // │ Timeline.Color                                                    │
  // │ Timeline.Reporting                                                │
  // ╰───────────────────────────────────────────────────────────────────╯
  secondLevelGroupingAdjustments : function () {
    var grouping = jQuery.map(this.options.grouping_two_selection || [], Timeline.pnum);
    var root = this.getProject();
    var associations = Timeline.ProjectAssociation.all(this);
    var listToRemove = [];

    // for all projects on the first level
    jQuery.each(root.getReporters(), function (i, e) {

      // find all projects that are associated
      jQuery.each(associations, function (j, a) {

        if (a.involves(e)) {
          var other = a.getOther(e);
          if (typeof other.getProjectType === "function") {
            var pt = other.getProjectType();
            var type = pt !== null ? pt.id : -1;
            var relevant = false;

            jQuery.each(grouping, function(k, l) {
              if (l === type) {
                relevant = true;
              }
            });

            if (relevant) {

              // add the other project as a simulated reporter to the current one.
              e.addReporter(other);
              other.hasSecondLevelGroupingAdjustment = true;
              // remove the project from the root level of the report.
              listToRemove.push(other);

            }
          }
        }
      });
    });

    // remove all children of root that we couldn't remove while still iterating.
    jQuery.each(listToRemove, function(i, e) {
      root.removeReporter(e);
    });
  },

  // ╭───────────────────────────────────────────────────────────────────╮
  // │ Timeline.ProjectAssociation                                       │
  // ╰───────────────────────────────────────────────────────────────────╯

  ProjectAssociation: {
    identifier: 'project_associations',
    all: function(timeline) {
      // collect all project associations.
      var r = timeline.project_associations;
      var result = [];
      for (var key in r) {
        if (r.hasOwnProperty(key)) {
          result.push(r[key]);
        }
      }
      return result;
    },
    getOrigin: function() {
      return this.origin;
    },
    getTarget: function() {
      return this.project;
    },
    getOther: function(project) {
      var origin = this.getOrigin();
      var target = this.getTarget();
      if (project.id === origin.id) {
        return target;
      } else if (project.id === target.id) {
        return origin;
      }
      return null;
    },
    getInvolvedProjects: function() {
      return [this.getOrigin(), this.getTarget()];
    },
    involves: function(project) {
      var inv = this.getInvolvedProjects();

      return (
        project !== undefined &&
        inv[0] !== undefined &&
        inv[1] !== undefined &&
        (project.id === inv[0].id || project.id === inv[1].id)
      );
    }
  },

  // ╭───────────────────────────────────────────────────────────────────╮
  // │ Timeline.Reporting                                                │
  // ╰───────────────────────────────────────────────────────────────────╯

  Reporting: {
    identifier: 'reportings',
    all: function(timeline) {
      // collect all reportings.
      var r = timeline.reportings;
      var result = [];
      for (var key in r) {
        if (r.hasOwnProperty(key)) {
          result.push(r[key]);
        }
      }
      return result;
    },
    getProject: function() {
      return (this.project !== undefined) ? this.project : null;
    },
    getProjectId: function () {
      return this.project.id;
    },
    getReportingToProject : function () {
      return (this.reporting_to_project !== undefined) ? this.reporting_to_project : null;
    },
    getReportingToProjectId : function () {
      return this.reporting_to_project.id;
    },
    getStatus: function() {
      return (this.reported_project_status !== undefined) ? this.reported_project_status : null;
    }
  },

  // ╭───────────────────────────────────────────────────────────────────╮
  // │ Timeline.ProjectType                                              │
  // ╰───────────────────────────────────────────────────────────────────╯

  ProjectType: {
    identifier: 'project_types',
    all: function(timeline) {
      // collect all project types
      var r = timeline.project_types;
      var result = [];
      for (var key in r) {
        if (r.hasOwnProperty(key)) {
          result.push(r[key]);
        }
      }
      return result;
    }
  },

  // ╭───────────────────────────────────────────────────────────────────╮
  // │ Timeline.Color                                                    │
  // ╰───────────────────────────────────────────────────────────────────╯

  Color: {
    identifier: 'colors',
    all: function(timeline) {
      // collect all colors
      var r = timeline.colors;
      var result = [];
      for (var key in r) {
        if (r.hasOwnProperty(key)) {
          result.push(r[key]);
        }
      }
      return result;
    }
  },

  // ╭───────────────────────────────────────────────────────────────────╮
  // │ Timeline.PlanningElementType                                      │
  // ╰───────────────────────────────────────────────────────────────────╯

  PlanningElementType: {
    identifier: 'planning_element_types',
    all: function(timeline) {
      // collect all reportings.
      var r = timeline.planning_element_types;
      var result = [];
      for (var key in r) {
        if (r.hasOwnProperty(key)) {
          result.push(r[key]);
        }
      }
      return result;
    }
  },

  // ╭───────────────────────────────────────────────────────────────────╮
  // │ Timeline.Project                                                  │
  // ╰───────────────────────────────────────────────────────────────────╯

  Project: {
    is: function(t) {
      return Timeline.Project.identifier === t.identifier;
    },
    identifier: 'projects',
    hide: function () {
      var hidden =  this.hiddenForEmpty() ||
                    this.hiddenForTimeFrame();

      this.hide = function () { return hidden; };

      return hidden;
    },
    hiddenForEmpty: function () {
      if (this.timeline.options.exclude_empty !== 'yes') {
        return false;
      }

      var hidden = true;
      // iterates over projects for second level grouping adjustments.
      // TODO simply hiding parents might be sufficient.
      jQuery.each(this.getPlanningElements(), function (i, child) {
        if (!child.filteredOut()) {
          hidden = false;
        }
      });

      return hidden;
    },
    hiddenForTimeFrame: function () {
      var types = this.timeline.options.planning_element_time_types;
      if (!types) {
        return false;
      }

      var hidden = true;

      //we need to look at every element
      jQuery.each(this.getPlanningElements(), function (i, child) {
        //if hidden is already false, do not calculate
        //otherwise, we show this project current element is a planning element (redundant?)
        //and it is inside our timeframe
        //and it has got the planning element type we want
        if (hidden &&
              child.is(Timeline.PlanningElement) &&
              child.inTimeFrame() &&
              Timeline.idInArray(types, child.getPlanningElementType())) {
                hidden = false;
        }
      });

      return hidden;
    },
    filteredOut: function() {
      var filtered = this.filteredOutForExclusionOfOwnPlanningElements() ||
                     this.filteredOutForExclusionOfReporters() ||
                     this.filteredOutForTypes() ||
                     this.filteredOutForStatus() ||
                     this.filteredOutForSubproject() ||
                     this.filteredOutForResponsibles();

      this.filteredOut = function () { return filtered; };

      return filtered;
    },
    filteredOutForExclusionOfOwnPlanningElements: function () {
      return (this.timeline.options.exclude_own_planning_elements === 'yes' &&
              (this.id === this.timeline.options.project_id ||
               this.identifier === this.timeline.options.project_id));
    },
    filteredOutForExclusionOfReporters: function() {
      return (this.timeline.options.exclude_reporters === 'yes' &&
              !(this.id === this.timeline.options.project_id ||
                this.identifier === this.timeline.options.project_id));
    },
    filteredOutForSubproject: function() {
      var i, j, p;
      var allowedParents = this.timeline.options.parents;

      if ((allowedParents === undefined) ||
          (allowedParents.length === 0)) {

        // if there is no filter, do not filter out anything.
        return false;

      } else {

        // for every id selected in the filter
        for (i = 0; i < allowedParents.length; i++) {

          j = Timeline.pnum(allowedParents[i]);

          if (j === -1) {
            // if the current selection is the (none) selection, we only need to
            // check the project's immediate parent. If it has none, it should
            // be shown, thus *not* filtered.
            if (this.parent === undefined) {
              return false;
            }
          }
          else {
            // if this project or one of it's ancestors has an id that is
            // equal to the current selection, it should be shown, thus *not*
            // filtered.
            p = this;
            while (p !== undefined) {
              if (p.id === j) {
                return false;
              } else {
                p = p.parent;
              }
            }
          }

        }

        // everything that was not decided to be *not* filtered until now should
        // be filtered.
        return true;
      }
    },
    filteredOutForResponsibles: function() {
      return Timeline.filterOutBasedOnArray(
        this.timeline.options.project_responsibles,
        this.getResponsible()
      );
    },
    filteredOutForStatus: function() {
      return Timeline.filterOutBasedOnArray(
        this.timeline.options.project_status,
        this.getProjectStatus()
      );
    },
    filteredOutForTypes: function() {
      return Timeline.filterOutBasedOnArray(this.timeline.options.project_types,
                                            this.getProjectType());
    },
    getPlanningElementType: function() {
      return undefined;
    },
    getPlanningElements: function() {
      if (!this.planning_elements) {
        return [];
      }
      if (!this.sorted_pes) {
        this.sort('planning_elements');
        this.sorted_pes = true;
      }
      return this.planning_elements;
    },
    getFirstLevelGroupingData: function() {
      return this.timeline.getGroupForProject(this);
    },
    getFirstLevelGrouping: function() {
      return this.timeline.getGroupForProject(this).number;
    },
    getFirstLevelGroupingName: function() {
      return this.timeline.getGroupForProject(this).name;
    },
    sort: function(field) {
      var timeline = this.timeline;
      this[field] = this[field].sort(function(a, b) {

        // order by inverse grouping, date, name, id
        var dc = 0, nc = 0;
        var as = a.start(), bs = b.start();
        var ag, bg;
        if (a.is(Timeline.Project) && b.is(Timeline.Project)) {
          var dataAGrouping = a.getFirstLevelGroupingData();
          var dataBGrouping = b.getFirstLevelGroupingData();

          // order first level grouping.
          if (dataAGrouping.id != dataBGrouping.id) {
            /** other is always at bottom */
            if (dataAGrouping.id == 0) {
              return 1;
            } else if (dataBGrouping.id == 0) {
              return -1;
            }

            if (timeline.options.grouping_one_sort == 1) {
              ag = dataAGrouping.number;
              bg = dataBGrouping.number;
            } else {
              ag = dataAGrouping.p.name;
              bg = dataBGrouping.p.name;
            }

            if (ag > bg) {
              return 1;
            }

            return -1;
          }
        }

        if (!as && typeof a.end === "function") {
          as = a.end();
        }
        if (!bs && typeof b.end === "function") {
          bs = b.end();
        }

        if (as) {
          if (bs) {
            dc = as.compareTo(bs);
          } else {
            dc = 1;
          }
        } else if (bs) {
          dc = -1;
        }

        identifier_methods = [a, b].map(function(e) { return e.hasOwnProperty("subject") ? "subject" : "name" })

        if (!a.identifierLower) {
          a.identifierLower = a[identifier_methods[0]].toLowerCase();
        }

        if (!b.identifierLower) {
          b.identifierLower = b[identifier_methods[1]].toLowerCase();
        }

        if (a.identifierLower < b.identifierLower) {
          nc = -1;
        }
        if (a.identifierLower > b.identifierLower) {
          nc = +1;
        }

        if (a.hasSecondLevelGroupingAdjustment && b.hasSecondLevelGroupingAdjustment) {
          if (timeline.options.grouping_two_sort == 1) {
            if (dc !== 0) {
              return dc;
            }

            if (nc !== 0) {
              return nc;
            }
          } else if (timeline.options.grouping_two_sort == 2) {
            if (nc !== 0) {
              return nc;
            }

            if (dc !== 0) {
              return dc;
            }
          }
        }

        if (timeline.options.project_sort == 1 && a.is(Timeline.Project) && b.is(Timeline.Project)) {
          if (nc !== 0) {
            return nc;
          }

          if (dc !== 0) {
            return dc;
          }
        } else {
          if (dc !== 0) {
            return dc;
          }

          if (nc !== 0) {
            return nc;
          }
        }

        if (a.id > b.id) {
          return +1;
        } else if (a.id < b.id) {
          return -1;
        }
        return 0;
      });
      return this;
    },
    start: function() {
      var first = this.getPlanningElements()[0];
      if (!first) {
        return undefined;
      }
      return first.start();
    },
    getAttribute: function (val) {
      if (typeof this[val] === "function") {
        return this[val]();
      }

      return this[val];
    },
    does_historical_differ: function () {
      return false;
    },
    getReporters: function() {
      if (!this.reporters) {
        return [];
      }
      if (!this.sorted_reps) {
        this.sort('reporters');
        this.sorted_reps = true;
      }
      return this.reporters;
    },
    addReporter: function(rep) {
      var reps = this.getReporters();
      if (jQuery.inArray(rep, reps) === -1) {
        reps.push(rep);
        this.reporters = reps;
        this.sorted_reps = false;
        return true;
      }
      return false;
    },
    removeReporter: function(rep) {
      // this fails silently, when reporter to be removed is not in the list reporters.
      var new_reporters = jQuery.grep(this.getReporters(), function(e, i) {
          return e.id !== rep.id;
        });
      this.reporters = new_reporters;
      // we are not resetting sorted_reps, since removal does not affect sortation.
    },
    getProjectStatus: function() {
      return this.via_reporting !== undefined ? this.via_reporting.getStatus() : null;
    },
    getTypeName: function () {
      var pt = this.getProjectType();
      if (pt) {
        return pt.name;
      }
    },
    getStatusName: function () {
      var status = this.getProjectStatus();
      if (status) {
        return status.name;
      }
    },
    getProjectType: function() {
      return (this.project_type !== undefined) ? this.project_type : null;
    },
    getResponsible: function() {
      return (this.responsible !== undefined) ? this.responsible : null;
    },
    getResponsibleName: function()  {
      if (this.responsible && this.responsible.name) {
        return this.responsible.name;
      }
    },
    getSubElements: function() {
      var result = [];

      jQuery.each(this.getPlanningElements(), function(i, e) {
        // filtering of planning elements now happens in iterateWithChildren
        result.push(e);
      });

      jQuery.each(this.getReporters(), function(i, e) {
        // filtering of projects still happens here.
        if (!e.filteredOut()) {
          result.push(e);
        }
      });

      return result;
    },
    getParent: function() {
      var parent;
      if(!this.parent) return null;
      parent = this.timeline.getProject(this.parent.id);

      this.parent = parent;
      this.getParent = function() { return this.parent; };

      return this.getParent();
    },
    getUrl: function() {
      var options = this.timeline.options;
      var url = options.url_prefix;

      url += options.project_prefix;
      url += "/";
      url += this.identifier;
      url += "/timelines";

      return url;
    },
    render: function(node) {
      if (node.isExpanded()) {
        return false;
      }

      var timeline = this.timeline;
      var scale = timeline.getScale();
      var beginning = timeline.getBeginning();
      var milestones, others;

      // draw all planning elements that should be seen in an
      // aggregation. limited to one level.

      var pes = this.getPlanningElements();

      var dummy_node = {
        getDOMElement: function() {
          return node.getDOMElement();
        },
        isExpanded: function() {
          return false;
        }
      };

      var is_milestone = function(e, i) {
        var pet = e.getPlanningElementType();
        return pet && pet.is_milestone;
      };

      var render = function(i, e) {
        var node = jQuery.extend({}, dummy_node, {
          getData: function() { return e; }
        });
        e.render(node, true, label_spaces[i]);
        e.renderForeground(node, true, label_spaces[i]);
      };

      var visible_in_aggregation = function(e, i) {
        var pet = e.getPlanningElementType();
        return !e.filteredOut() && pet && pet.in_aggregation;
      };

      // The label_spaces object will contain available spaces per
      // planning element. There may be many.
      var label_spaces = {};

      // divide into milestones and others.
      milestones = jQuery.grep(pes, is_milestone);
      others = jQuery.grep(pes, is_milestone, true);

      // join others with milestones, and remove all that should be filtered.
      pes = jQuery.grep(others.concat(milestones), visible_in_aggregation);

      // Outer loop to calculate best label space for each planning
      // element. Here, we initialize possible spaces by registering the
      // whole element as the single space for a label.
      jQuery.each(pes, function(i, e) {
        var b = e.getHorizontalBounds(scale, beginning);
        label_spaces[i] = [b];

        // Now, for every other element (that is above the one we're
        // traversing), shorten the available spaces or splice them.
        jQuery.each(pes, function(j, f) {
          var k, cb = f.getHorizontalBounds(scale, beginning, is_milestone(f));

          // do not shorten if I am looking at myself.
          if (e === f) {
            return;
          }

          // do not shorten if current element is not a milestone and
          // begins before me.
          if (!is_milestone(f) && cb.x < b.x) {
            return;
          }

          // do not shorten if both are milestones and current begins before me.
          if (is_milestone(f) && is_milestone(e) && cb.x < b.x) {
            return;
          }

          // do not shorten if I am a milestone and current element is not.
          if (is_milestone(e) && !is_milestone(f)) {
            return;
          }

          if (!e.hasBothDates() || !f.hasBothDates()) {
            return;
          }

          // iterate over actual spaces left for shortening or splicing.
          var spaces = label_spaces[i];
          for (k = 0; k < spaces.length; k++) {
            var space = spaces[k];
            // b  eeeeeeee
            //cb       fffffffffff

            // current element lies after me,
            var rightSideOverlap = cb.x > space.x &&
                    // but I do end after its start.
                    cb.x < space.end();
            // b           eeeeeeeeeee
            //cb    ffffffffffff

            // current element lies before me
            var leftSideOverlap = cb.end() < space.end() &&
                      // but I start before current elements end.
                      cb.end() > space.x;

            if ((cb.x < space.x && cb.end() > space.end()) &&
                (label_spaces[i].length > 0)) {
              if (label_spaces[i].length === 1) {
                label_spaces[i][0].w = 0;
              } else {
                label_spaces[i].splice(k, 1);
              }
            }

            //  fffffffeeeeeeeeeeeeffffffffff
            if (rightSideOverlap && leftSideOverlap) {

              // if current planning element is completely enclosed
              // in the current space, split the space into two, and
              // reiterate. splitting happens by splicing the array at
              // position i.
              label_spaces[i].splice(k, 1,
                {'x': space.x,
                 'w': cb.x - space.x, end: space.end},
                {'x': cb.end(),
                 'w': space.end() - cb.end(), end: space.end});


            } else if (rightSideOverlap) {

              // if current planning element (f) starts before the one
              // current space ends, adjust the width of the space.
              space.w = Math.min(space.end(), cb.x) - space.x;

            } else if (leftSideOverlap) {

              // if current planning element (f) ends after the current
              // space starts, adjust the beginning of the space.
              // we also need to modify the width because we want to
              // keep the end at the same position.
              var oldStart = space.x;
              space.x = Math.max(space.x, cb.end());
              space.w -= (space.x - oldStart);
            }
          }
        });

        // after all possible label spaces for the given element are
        // evaluated, select the widest.
        b = label_spaces[i].shift();
        jQuery.each(label_spaces[i], function(i, e) {
          if (e.w > b.w) {
            b = e;
          }
        });
        label_spaces[i] = b;
      });

      // jQuery.each(others, render);
      // jQuery.each(milestones, render);
      jQuery.each(pes, render);
    },
    getElements: function() {
      return [];
    },
    all: function(timeline) {
      // collect all planning elements
      var r = timeline.projects;
      var result = [];
      for (var key in r) {
        if (r.hasOwnProperty(key)) {
          result.push(r[key]);
        }
      }
      return result;
    }
  },

  // ╭───────────────────────────────────────────────────────────────────╮
  // │ Timeline.HistoricalPlanningElement                                │
  // ╰───────────────────────────────────────────────────────────────────╯

  HistoricalPlanningElement: {
    identifier: 'historical_planning_elements'
  },

  // ╭───────────────────────────────────────────────────────────────────╮
  // │ Timeline.PlanningElement                                          │
  // ╰───────────────────────────────────────────────────────────────────╯

  PlanningElement: {
    is: function(t) {
      return Timeline.PlanningElement.identifier === t.identifier;
    },
    identifier: 'planning_elements',
    hide: function () {
      return false;
    },
    filteredOut: function() {
      var filtered = this.filteredOutForProjectFilter();
      this.filteredOut = function() { return filtered; };
      return filtered;
    },
    inTimeFrame: function () {
      return this.timeline.inTimeFilter(this.start(), this.end());
    },
    filteredOutForProjectFilter: function() {
      return this.project.filteredOut();
    },
    all: function(timeline) {
      // collect all planning elements
      var r = timeline.planning_elements;
      var result = [];
      for (var key in r) {
        if (r.hasOwnProperty(key)) {
          result.push(r[key]);
        }
      }
      return result;
    },
    getProject: function() {
      return (this.project !== undefined) ? this.project : null;
    },
    getPlanningElementType: function() {
      return (this.planning_element_type !== undefined) ?
        this.planning_element_type : null;
    },
    getResponsible: function() {
      return (this.responsible !== undefined) ? this.responsible : null;
    },
    getResponsibleName: function()  {
      if (this.responsible && this.responsible.name) {
        return this.responsible.name;
      }
    },
    getParent: function() {
      return (this.parent !== undefined) ? this.parent : null;
    },
    getChildren: function() {
      if (!this.planning_elements) {
        return [];
      }
      if (!this.sorted) {
        this.sort('planning_elements');
        this.sorted = true;
      }
      return this.planning_elements;
    },
    hasChildren: function() {
      return this.getChildren().length > 0;
    },
    getTypeName: function () {
      var pet = this.getPlanningElementType();
      if (pet) {
        return pet.name;
      }
    },
    getStatusName: function () {
      if (this.planning_element_status) {
        return this.planning_element_status.name;
      }
    },
    getProjectName: function () {
      if (this.project) {
        return this.project.name;
      }
    },
    sort: function(field) {
      this[field] = this[field].sort(function(a, b) {
        // order by date, name
        var dc = 0;
        var as = a.start(), bs = b.start();
        if (as) {
          if (bs) {
            dc = as.compareTo(bs);
          } else {
            dc = 1;
          }
        } else if (bs) {
          dc = -1;
        }
        if (dc !== 0) {
          return dc;
        }
        if (a.name < b.name) {
          return -1;
        }
        if (a.name > b.name) {
          return +1;
        }
        return 0;
      });
      return this;
    },
    start: function() {
      var pet = this.getPlanningElementType();
      //if we have got a milestone w/o a start date but with an end date, just set them the same.
      if (this.start_date === undefined && this.due_date !== undefined && pet && pet.is_milestone) {
        this.start_date = this.due_date;
      }
      if (this.start_date_object === undefined && this.start_date !== undefined) {
        this.start_date_object = Date.parse(this.start_date);
      }
      return this.start_date_object;
    },
    end: function() {
      var pet = this.getPlanningElementType();
      //if we have got a milestone w/o a start date but with an end date, just set them the same.
      if (this.due_date === undefined && this.start_date !== undefined && pet && pet.is_milestone) {
        this.due_date = this.start_date;
      }
      if (this.due_date_object=== undefined && this.due_date !== undefined) {
        this.due_date_object = Date.parse(this.due_date);
      }
      return this.due_date_object;
    },
    getAttribute: function (val) {
      if (typeof this[val] === "function") {
        return this[val]();
      }

      return this[val];
    },
    does_historical_differ: function (val) {
      if (!this.has_historical()) {
        return false;
      }

      return this.historical().getAttribute(val) !== this.getAttribute(val);
    },
    has_historical: function () {
      return this.historical_element !== undefined;
    },
    historical: function () {
      return this.historical_element || Object.create(Timeline.PlanningElement);
    },
    alternate_start: function() {
      return this.historical().start();
    },
    alternate_end: function() {
<<<<<<< HEAD
      return this.historical().end();
=======
      if (this.alternate_due_date_object=== undefined) {
        this.alternate_due_date_object = Date.parse(this.alternate_due_date);
      }
      return this.alternate_due_date_object;
>>>>>>> 3c6225dc
    },
    getSubElements: function() {
      return this.getChildren();
    },
    hasAlternateDates: function() {
<<<<<<< HEAD
      return (this.does_historical_differ("start_date") ||
              this.does_historical_differ("end_date") ||
=======
      return (this.alternate_start_date !== undefined &&
              this.alternate_due_date !== undefined &&
              (!(this.start_date === this.alternate_start_date &&
                 this.due_date === this.alternate_due_date)) ||
>>>>>>> 3c6225dc
              this.is_deleted);
    },
    isDeleted: function() {
      return true && this.is_deleted;
    },
    isNewlyAdded: function() {
      return (this.timeline.isComparing() &&
<<<<<<< HEAD
              !this.has_historical());
=======
              this.alternate_start_date === undefined &&
              this.alternate_due_date === undefined);
>>>>>>> 3c6225dc
    },
    getAlternateHorizontalBounds: function(scale, absolute_beginning, milestone) {
      return this.getHorizontalBoundsForDates(
        scale,
        absolute_beginning,
        this.alternate_start(),
        this.alternate_end(),
        milestone
      );
    },
    getHorizontalBounds: function(scale, absolute_beginning, milestone) {
      return this.getHorizontalBoundsForDates(
        scale,
        absolute_beginning,
        this.start(),
        this.end(),
        milestone
      );
    },
    hasStartDate: function () {
      if (this.start()) {
        return true;
      }

      return false;
    },
    hasEndDate: function () {
      if (this.end()) {
        return true;
      }

      return false;
    },
    hasBothDates: function () {
      if (this.start() && this.end()) {
        return true;
      }

      return false;
    },
    hasOneDate: function () {
      if (this.start() || this.end()) {
        return true;
      }

      return false;
    },
    getHorizontalBoundsForDates: function(scale, absolute_beginning, start, end, milestone) {
      var timeline = this.timeline;

      if (!start && !end) {
        return {
          'x': 0,
          'w': 0,
          'end': function () {
            return this.x + this.w;
          }
        };
      } else if (!end) {
        end = start.clone().addDays(2);
      } else if (!start) {
        start = end.clone().addDays(-2);
      }

      // calculate graphical representation. the +1 makes sense when
      // considering equal start and end date.
      var x = timeline.getDaysBetween(absolute_beginning, start) * scale.day;
      var w = (timeline.getDaysBetween(start, end) + 1) * scale.day;

      if (milestone === true) {
        //we are in the middle of the diamond so we have to move half the size to the left
        x -= ((scale.height - 1) / 2);
        //and add the diamonds corners to the width.
        w += scale.height - 1;
      }

      return {
        'x': x,
        'w': w,
        'end': function () {
          return this.x + this.w;
        }
      };
    },
    getUrl: function() {
      var options = this.timeline.options;
      var url = options.url_prefix;

      url += "/work_packages/";
      url += this.id;

      return url;
    },
    getColor: function () {
      // if there is a color for this planning element type, use it.
      // use it also for planning elements w/ children. if there are
      // children but no planning element type, use the default color
      // for planning element parents. if there is no planning element
      // type and there are no children, use a default color.
      var pet = this.getPlanningElementType();
      var color;

      if (pet && pet.color) {
        color = pet.color.hexcode;
      } else if (this.hasChildren()) {
        color = Timeline.DEFAULT_PARENT_COLOR;
      } else {
        color = Timeline.DEFAULT_COLOR;
      }

      if (!this.hasBothDates()) {
        if (this.hasStartDate()) {
          color = "180-#ffffff-" + color;
        } else {
          color = "180-" + color + "-#ffffff";
        }
      }

      return color;
    },
    render: function(node, in_aggregation, label_space) {
      var timeline = this.timeline;
      var paper = timeline.getPaper();
      var scale = timeline.getScale();
      var beginning = timeline.getBeginning();
      var elements = [];
      var pet = this.getPlanningElementType();
      var self = this;
      var color, text, x, y, textColor;
      var bounds = this.getHorizontalBounds(scale, beginning);
      var left = bounds.x;
      var width = bounds.w;
      var alternate_bounds = this.getAlternateHorizontalBounds(scale, beginning);
      var alternate_left = alternate_bounds.x;
      var alternate_width = alternate_bounds.w;
      var hover_left = left;
      var hover_width = width;
      var element = node.getDOMElement();
      var captionElements = [];
      var label;
      var deleted = true && this.is_deleted;
      var comparison_offset = deleted ? 0 : Timeline.DEFAULT_COMPARISON_OFFSET;
      var strokeColor = Timeline.DEFAULT_STROKE_COLOR;
      var historical = this.historical();

      var has_both_dates = this.hasBothDates();
      var has_one_date = this.hasOneDate();
      var has_start_date = this.hasStartDate();

      if (in_aggregation) {
        hover_left = label_space.x + Timeline.HOVER_THRESHOLD;
        hover_width = label_space.w - 2 * Timeline.HOVER_THRESHOLD;
      }

      if (in_aggregation && !has_both_dates) {
        return;
      }

      var has_alternative = this.hasAlternateDates();
      var could_have_been_milestone = (this.alternate_start === this.alternate_end);

      var height, top;

      if (historical.hasOneDate()) {
        // ╭─────────────────────────────────────────────────────────╮
        // │ Rendering of historical data. Use default planning      │
        // │ element appearance, only use milestones when the        │
        // │ element is currently a milestone and the historical     │
        // │ data has equal start and end dates.                     │
        // ╰─────────────────────────────────────────────────────────╯
        color = this.historical().getColor();

        if (!historical.hasBothDates()) {
          strokeColor = 'none';
        }

        //TODO: fix for work units w/o start/end date
        if (!in_aggregation && has_alternative) {
          if (pet && pet.is_milestone && could_have_been_milestone) {

            height = scale.height - 1; //6px makes the element a little smaller.
            top = (timeline.getRelativeVerticalOffset(element) + timeline.getRelativeVerticalBottomOffset(element)) / 2 - height / 2;

            paper.path(
              timeline.psub('M#{x} #{y}h#{w}l#{d} #{d}l-#{d} #{d}H#{x}l-#{d} -#{d}l#{d} -#{d}Z', {
                x: alternate_left + scale.day / 2,
                y: top - comparison_offset,
                w: alternate_width - scale.day,
                d: height / 2 // diamond corner width.
              })
            ).attr({
              'fill': color, // Timeline.DEFAULT_FILL_COLOR_IN_COMPARISONS,
              'opacity': 0.33,
              'stroke': Timeline.DEFAULT_STROKE_COLOR_IN_COMPARISONS,
              'stroke-dasharray': Timeline.DEFAULT_STROKE_DASHARRAY_IN_COMPARISONS
            });

          } else {

            height = scale.height - 6; //6px makes the element a little smaller.
            top = (timeline.getRelativeVerticalOffset(element) + timeline.getRelativeVerticalBottomOffset(element)) / 2 - height / 2;

            paper.rect(
              alternate_left,
              top - comparison_offset, // 8px margin-top
              alternate_width,
              height,           // 8px  margin-bottom
              4                           // round corners
            ).attr({
              'fill': color, // Timeline.DEFAULT_FILL_COLOR_IN_COMPARISONS,
              'opacity': 0.33,
              'stroke': Timeline.DEFAULT_STROKE_COLOR_IN_COMPARISONS,
              'stroke-dasharray': Timeline.DEFAULT_STROKE_DASHARRAY_IN_COMPARISONS
            });
          }
        }
      }

      // only render planning elements that have
      // either a start or an end date.
      if (has_one_date) {
        color = this.getColor();

        if (!has_both_dates) {
          strokeColor = 'none';
        }

        // ╭─────────────────────────────────────────────────────────╮
        // │ Rendering of actual elements, as milestones, with teeth │
        // │ and the generic, dafault planning element w/ round      │
        // │ edges.                                                  │
        // ╰─────────────────────────────────────────────────────────╯

        // in_aggregation defines whether the planning element should be
        // renderd as a generic planning element regardless of children.

        if (!deleted && pet && pet.is_milestone) {

        } else if (!deleted && !in_aggregation && this.hasChildren() && node.isExpanded()) {

          // with teeth (has children).

          paper.path(
            timeline.psub('M#{x} #{y}m#{d} #{d}l-#{d} #{d}l-#{d} -#{d}V#{y}H#{x}h#{w}h#{d}v#{d}l-#{d} #{d}l-#{d} -#{d}z' + /* outer path */
                          'm0 0v-#{d}m#{w} 0m-#{d} 0m-#{d} 0v#{d}' /* inner vertical lines */, {
              x: left,
              y: timeline.getRelativeVerticalOffset(element) + 8,
              d: scale.height + 2 - 16,
              w: width
            })
          ).attr({
            'fill': color,
            'stroke': strokeColor
          });
        } else if (!deleted) {

          // generic.

          height = scale.height - 6; //6px makes the element a little smaller.
          top = (timeline.getRelativeVerticalOffset(element) + timeline.getRelativeVerticalBottomOffset(element)) / 2 - height / 2;

          paper.rect(
            left,
            top,
            width,
            height,
            4                           // round corners
          ).attr({
            'fill': color,
            'stroke': strokeColor
          });
        }
      }
    },
    renderForeground: function (node, in_aggregation, label_space) {
      var timeline = this.timeline;
      var paper = timeline.getPaper();
      var scale = timeline.getScale();
      var beginning = timeline.getBeginning();
      var elements = [];
      var pet = this.getPlanningElementType();
      var self = this;
      var color, text, x, y, textColor;
      var bounds = this.getHorizontalBounds(scale, beginning);
      var left = bounds.x;
      var width = bounds.w;
      var alternate_bounds = this.getAlternateHorizontalBounds(scale, beginning);
      var alternate_left = alternate_bounds.x;
      var alternate_width = alternate_bounds.w;
      var hover_left = left;
      var hover_width = width;
      var element = node.getDOMElement();
      var captionElements = [];
      var label;
      var deleted = true && this.is_deleted;
      var comparison_offset = deleted ? 0 : Timeline.DEFAULT_COMPARISON_OFFSET;

      var has_both_dates = this.hasBothDates();
      var has_one_date = this.hasOneDate();
      var has_start_date = this.hasStartDate();

      if (in_aggregation) {
        hover_left = label_space.x + Timeline.HOVER_THRESHOLD;
        hover_width = label_space.w - 2 * Timeline.HOVER_THRESHOLD;
      }

      var has_alternative = this.hasAlternateDates();
      var could_have_been_milestone = (this.alternate_start === this.alternate_end);

      var height, top;

      // if there is a color for this planning element type, use it.
      // use it also for planning elements w/ children. if there are
      // children but no planning element type, use the default color
      // for planning element parents. if there is no planning element
      // type and there are no children, use a default color.

      if (pet && pet.color) {
        color = pet.color.hexcode;
      } else if (this.hasChildren()) {
        color = Timeline.DEFAULT_PARENT_COLOR;
      } else {
        color = Timeline.DEFAULT_COLOR;
      }

      if (!deleted && pet && pet.is_milestone) {

        // milestones.
        height = scale.height - 1; //6px makes the element a little smaller.
        top = (timeline.getRelativeVerticalOffset(element) + timeline.getRelativeVerticalBottomOffset(element)) / 2 - height / 2;

        paper.path(
          timeline.psub('M#{x} #{y}h#{w}l#{d} #{d}l-#{d} #{d}H#{x}l-#{d} -#{d}l#{d} -#{d}Z', {
            x: left + scale.day / 2,
            y: top,
            w: width - scale.day,
            d: height / 2 // diamond corner width.
          })
        ).attr({
          'fill': color,
          'stroke': Timeline.DEFAULT_STROKE_COLOR
        });

      }



      // ╭─────────────────────────────────────────────────────────╮
      // │ Labels for rendered elements, eigther in aggregartion   │
      // │ or out of aggregation, inside of elements or outside.   │
      // ╰─────────────────────────────────────────────────────────╯

      height = scale.height - 6; //6px makes the element a little smaller.
      top = (timeline.getRelativeVerticalOffset(element) + timeline.getRelativeVerticalBottomOffset(element)) / 2 - height / 2;

      y = top + 11;

      if (has_one_date) {
        if (!in_aggregation) {

          // text rendering in planning elements outside of aggregations
          text = timeline.getMeasuredPathFromText(this.subject);

          // if this is an expanded planning element w/ children, or if
          // the text would not fit:
          if (this.hasChildren() && node.isExpanded() ||
              text.progress * Timeline.PE_TEXT_SCALE > width - Timeline.PE_TEXT_INSIDE_PADDING) {

            // place a white rect below the label.
            captionElements.push(
              timeline.paper.rect(
                -16,
                -64,
                text.progress + 32,
                80,
                24
              ).attr({
                'fill': '#ffffff',
                'opacity': 0.5,
                'stroke': 'none'
              }));


            // text outside planning element
            x = left + width + Timeline.PE_TEXT_OUTSIDE_PADDING;
            textColor = Timeline.PE_DEFAULT_TEXT_COLOR;

            if (this.hasChildren()) {
              x += Timeline.PE_TEXT_ADDITIONAL_OUTSIDE_PADDING_WHEN_EXPANDED_WITH_CHILDREN;
            }

            if (pet && pet.is_milestone) {
              x += Timeline.PE_TEXT_ADDITIONAL_OUTSIDE_PADDING_WHEN_MILESTONE;
            }

          } else if (!has_both_dates) {
            // text inside planning element
            if (has_start_date) {
              x = left + 4;                                // left of the WU
            } else {
              x = left + width -                           // right of the WU
                text.progress * Timeline.PE_TEXT_SCALE -   // text width
                4;                                         // small border from the right
            }

            textColor = timeline.getLimunanceFor(color) > Timeline.PE_LUMINANCE_THRESHOLD ?
              Timeline.PE_DARK_TEXT_COLOR : Timeline.PE_LIGHT_TEXT_COLOR;
          } else {

            // text inside planning element
            x = left + width * 0.5 +                             // center of the planning element
                text.progress * Timeline.PE_TEXT_SCALE * (-0.5); // half of text width

            textColor = timeline.getLimunanceFor(color) > Timeline.PE_LUMINANCE_THRESHOLD ?
              Timeline.PE_DARK_TEXT_COLOR : Timeline.PE_LIGHT_TEXT_COLOR;
          }

          label = timeline.paper.path(text.path);
          captionElements.push(label);

          label.attr({
            'fill': textColor,
            'stroke': 'none'
          });

          jQuery.each(captionElements, function(i, e) {
            e.translate(x, y).scale(Timeline.PE_TEXT_SCALE, Timeline.PE_TEXT_SCALE, 0, 0);
          });

        } else if (true) {

          // the other case is text rendering in planning elements inside
          // of aggregations:

          text = timeline.getMeasuredPathFromText(this.subject,
                     (label_space.w - Timeline.PE_TEXT_INSIDE_PADDING) / Timeline.PE_TEXT_SCALE);
          label = timeline.paper.path(text.path);
          captionElements.push(label);

          x = label_space.x + label_space.w * 0.5 +            // center of the planning element
              text.progress * Timeline.PE_TEXT_SCALE * (-0.5); // half of text width

          textColor = timeline.getLimunanceFor(color) > Timeline.PE_LUMINANCE_THRESHOLD ?
                      Timeline.PE_DARK_TEXT_COLOR : Timeline.PE_LIGHT_TEXT_COLOR;

          label.attr({
            'fill': textColor,
            'stroke': 'none'
          });

          jQuery.each(captionElements, function(i, e) {
            e.translate(x, y).scale(Timeline.PE_TEXT_SCALE, Timeline.PE_TEXT_SCALE, 0, 0);
          });
        }
      }

      // ╭─────────────────────────────────────────────────────────╮
      // │ Defining hover areas that will produce tooltips when    │
      // │ mouse is over them. This is last to include text drawn  │
      // │ over planning elements.                                 │
      // ╰─────────────────────────────────────────────────────────╯

      height = scale.height - 6; //6px makes the element a little smaller.
      top = (timeline.getRelativeVerticalOffset(element) + timeline.getRelativeVerticalBottomOffset(element)) / 2 - height / 2;

      elements.push(paper.rect(
        hover_left - Timeline.HOVER_THRESHOLD,
        top - Timeline.HOVER_THRESHOLD, // 8px margin-top
        hover_width + 2 * Timeline.HOVER_THRESHOLD,
        height + 2 * Timeline.HOVER_THRESHOLD,           // 8px margin-bottom
        4                           // round corners
      ).attr({
        'fill': '#ffffff',
        'opacity': 0
      }));

      jQuery.each(elements, function(i, e) {
        timeline.addHoverHandler(node, e);
        //self.addElement(e);
      });
    },
    renderVertical: function(node) {
      var timeline = this.timeline;
      var paper = timeline.getPaper();
      var scale = timeline.getScale();
      var beginning = timeline.getBeginning();

      var pet = this.getPlanningElementType();
      var self = this;
      var color;
      var bounds = this.getHorizontalBounds(scale, beginning);

      var deleted = true && this.is_deleted;

      var left = bounds.x;
      var width = bounds.w;

      var element = node.getDOMElement();

      var has_both_dates = this.hasBothDates();
      var has_one_date = this.hasOneDate();
      var has_start_date = this.hasStartDate();

      color = this.getColor();

      if (has_one_date) {
        if (!deleted && pet && pet.is_milestone) {
          timeline.paper.path(
            timeline.psub("M#{left} #{top}L#{left} #{height}", {
              'left': left + scale.day / 2,
              'top': timeline.decoHeight(),
              'height': timeline.getMeasuredHeight()
            })
          ).attr({
            'stroke': color,
            'stroke-width': 2,
            'stroke-dasharray': '- '
          });

          var hoverElement = paper.rect(
            left + scale.day / 2 - 2 * Timeline.HOVER_THRESHOLD,
            timeline.decoHeight(), // 8px margin-top
            4 * Timeline.HOVER_THRESHOLD,
            timeline.getMeasuredHeight()           // 8px margin-bottom
          ).attr({
            'fill': '#ffffff',
            'opacity': 0
          });

          timeline.addHoverHandler(node, hoverElement);
        } else if (!deleted) {
          paper.rect(
            left,
            timeline.decoHeight(),
            width,
            timeline.getMeasuredHeight()
          ).attr({
            'fill': color,
            'stroke': Timeline.DEFAULT_STROKE_COLOR,
            'opacity': 0.2
          });

          var hoverElement = paper.rect(
            left - Timeline.HOVER_THRESHOLD,
            timeline.decoHeight(), // 8px margin-top
            width + 2 * Timeline.HOVER_THRESHOLD,
            timeline.getMeasuredHeight()           // 8px margin-bottom
          ).attr({
            'fill': '#ffffff',
            'opacity': 0
          });

          timeline.addHoverHandler(node, hoverElement);
          //self.addElement(hoverElement);
        }
      }
    },
    addElement: function(e) {
      if (!this.elements) {
        this.elements = [];
      }
      this.elements.push(e);
      return this;
    },
    getElements: function() {
      if (!this.elements) {
        this.elements = [];
      }
      return this.elements;
    }
  },

  // ╭───────────────────────────────────────────────────────────────────╮
  // │ Defaults and random accessors                                     │
  // ╰───────────────────────────────────────────────────────────────────╯

  // defines how many levels are expanded when a tree is created, zero
  // corresponds to the root being collapsed.
  firstDateSeen: null,
  lastDateSeen: null,

  getBeginning: function() {
    return (Date.parse(this.options.timeframe_start) ||
              (this.firstDateSeen && this.firstDateSeen.clone() ||
               new Date()).last().monday());
  },
  getEnd: function() {
    return (Date.parse(this.options.timeframe_end) ||
              (this.lastDateSeen && this.lastDateSeen.clone() ||
               new Date()).addWeeks(1).next().sunday());
  },
  getDaysBetween: function(a, b) {
    // some meat around date calculations that will be floored out again
    // later. this hopefully takes care of floating point imprecisions
    // and possible leap seconds, as we're only interested in days.
    var da = a - 1000 * 60 * 60 * 4;
    var db = b - 1000 * 60 * 60 * (-4);
    return Math.floor((db - da) / (1000 * 60 * 60 * 24));
  },
  includeDate: function(date) {
    if (date) {
      if (this.firstDateSeen == null ||
          date.compareTo(this.firstDateSeen) < 0) {
        this.firstDateSeen = date;
      } else if (this.lastDateSeen == null ||
                 date.compareTo(this.lastDateSeen) > 0) {
        this.lastDateSeen = date;
      }
    }
  },
  adjustForPlanningElements: function() {
    var timeline = this;
    var tree = this.getLefthandTree();

    // nullify potential previous dates seen. this is relevant when
    // adjusting after the addition of a planning element via modal.

    timeline.firstDateSeen = null;
    timeline.lastDateSeen = null;

    tree.iterateWithChildren(function(node) {
      var data = node.getData();
      if (data.is(Timeline.PlanningElement)) {
        timeline.includeDate(data.start());
        timeline.includeDate(data.end());
      }
    }, {
      traverseCollapsed: true
    });

  },
  getReportings: function() {
    return Timeline.Reporting.all(this);
  },
  getReporting: function(id) {
    return this.reportings[id];
  },
  getProjects: function() {
    return Timeline.Project.all(this);
  },
  getProject: function(id) {
    if (id === undefined) {
      return this.project;
    }
    else return this.projects[id];
  },
  getGroupForProject: function(p) {
    var i, j = 0, projects, key, group;
    var groups = this.getFirstLevelGroups();
    for (j = 0; j < groups.length; j += 1) {
      projects = groups[j].projects;
      group = this.getProject(groups[j].id);

      for (i = 0; i < projects.length; i++) {
        if (p.id === projects[i].id) {
          return {
            'id': group.id,
            'p': group,
            'number': j,
            'name': group.name
          };
        }
      }
    }

    return {
      'number': 0,
      'id': 0,
      'name': this.i18n('timelines.filter.grouping_other')
    };
  },

  firstLevelGroups: undefined,
  getFirstLevelGroups: function() {
    if (this.firstLevelGroups !== undefined) {
      return this.firstLevelGroups;
    }
    var i, selection = this.options.grouping_one_selection;
    var p, groups = [], children;
    if (this.isGrouping()) {
      for ( i = 0; i < selection.length; i++ ) {
        p = this.getProject(selection[i]);
        if (p === undefined) {
          // projects may have subprojects that the current user knows
          // about, but which cannot be/ were not fetched in advance due
          // to lack of rights.
          continue;
        }
        children = this.getSubprojectsOf([selection[i]]);
        if (children.length !== 0) {
          groups.push({
            projects: children,
            id: selection[i]
          });
        }
      }
    }

    this.firstLevelGroups = groups;
    return groups;
  },
  getNumberOfGroups: function() {
    var result = this.options.hide_other_group? 0: 1;
    var groups = this.getFirstLevelGroups();
    return result + groups.length;
  },
  getSubprojectsOf: function(parents) {
    var projects = this.getProjects();
    var result = [];
    var timeline = this;

    // if parents is not an array, turn it into one with length 1, so
    // the following each does not fail.
    if (!(parents instanceof Array)) {
      parents = [parents];
    }

    var ancestorIsIn = function(project, ancestors) {

      var parent = project.getParent();
      var r = false;
      if (parent !== null) {
        jQuery.each(ancestors, function(i, p) {

          // make sure this is a number. when coming from the options
          // array, it might actually be an array of strings.
          if (typeof p === 'string') {
            p = timeline.pnum(p);
          }

          if (parent && p === parent.id) {
            r = true;
          }
        });

        // check rest of project tree. this might break when a project
        // in between is not visible to the current user.
        if (parent) {
          r = r || ancestorIsIn(parent, ancestors);
        }
      }
      return r;
    };

    jQuery.each(projects, function(i, e) {
      if (ancestorIsIn(e, parents)) {
        result.push(e);
      }
    });

    return result;
  },
  getProjectTypes: function() {
    return Timeline.ProjectType.all(this);
  },
  getProjectType: function(id) {
    return this.project_types[id];
  },
  getPlanningElementTypes: function() {
    return Timeline.PlanningElementType.all(this);
  },
  getPlanningElementType: function(id) {
    return this.planning_element_types[id];
  },
  getPlanningElements: function() {
    return Timeline.PlanningElement.all(this);
  },
  getPlanningElement: function(id) {
    return this.planning_elements[id];
  },
  getColors: function() {
    return Timeline.Color.all(this);
  },
  getProjectAssociations: function() {
    return Timeline.ProjectAssociation.all(this);
  },

  TreeNode: {

    payload: undefined,
    parentNode: undefined,
    childNodes: undefined,
    expanded: false,

    totalCount: 0,
    projectCount: 0,

    getData: function() {
      return this.payload;
    },
    setData: function(data) {
      this.payload = data;
      return this;
    },
    appendChild: function(node) {
      if (!this.childNodes) {
        this.childNodes = [node];
      } else {
        this.childNodes.push(node);
      }
      return node.parentNode = this;
    },
    removeChild: function(node) {
      var result;
      jQuery.each(this.childNodes, function(i, e) {
        if (node === e) {
          result = node;
        }
      });
      return result;
    },
    hasChildren: function() {
      return this.childNodes && this.childNodes.length > 0;
    },
    children: function() {
      return this.childNodes;
    },
    root: function() {
      if (this.parentNode) {
        return this.parentNode.root();
      } else {
        return this;
      }
    },
    isExpanded: function() {
      return this.expanded;
    },
    setExpand: function(state) {
      return this.expanded = state;
    },
    expand: function() {
      return this.setExpand(true);
    },
    collapse: function() {
      return this.setExpand(false);
    },
    toggle: function() {
      return this.setExpand(!this.expanded);
    },
    setExpandedAll: function(state) {
      if (!this.hasChildren()) {
        return;
      }
      this.setExpand(state);
      jQuery.each(this.children(), function(i, e) {
        e.setExpandedAll(state);
      });
    },
    expandAll: function() {
      return this.setExpandedAll(true);
    },
    collapseAll: function() {
      return this.setExpandedAll(false);
    },
    setDOMElement: function(element) {
      this.dom_element = element;
    },
    getDOMElement: function() {
      return this.dom_element;
    },
    iterateWithChildren: function(callback, options) {
      var root = this.root();
      var self = this;
      var timeline;
      var filtered_out, hidden;
      var children = this.children();
      var has_children = children !== undefined;

      // there might not be any payload, due to insufficient rights and
      // the fact that some user with more rights originally created the
      // report.
      if (root.payload === undefined) {
        // FLAG raise some flag indicating that something is
        // wrong/missing.
        return this;
      }

      timeline = root.payload.timeline;
      hidden = this.payload.hide();
      filtered_out = this.payload.filteredOut();
      options = options || {indent: 0, index: 0, projects: 0};

      // ╭─────────────────────────────────────────────────────────╮
      // │ The hide_other_group flag is an option that cuases      │
      // │ iteration to stop when the "other" group, i.e.,         │
      // │ everything that is not otherwise grouped, is reached.   │
      // │ This effectively hides that group.                      │
      // ╰─────────────────────────────────────────────────────────╯
      // the "other" group is reached when we are dealing with a
      // grouping timeline, the current payload is a project, not root,
      // but on level 0, and the first level grouping is 0.

      if (timeline.options.hide_other_group &&
          timeline.isGrouping() &&
          this.payload.is(Timeline.Project) &&
          this !== root &&
          options.indent === 0 &&
          this.payload.getFirstLevelGrouping() === 0) {

        return;
      }

      if (this === root) {
        options = jQuery.extend({}, {indent: 0, index: 0, projects: 0, traverseCollapsed: false}, options);
      }

      if (this === root && timeline.options.hide_tree_root === true) {

        // ╭───────────────────────────────────────────────────────╮
        // │ There used to be a requirement that disabled planning │
        // │ elements in root when root should be hidden. That     │
        // │ requirement was inverted and it is now desired to     │
        // │ show all such planning elements on the root level of  │
        // │ the tree.                                             │
        // ╰───────────────────────────────────────────────────────╯

        if (has_children) {
          jQuery.each(children, function(i, e) {
            e.iterateWithChildren(callback, options);
          });
        }

      } else {

        // ╭───────────────────────────────────────────────────────╮
        // │ There is a requirement that states that filter status │
        // │ should no longer be inherited. The callback therefore │
        // │ is only invoked when payload is not filtered out. The │
        // │ same is true for incrementing the projects and index  │
        // │ count.                                                │
        // ╰───────────────────────────────────────────────────────╯

        if (!filtered_out && !hidden) {

          if (callback) {
            callback.call(this, this, options.indent, options.index);
          }

          if (this.payload.is(Timeline.Project)) {
            options.projects++;
          }

          options.index++;
        }

        // ╭───────────────────────────────────────────────────────╮
        // │ There is a requirement that states that if the        │
        // │ current node is closed, children that are projects    │
        // │ should be displayed anyway, and only children that    │
        // │ are planning elements should be removed from the      │
        // │ view. Beware, this only works as long as there are no │
        // │ projects that are children of planning elements.      │
        // ╰───────────────────────────────────────────────────────╯

        // if there are children, loop over them, independently of
        // current node expansion state.
        if (has_children) {
          options.indent++;

          jQuery.each(children, function(i, child) {

            // ╭───────────────────────────────────────────────────╮
            // │ Now, if the node, the children of which we        │
            // │ are looping over, was expanded, iterate           │
            // │ over its children, recursively. Do the same       │
            // │ if the iteration was configured with the          │
            // │ traverseCollapsed flag. Last but not least, if    │
            // │ the current child is a project, iterate over it   │
            // │ only if indentation is not too deep.              │
            // ╰───────────────────────────────────────────────────╯

            if (options.traverseCollapsed ||
                self.isExpanded() ||
                child.payload.is(Timeline.Project)) {

                //do we wan to inherit the hidden status from projects to planning elements?
                if (!hidden || child.payload.is(Timeline.Project)) {
                  if (!(options.indent > 1 && child.payload.is(Timeline.Project))) {
                    child.iterateWithChildren(callback, options);
                  }
                }
            }
          });

          options.indent--;
        }
      }

      if (this === root) {
        this.totalCount = options.index;
        this.projectCount = options.projects;
      }
      return this;
    },

    // ╭───────────────────────────────────────────────────╮
    // │ The following methods are supposed to be called   │
    // │ from the root level of the tree, but do           │
    // │ gracefully retrieve the root if called from       │
    // │ anywhere else.                                    │
    // ╰───────────────────────────────────────────────────╯
    expandTo: function(level) {
      var root = this.root();
      var i = 0, expandables = [root];
      var expand = function (i,e) { return e.expand(); };
      var children;
      var j, c;

      if (level === undefined) {
        // "To infinity ... and beyond!" - Buzz Lightyear.
        level = Infinity;
      }

      // collapse all, and expand only as much as is enabled by default.
      root.collapseAll();

      while (i++ < level && expandables.length > 0) {

        jQuery.each(expandables, expand);
        children = [];
        for (j = 0; j < expandables.length; j++) {
          c = expandables[j].children();
          if (c) {
            children = children.concat(c);
          }
        }
        expandables = children;
      }

      return level;
    },
    numberOfProjects: function() {
      return this.getRootProperty('projectCount');
    },
    numberOfPlanningElements: function() {
      return this.getRootProperty('totalCount') -
        this.getRootProperty('projectCount');
    },
    height: function() {
      return this.getRootProperty('totalCount');
    },
    getRootProperty: function(property) {
      var root = this.root();
      this.iterateWithChildren();
      return root[property];
    },
    containsProjects: function() {
      return this.numberOfProjects() !== 0;
    },
    containsPlanningElements: function() {
      return this.numberOfPlanningElements() !== 0;
    }
  },

  getLefthandTree: function() {

    if (!this.lefthandTree) {

      // as long as there are no stored filters or aggregates, we only use
      // the projects as roots.
      var project = this.getProject();
      var tree = Object.create(Timeline.TreeNode);
      var parent_stack = [];

      tree.setData(project);

      // there might not be any payload, due to insufficient rights and
      // the fact that some user with more rights originally created the
      // report.
      if (!project) {
        // FLAG raise some flag indicating that something is
        // wrong/missing.
        return tree;
      }

      var count = 1;
      // for the given node, appends the given planning_elements as children,
      // recursively. every node will have the planning_element as data.
      var treeConstructor = function(node, elements) {
        count += 1;

        var MAXIMUMPROJECTCOUNT = 12000;
        if (count > MAXIMUMPROJECTCOUNT) {
          throw I18n.t('js.timelines.tooManyProjects', {count: MAXIMUMPROJECTCOUNT});
        }

        jQuery.each(elements, function(i, e) {
          parent_stack.push(node.payload);
          for (var j = 0; j < parent_stack.length; j++) {
            if (parent_stack[j] === e) {
              parent_stack.pop();
              return; // no more recursion!
            }
          }
          var newNode = Object.create(Timeline.TreeNode);
          newNode.setData(e);
          node.appendChild(newNode);
          treeConstructor(newNode, newNode.getData().getSubElements());
          parent_stack.pop();
        });
        return node;
      };

      this.lefthandTree = treeConstructor(tree, project.getSubElements());

      this.lefthandTree.expandTo(this.options.initial_outline_expansion);
    }

    return this.lefthandTree;
  },

  // ╭───────────────────────────────────────────────────────────────────╮
  // │ UI and Plotting                                                   │
  // ╰───────────────────────────────────────────────────────────────────╯

  DEFAULT_COLOR: '#999999',
  DEFAULT_FILL_COLOR_IN_COMPARISONS: 'none',
  DEFAULT_LANE_COLOR: '#000000',
  DEFAULT_LANE_WIDTH: 1,
  DEFAULT_PARENT_COLOR: '#666666',
  DEFAULT_STROKE_COLOR: '#000000',
  DEFAULT_STROKE_COLOR_IN_COMPARISONS: '#000000',
  DEFAULT_STROKE_DASHARRAY_IN_COMPARISONS: '', // other examples: '-', '- ', '-- '
  DEFAULT_COMPARISON_OFFSET: 5,

  DAY_WIDTH: 16,

  MIN_CHART_WIDTH: 200,
  RENDER_BUCKETS: 2,
  ORIGINAL_BORDER_WIDTH_CORRECTION: 3,
  BORDER_WIDTH_CORRECTION: 3,
  HOVER_THRESHOLD: 3,

  GROUP_BAR_INDENT: -10,

  PE_DARK_TEXT_COLOR: '#000000',    // color on light planning element.
  PE_DEFAULT_TEXT_COLOR: '#000000', // color on timelines background.
  PE_HEIGHT: 20,
  PE_LIGHT_TEXT_COLOR: '#ffffff',   // color on dark planning element.
  PE_LUMINANCE_THRESHOLD: 0.5,      // threshold above which dark text is rendered.
  PE_TEXT_ADDITIONAL_OUTSIDE_PADDING_WHEN_MILESTONE: 6,
  PE_TEXT_ADDITIONAL_OUTSIDE_PADDING_WHEN_EXPANDED_WITH_CHILDREN: 6,
  PE_TEXT_INSIDE_PADDING: 8,        // 4px padding on both sides of the planning element towards an inside labelelement towards an inside label.
  PE_TEXT_OUTSIDE_PADDING: 6,       // space between planning element and text to its right.
  PE_TEXT_SCALE: 0.1875,            // 64 * (1/8 * 1.5) = 12

  USE_MODALS: true,

  scale: 1,
  zoomIndex: 0,

  // OUTLINE_LEVELS define possible OUTLINE_CONFIGURATIONS.
  OUTLINE_LEVELS: ['aggregation', 'level1', 'level2', 'level3', 'level4', 'level5', 'all'],
  OUTLINE_CONFIGURATIONS: {
    aggregation: { name: 'timelines.outlines.aggregation', level: 0 },
    level1:      { name: 'timelines.outlines.level1',      level: 1 },
    level2:      { name: 'timelines.outlines.level2',      level: 2 },
    level3:      { name: 'timelines.outlines.level3',      level: 3 },
    level4:      { name: 'timelines.outlines.level4',      level: 4 },
    level5:      { name: 'timelines.outlines.level5',      level: 5 },
    all:         { name: 'timelines.outlines.all',         level: Infinity }
  },

  // ZOOM_SCALES define possible ZOOM_CONFIGURATIONS.
  ZOOM_SCALES: ['yearly', 'quarterly', 'monthly', 'weekly', 'daily'],
  ZOOM_CONFIGURATIONS: {
    daily:     {name: 'timelines.zoom.days',     scale: 1.40, config: ['months', 'weeks', 'actualDays', 'weekDays']},
    weekly:    {name: 'timelines.zoom.weeks',    scale: 0.89, config: ['months', 'weeks', 'weekDays']},
    monthly:   {name: 'timelines.zoom.months',   scale: 0.53, config: ['years', 'months', 'weeks']},
    quarterly: {name: 'timelines.zoom.quarters', scale: 0.21, config: ['year-quarters', 'months', 'weeks']},
    yearly:    {name: 'timelines.zoom.years',    scale: 0.10, config: ['years', 'quarters', 'months']}
  },
  getScale: function() {
    var day = this.DAY_WIDTH * this.scale;
    var week = day * 7;
    var height = Timeline.PE_HEIGHT;

    return {
      height: height,
      week: week,
      day: day
    };
  },
  setScale: function(scale) {
    // returns width for specified scale
    if (!scale) {
      scale = this.scale;
    } else {
      this.scale = scale;
    }
    var days = this.getDaysBetween(
      this.getBeginning(),
      this.getEnd()
    );
    return days * this.DAY_WIDTH * scale;
  },
  getWidth: function() {

    // width is the wider of the currently visible chart dimensions
    // (adjusted_width) and the minimum space the timeline needs.
    return Math.max(this.adjusted_width, this.setScale() + 200);
  },
  resetWidth: function() {
    delete this.adjusted_width;
  },
  adjustWidth: function(width) {
    // adjusts for the currently visible chart dimensions.
    var old_adjusted_width = this.adjusted_width;

    this.adjusted_width = this.adjusted_width === undefined?
      width: Math.max(old_adjusted_width, Math.max(width, this.adjusted_width));

    if (old_adjusted_width < this.adjusted_width) {
      this.rebuildAll();
    }

    return this.adjusted_width;
  },
  getHeight: function() {
    return this.getMeasuredHeight() - this.getMeasuredScrollbarHeight();
  },
  scaleToFit: function(width) {
    var scale = width / (this.DAY_WIDTH * this.getDaysBetween(
      this.getBeginning(),
      this.getEnd()
    ));
    this.setScale(scale);
    return scale;
  },
  getColorParts: function(color) {
    return jQuery.map(color.match(/[0-9a-fA-F]{2}/g), function(e, i) {
      return parseInt(e, 16);
    });
  },
  getLimunanceFor: function(color) {
    var parts = this.getColorParts(color);
    var result = (0.299 * parts[0] + 0.587 * parts[1] + 0.114 * parts[2]) / 256;
    return result;
  },
  getMeasuredPathFromText: function(text, limit) {
    var font = this.paper.getFont('Bitstream Vera Sans');
    var o, char, glyph, fontPath = 'M0,0';
    var nonWhitespaceProgress = 0, totalFontProgress = 0, charProgress = 0;
    var p;

    if (typeof limit === "undefined") {
      limit = Infinity;
    }

    // cufón is awesóme.
    for (o = 0; o < text.length; o++) {
      char = text.charAt(o);
      if (font.glyphs[char] !== undefined &&
          font.glyphs[char].d !== undefined) {

        charProgress = font.glyphs[char].w || font.w;
        totalFontProgress += charProgress;

        // break if limit would be exceeded by appending this char.
        if (totalFontProgress > limit) {
          totalFontProgress -= charProgress;
          break;
        }

        glyph = Raphael.pathToRelative(font.glyphs[char].d);
        for (p = 0; p < glyph.length; p++) {
          fontPath += (p === 0 ? glyph[p].shift().toLowerCase() : glyph[p].shift()) + glyph[p].join(',');
        }

      } else {
        totalFontProgress += font.w;
      }
      if (!/\s/g.test(char)) {
        nonWhitespaceProgress = totalFontProgress;
      }
      fontPath += 'M' + totalFontProgress + ',0';
    }

    return {
      'path': fontPath,
      'progress': nonWhitespaceProgress
    };
  },

  expandTo: function(index) {
    var level;
    index = Math.max(index, 0);
    level = Timeline.OUTLINE_CONFIGURATIONS[Timeline.OUTLINE_LEVELS[index]].level;
    if (this.options.hide_tree_root) {
      level++;
    }
    level = this.getLefthandTree().expandTo(level);
    this.expansionIndex = index;
    this.rebuildAll();
  },

  zoom: function(index) {
    if (index === undefined) {
      index = this.zoomIndex;
    }
    index = Math.max(Math.min(this.ZOOM_SCALES.length - 1, index), 0);
    this.zoomIndex = index;
    var scale = Timeline.ZOOM_CONFIGURATIONS[Timeline.ZOOM_SCALES[index]].scale;
    this.setScale(scale);
    this.resetWidth();
    this.triggerResize();
    this.rebuildAll();
  },
  zoomIn: function() {
    this.zoom(this.zoomIndex + 1);
  },
  zoomOut: function() {
    this.zoom(this.zoomIndex - 1);
  },
  getSwimlaneStyles: function() {
    return [{
        textColor: '#000000',
        laneColor: '#e7e7e7'
      }, {
        textColor: '#000000',
        laneColor: '#797979'
      }, {
        // laneWidth: 1.5,
        textColor: '#000000',
        laneColor: '#424242'
      }, {
        // laneWidth: 2,
        textColor: '#000000',
        laneColor: '#000000'
      }];
  },
  getSwimlaneConfiguration: function() {
    return {
      'actualDays': {
        // actual days
        delimiter: this.getBeginning().moveToFirstDayOfMonth().moveToDayOfWeek(Date.CultureInfo.firstDayOfWeek, -1),
        caption: function() { return this.delimiter.toString('d'); },
        next: function() { return this.delimiter.addDays(1); },
        overrides: ['weekDays']
      },
      'weekDays': {
        // weekdays
        delimiter: this.getBeginning().moveToFirstDayOfMonth().moveToDayOfWeek(Date.CultureInfo.firstDayOfWeek, -1),
        caption: function() { return this.delimiter.toString('ddd')[0]; },
        next: function() { return this.delimiter.addDays(1); },
        overrides: ['actualDays']
      },
      'weeks': {
        // weeks
        delimiter: this.getBeginning().moveToFirstDayOfMonth().moveToDayOfWeek(Date.CultureInfo.firstDayOfWeek, -1),
        caption: function() { return this.delimiter.getWeekOfYear(); },
        next: function() { return this.delimiter.addWeeks(1); },
        overrides: ['weekDays', 'actualDays']
      },
      'months': {
        // months
        delimiter: this.getBeginning().moveToFirstDayOfMonth(),
        caption: function() { return Date.CultureInfo.abbreviatedMonthNames[this.delimiter.getMonth()]; },
        next: function() { return this.delimiter.addMonths(1); },
        overrides: ['actualDays', 'weekDays', 'quarters']
      },
      'year-quarters': {
        // quarters
        delimiter: this.getBeginning().moveToMonth(0, -1).moveToFirstDayOfMonth(),
        caption: function() { return Date.CultureInfo.abbreviatedQuarterNames[this.delimiter.getQuarter()] + " " + this.delimiter.toString('yyyy'); },
        next: function() { return this.delimiter.addQuarters(1); },
        overrides: ['actualDays', 'weekDays', 'months', 'quarters']
      },
      'quarters': {
        // quarters
        delimiter: this.getBeginning().moveToMonth(0, -1).moveToFirstDayOfMonth(),
        caption: function() { return Date.CultureInfo.abbreviatedQuarterNames[this.delimiter.getQuarter()]; },
        next: function() { return this.delimiter.addQuarters(1); },
        overrides: ['actualDays', 'weekDays', 'months']
      },
      'years': {
        // years
        delimiter: this.getBeginning().moveToMonth(0, -1).moveToFirstDayOfMonth(),
        caption: function() { return this.delimiter.toString('yyyy'); },
        next: function() { return this.delimiter.addYears(1); },
        overrides: ['actualDays', 'weekDays', 'months', 'quarters']
      }};
  },
  getAvailableRows: function() {
<<<<<<< HEAD
    function renderHistoricalKind(data, val, diff) {
        if (!data.does_historical_differ(val)) {
          return "";
=======
    var timeline = this;
    return {
      all: ['due_date', 'type', 'status', 'responsible', 'start_date'],
      type: function (data, pet, pt) {
        var ptName, petName;
        if (pt !== undefined) {
          if (pt !== null) {
            ptName = pt.name;
          }
>>>>>>> 3c6225dc
        }

        if (typeof diff === "function") {
          return diff(data[val], data.historical()[val]);
        }

        return "changed";
    }

    function historicalHtml(data, val) {
        var kind = renderHistoricalKind(data, val);

        return renderHistoricalHtml(data, val, kind);
    }

    function renderHistoricalHtml(data, val, kind) {
        var result = "", theVal;

        if (data.does_historical_differ(val)) {
          theVal = data.historical().getAttribute(val);

          if (!theVal) {
            theVal = timeline.i18n('timelines.empty');
          }

          result += '<span class="tl-historical">';
          result += timeline.escape(theVal);
          result += '<a href="javascript://" title="%t" class="%c"/>'
            .replace(/%t/, timeline.i18n('timelines.change'))
            .replace(/%c/, 'icon tl-icon-' + kind);
          result += '</span><br/>';
        }

        return result;
    }

    function historicalKindDate(oldVal, newVal) {
      if (oldVal && newVal) {
        return (newVal < oldVal ? 'postponed' : 'preponed');
      }

      return "changed";
    }

    var map = {
      "type": "getTypeName",
      "status": "getStatusName",
      "responsible": "getResponsibleName",
      "project": "getProjectName"
    };

    var timeline = this;
    return {
      all: ['end_date', 'type', 'status', 'responsible', 'start_date'],
      general: function (data, val) {
        if (!map[val]) {
          return;
        }

        val = map[val];

        var result = "";
        var theVal = data.getAttribute(val);

        result += historicalHtml(data, val);
        return jQuery(result + '<span class="tl-column">' + timeline.escape(theVal) + '</span>');
      },
      start_date: function(data) {
        var kind = renderHistoricalKind(data, "start_date", historicalKindDate),
            result = '';

        result += renderHistoricalHtml(data, "start_date", kind);

        if (data.start_date !== undefined) {
          result += '<span class="tl-column tl-current tl-' + kind + '">' + timeline.escape(data.start_date) + '</span>';
        }
        return jQuery(result);
      },
<<<<<<< HEAD
      end_date: function(data) {
        var kind = renderHistoricalKind(data, "end_date", historicalKindDate),
            result = '';

        result += renderHistoricalHtml(data, "end_date", kind);

        if (data.end_date !== undefined) {
          result += '<span class="tl-column tl-current tl-' + kind + '">' +
                    timeline.escape(data.end_date) + '</span>';
=======
      due_date: function(data) {
        var kind, result = '';
        if (data.due_date !== undefined) {
          if (data.alternate_due_date !== undefined && data.due_date !== data.alternate_due_date) {
            kind = (data.alternate_due_date < data.due_date? 'postponed' : 'preponed');
            result += '<span class="tl-historical">';
            result += timeline.escape(data.alternate_due_date);
            result += '<a href="javascript://" title="%t" class="%c"/>'
              .replace(/%t/, timeline.i18n('timelines.change'))
              .replace(/%c/, 'icon tl-icon-' + kind);
            result += '</span><br/>';
          }
          result += '<span class="tl-column tl-current tl-' + kind + '">' +
                    timeline.escape(data.due_date) + '</span>';
          return jQuery(result);
>>>>>>> 3c6225dc
        }
        return jQuery(result);
      }
    };
  },
  getUiRoot: function() {
    return this.uiRoot;
  },
  getEventHandlerSuffix: function() {
    if (this.event_handler_suffix === undefined) {
      this.event_handler_suffix = this.getUiRoot().attr('id');
    }
    return this.event_handler_suffix;
  },
  getTooltip: function() {
    var tooltip = this.getUiRoot().find('.tl-tooltip');

    return tooltip;
  },
  getChart: function() {
    return this.getUiRoot().find('.tl-chart');
  },

  i18n: function(key) {
    var value = this.options.i18n[key];
    var message;
    if (value === undefined) {
      message = 'translation missing: ' + key;
      if (console && console.log) {
        console.log(message);
      }
      return message;
    } else {
      return value;
    }
  },

  setupUI: function() {

    this.setupToolbar();
    this.setupChart();
  },
  setupToolbar: function() {
    // ╭───────────────────────────────────────────────────────╮
    // │  Builds the following dom and adds it to root:        │
    // │                                                       │
    // │  <div class="tl-toolbar"> ... </div>                  │
    // ╰───────────────────────────────────────────────────────╯
    var toolbar = jQuery('<div class="tl-toolbar"></div>');
    var timeline = this;
    var i, c, containers = [
      0,
      1,
      0, 100, 0, 0, // zooming
      1,
      0, 0          // outline
    ];
    var icon = '<a href="javascript://" title="%t" class="%c"/>';

    for (i = 0; i < containers.length; i++) {
      c = jQuery('<div class="tl-toolbar-container"></div>');
      if (containers[i] !== 0) {
        c.css({
          'width': containers[i] + 'px',
          'height': '20px'
        });
      }
      containers[i] = c;
      toolbar.append(c);
    }
    this.getUiRoot().append(toolbar);

    var currentContainer = 0;

    if (Timeline.USE_MODALS) {

      // ╭───────────────────────────────────────────────────────╮
      // │  Add element                                          │
      // ╰───────────────────────────────────────────────────────╯

      containers[currentContainer++].append(
        jQuery(icon
          .replace(/%t/, timeline.i18n('timelines.new_planning_element'))
          .replace(/%c/, 'icon icon-add')
        ).click(function(e) {
          e.stopPropagation();
          timeline.addPlanningElement();
          return false;
        }));

      // ╭───────────────────────────────────────────────────────╮
      // │  Spacer                                               │
      // ╰───────────────────────────────────────────────────────╯

      containers[currentContainer++].css({
        'background-color': '#000000'
      });

    } else {
      currentContainer += 2;
    }

    // ╭───────────────────────────────────────────────────────╮
    // │  Zooming                                              │
    // ╰───────────────────────────────────────────────────────╯

    // drop-down
    var form = jQuery('<form></form>');
    var zooms = jQuery('<select name="zooms"></select>');
    for (i = 0; i < Timeline.ZOOM_SCALES.length; i++) {
      zooms.append(jQuery(
            '<option>' +
            timeline.i18n(Timeline.ZOOM_CONFIGURATIONS[Timeline.ZOOM_SCALES[i]].name) +
            '</option>'));
    }
    form.append(zooms);
    containers[currentContainer + 3].append(form);

    // slider
    var slider = jQuery('<div></div>').slider({
      min: 1,
      max: Timeline.ZOOM_SCALES.length,
      range: 'min',
      value: zooms[0].selectedIndex + 1,
      slide: function(event, ui) {
        zooms[0].selectedIndex = ui.value - 1;
      },
      change: function(event, ui) {
        zooms[0].selectedIndex = ui.value - 1;
        timeline.zoom(ui.value - 1);
      }
    }).css({
      // top right bottom left
      'margin': '4px 6px 3px'
    });
    containers[currentContainer + 1].append(slider);
    zooms.change(function() {
      slider.slider('value', this.selectedIndex + 1);
    });

    // zoom out
    containers[currentContainer].append(
      jQuery(icon
        .replace(/%t/, timeline.i18n('timelines.zoom.out'))
        .replace(/%c/, 'icon tl-icon-zoomout')
      ).click(function() {
        slider.slider('value', slider.slider('value') - 1);
      }));

    // zoom in
    containers[currentContainer + 2].append(
      jQuery(icon
        .replace(/%t/, timeline.i18n('timelines.zoom.in'))
        .replace(/%c/, 'icon tl-icon-zoomin')
      ).click(function() {
        slider.slider('value', slider.slider('value') + 1);
      }));

    currentContainer += 4;

    // ╭───────────────────────────────────────────────────────╮
    // │  Spacer                                               │
    // ╰───────────────────────────────────────────────────────╯

    containers[currentContainer++].css({
      'background-color': '#000000'
    });

    // ╭───────────────────────────────────────────────────────╮
    // │  Outline                                              │
    // ╰───────────────────────────────────────────────────────╯

    // drop-down
    // TODO this is very similar to the way the zoom dropdown is
    // assembled. Refactor to avoid code duplication!
    form = jQuery('<form></form>');
    var outlines = jQuery('<select name="outlines"></select>');
    for (i = 0; i < Timeline.OUTLINE_LEVELS.length; i++) {
      outlines.append(jQuery(
            '<option>' +
            timeline.i18n(Timeline.OUTLINE_CONFIGURATIONS[Timeline.OUTLINE_LEVELS[i]].name) +
            '</option>'));
    }
    form.append(outlines);
    containers[currentContainer + 1].append(form);

    outlines.change(function() {
      timeline.expandTo(this.selectedIndex);
    });

    // perform outline action again (icon mostly a divider from zooms)
    containers[currentContainer].append(
      jQuery(icon
        .replace(/%t/, timeline.i18n('timelines.outline'))
        .replace(/%c/, 'icon tl-icon-outline')
      ).click(function() {
        timeline.expandTo(outlines[0].selectedIndex);
      }));

    currentContainer += 2;

    this.updateToolbar = function() {
      slider.slider('value', timeline.zoomIndex + 1);
      outlines[0].selectedIndex = timeline.expansionIndex;
    };
  },
  setupChart: function() {

    // ╭───────────────────────────────────────────────────────╮
    // │  Builds the following dom and adds it to root:        │
    // │                                                       │
    // │  <div class="timeline tl-under-construction">         │
    // │    <div class="tl-left">                              │
    // │      <div class="tl-left-top tl-decoration"></div>    │
    // │      <div class="tl-left-main"></div>                 │
    // │    </div>                                             │
    // │    <div class="tl-right">                             │
    // │      <div class="tl-right-top tl-decoration"></div>   │
    // │      <div class="tl-right-main"></div> (optional)     │
    // │    </div>                                             │
    // │    <div class="tl-scrollcontainer">                   │
    // │      <!--div class="tl-decoration"></div-->           │
    // │      <div class="tl-chart"></div>                     │
    // │    </div>                                             │
    // │    <div class="tl-tooltip fade above in">             │
    // │      <div class="tl-tooltip-inner"></div>             │
    // │      <div class="tl-tooltip-arrow"></div>             │
    // │    </div>                                             │
    // │  </div>                                               │
    // ╰───────────────────────────────────────────────────────╯

    var timeline = jQuery('<div class="timeline tl-under-construction"></div>');

    var tlLeft = jQuery('<div class="tl-left"></div>')
      .append(jQuery('<div class="tl-left-top tl-decoration"></div>'))
      .append(jQuery('<div class="tl-left-main"></div>'));

    var tlRight = jQuery('<div class="tl-right"></div>')
      .append(jQuery('<div class="tl-right-top tl-decoration"></div>'))
      .append(jQuery('<div class="tl-right-main"></div>'));

    var paper = jQuery('<div class="tl-chart"></div>');

    // there is a bug in IE8 that draws over the left edge of the VML
    // graphic. This additional border compensates for that bug w/o
    // penalizing the design in other browsers.
    if (jQuery.browser.msie) {
      paper.css({'border-left': '1px solid white'});
      Timeline.BORDER_WIDTH_CORRECTION = Timeline.ORIGINAL_BORDER_WIDTH_CORRECTION + 1;
    }

    var tlScrollContainer = jQuery('<div class="tl-scrollcontainer"></div>')
      //.append(jQuery('<div class="tl-decoration"></div>'))
      .append(paper);

    var tlTooltip = jQuery('<div class="tl-tooltip fade above in"></div>')
      .append('<div class="tl-tooltip-inner"></div>')
      .append('<div class="tl-tooltip-arrow"></div>');

    timeline
      .append(tlLeft)
      .append(tlRight)
      .append(tlScrollContainer)
      .append(tlTooltip);

    this.getUiRoot().append(timeline);

    // store the paper element for later use.
    this.paperElement = paper[0];
  },

  completeUI: function() {
    var timeline = this;

    // construct tree on left-hand-side.
    this.rebuildTree();

    // lift the curtain, paper otherwise doesn't show w/ VML.
    jQuery('.timeline').removeClass('tl-under-construction');
    this.paper = new Raphael(this.paperElement, 640, 480);

    // perform some zooming. if there is a zoom level stored with the
    // report, zoom to it. otherwise, zoom out. this also constructs
    // timeline graph.
    if (this.options.zoom_factor &&
        this.options.zoom_factor.length === 1) {

      this.zoom(
        this.pnum(this.options.zoom_factor[0])
      );

    } else {
      this.zoomOut();
    }

    // perform initial outline expansion.
    if (this.options.initial_outline_expansion &&
        this.options.initial_outline_expansion.length === 1) {

      this.expandTo(
        this.pnum(this.options.initial_outline_expansion[0])
      );
    }

    // zooming and initial outline expansion have consequences in the
    // select inputs in the toolbar.
    this.updateToolbar();

    this.getChart().scroll(function() {
      timeline.adjustTooltip();
    });

    jQuery(window).scroll(function() {
      timeline.adjustTooltip();
    });
  },

  getMeasuredHeight: function() {
    return this.getUiRoot().find('.tl-left-main').height();
  },
  getMeasuredScrollbarHeight: function() {
    var p, div, h, hh;

    // this method is built on the assumption that the width of a
    // vertical scrollbar is equal o the height of a horizontal one. if
    // that symmetry is broken, this method will need to be repaired.

    if (this.scrollbar_height !== undefined) {
      return this.scrollbar_height;
    }

    p = jQuery('<p/>').css({
      'width':  "100%",
      'height': "200px"
    });

    div = jQuery('<div/>').css({
      'position':   "absolute",
      'top':        "0",
      'left':       "0",
      'visibility': "hidden",
      'width':      "200px",
      'height':     "150px",
      'overflow':   "hidden"
    });

    div.append(p);
    jQuery('body').append(div);
    h = p[0].offsetWidth;
    div.css({'overflow': 'scroll'});
    hh = p[0].offsetWidth;
    if (h === hh) {
      hh = div[0].clientWidth;
    }
    div.remove();

    this.scrollbar_height = (h - hh);
    return this.scrollbar_height;
  },

  escape: function(string) {
    return jQuery('<div/>').text(string).html();
  },
  psub: function(string, map) {
    return string.replace(/#\{(.+?)\}/g, function(m, p, o, s) { return map[p]; });
  },
  pnum: function(string) {
    return parseInt(string.replace(/[^\d\-]/g, ''), 10);
  },
  /**
   * Filter helper for multi select filters based on IDs.
   *
   * Assumption is that array is an array of strings while object is a object
   * with an id field which contains a number
   */
  filterOutBasedOnArray: function (array, object) {
    return !Timeline.idInArray(array, object);
  },
  idInArray: function (array, object) {
    // when object is not set, check if the (none) a.k.a. -1 option is selected
    var id = object ? object.id + '' : '-1';

    if (jQuery.isArray(array) && array.length > 0) {
      return jQuery.inArray(id, array) !== -1;
    }
    else {
      // if there is no array, we just accept.
      return true;
    }
  },

  rebuildAll: function() {
    var timeline = this;
    var root = timeline.getUiRoot();

    delete this.table_offset;

    window.clearTimeout(this.rebuildTimeout);
    this.rebuildTimeout = timeline.defer(function() {
      timeline.rebuildTree();

      // The minimum width of the whole timeline should be the actual
      // width of the table added to the minimum chart width. That way,
      // the floats never break.

      if (timeline.options.hide_chart == null) {
        root.find('.timeline').css({
          'min-width': root.find('.tl-left-main').width() +
                         Timeline.MIN_CHART_WIDTH
        });
      }

      if (timeline.options.hide_chart !== 'yes') {
        timeline.rebuildGraph();
      } else {
        var chart = timeline.getUiRoot().find('.tl-chart');
        chart.css({ display: 'none'});
      }
    });
  },
  rebuildTree: function() {
    var where = this.getUiRoot().find('.tl-left-main');
    var tree = this.getLefthandTree();
    var table = jQuery('<table class="tl-main-table"></table>');
    var body = jQuery('<tbody></tbody>');
    var head = jQuery('<thead></thead>');
    var row, cell, link, span, text;
    var timeline = this;
    var rows = this.getAvailableRows();
    var first = true; // for the first row
    var previousGroup = -1;
    var headerHeight = this.decoHeight();

    // subtract 1px border if this is not firefox. in firefox, we need
    // an additional pixel in the header. no idea where this comes from,
    // it works fine in chrome and ie.
    if (jQuery.browser.mozilla === undefined) {
      headerHeight--;
    }

    // head
    table.append(head);
    row = jQuery('<tr></tr>');

    // there is always a name.
    cell = jQuery('<th class="tl-first-column"/>');
    cell.append(timeline.i18n('timelines.filter.column.name'));

    // only compensate for the chart decorations if we're actualy
    // showing one.
    if (timeline.options.hide_chart == null) {
      cell.css({'height': headerHeight + 'px'});
    }
    row.append(cell);

    // everything else.
    var header = function(key) {
      var th = jQuery('<th></th>');
      th.append(timeline.i18n('timelines.filter.column.' + key));
      return th;
    };
    jQuery.each(timeline.options.columns, function(i, e) {
      row.append(header(e));
    });
    head.append(row);

    // body
    table.append(body);

    row = jQuery('<tr></tr>');

    tree.iterateWithChildren(function(node, indent) {
      var data = node.getData();
      var group;

      // create a new cell with the name for the current level.
      row = jQuery('<tr></tr>');
      cell = jQuery(
          '<td class="tl-first-column"></td>'
        );
      row.append(cell);

      var contentWrapper = jQuery('<span class="tl-word-ellipsis"></span>');

      cell.addClass('tl-indent-' + indent);

      // check for start of a new group.
      if (timeline.isGrouping() && data.is(Timeline.Project)) {
        if (indent === 0) {
          group = data.getFirstLevelGrouping();
          if (previousGroup !== group) {

            body.append(jQuery(
              '<tr><td class="tl-grouping" colspan="' +
              (timeline.options.columns.length + 1) + '"><span class="tl-word-ellipsis">' +
              timeline.escape(data.getFirstLevelGroupingName()) +
              '</span></td></tr>'));

            previousGroup = group;
          }
        }
      }

      if (node.hasChildren()) {
        cell.addClass(node.isExpanded() ? 'tl-expanded' : 'tl-collapsed');

        link = jQuery('<a href="javascript:;"/>');
        link.click({'node': node, 'timeline': timeline}, function(event) {
          event.data.node.toggle();
          event.data.timeline.rebuildAll();
        });
        link.append(node.isExpanded() ? '-' : '+');
        cell.append(link);
      }

      cell.append(contentWrapper);

      text = timeline.escape(data.subject || data.name);
      if (data.getUrl instanceof Function) {
        text = jQuery('<a href="' + data.getUrl() + '" class="tl-discreet-link" data-modal/>').append(text).attr("title", text);
      }

      if (data.is(Timeline.Project)) {
        text.addClass('tl-project');
      }

      span = jQuery('<span/>').append(text);
      contentWrapper.append(span);

      // the node will later need to know where on the screen the
      // corresponding table cell is, i.e. for computing the vertical
      // index for planning elements inside the chart.
      node.setDOMElement(cell);

      var added = data.is(Timeline.PlanningElement) && data.isNewlyAdded();
      var change_detected = added || data.is(Timeline.PlanningElement) && data.hasAlternateDates();
      var deleted = data.is(Timeline.PlanningElement) && data.isDeleted();

      // everything else
      jQuery.each(timeline.options.columns, function(i, e) {
        var cell = jQuery('<td></td>');
        if (typeof rows[e] === "function") {
          cell.append(rows[e].call(data, data));
        } else {
          cell.append(rows.general.call(data, data, e));
        }
        row.append(cell);
      });
      body.append(row);

      if (data.is(Timeline.Project)) {
        row.addClass('tl-project-row');
      }

      if (change_detected) {
        span.prepend(

          // the empty span is for a rendering bug in chrome. the anchor
          // would not be displayed as inline, unless there is a change
          // in the css after the rendering (nop changes suffice) or
          // there is some prepended content. this span provides for
          // exactly that.

          jQuery('<span/><a href="javascript://" title="%t" class="%c"/>'
            .replace(/%t/, timeline.i18n('timelines.change'))
            .replace(/%c/, added? 'icon tl-icon-added' : deleted? 'icon tl-icon-deleted' : 'icon tl-icon-changed')
          ));
      }

      // attribute a special class to the first row. this is for
      // additional indentation, however only when we are not in a
      // grouping.

      if (first) {
        first = false;
        if (!timeline.isGrouping()) {
          row.addClass('tl-first-row');
        }
      }
    });

    // attribute a special class to the last row
    if (row !== undefined) {
      row.addClass('tl-last-row');
      row.find('td').append(timeline.scrollbarBox());
    }

    where.empty().append(table);

    var change = [];

    var maxWidth = jQuery("#content").width() * 0.25;
    table.find(".tl-word-ellipsis").each(function (i, e) {
      e = jQuery(e);

      var indent = e.offset().left - e.parent().offset().left;

      if (e.width() > maxWidth - indent) {
        change.push({e: e, w: maxWidth - indent});
      }
    });

    var i;
    for (i = 0; i < change.length; i += 1) {
      change[i].e.css("width", change[i].w);
    }
  },
  scrollbarBox: function() {
    var scrollbar_height = this.getMeasuredScrollbarHeight();
    return jQuery('<div class="tl-invisible"/>').css({
      'height': scrollbar_height,
      'width':  scrollbar_height
    });
  },
  decoHeight: function() {
    var config = Timeline.ZOOM_SCALES[this.zoomIndex];
    var lanes = Timeline.ZOOM_CONFIGURATIONS[config].config.length;
    return 12 * lanes; // -1 is for coordinates starting at 0.
  },
  getPaper: function() {
    return this.paper;
  },
  rebuildGraph: function() {
    var timeline = this;
    var tree = timeline.getLefthandTree();
    var chart = timeline.getUiRoot().find('.tl-chart');

    chart.css({'display': 'none'});

    var width = timeline.getWidth();
    var height = timeline.getHeight();

    // clear and resize
    timeline.paper.clear();
    timeline.paper.setSize(width, height);

    timeline.defer(function() {
      // rebuild content
      timeline.rebuildBackground(tree, width, height);
      chart.css({'display': 'block'});
      timeline.rebuildForeground(tree);
    });
  },
  finishGraph: function() {
    var root = this.getUiRoot();
    var info = jQuery('<span class="tl-hidden-info tl-finished"></span>');

    // this will be called asynchronously and finishes up the graph
    // building process.
    this.setupEventHandlers();

    root.append(info);
  },
  rebuildBackground: function(tree, width, height) {
    var beginning = this.getBeginning();
    var scale = this.getScale();
    var end = this.getEnd();
    var deco = this.decoHeight();

    deco--;

    this.paper.rect(0, deco, width, height).attr({
      'fill': '#fff',
      'stroke': '#fff', //
      'stroke-opacity': 0,
      'stroke-width': 0
    });

    // horizontal bar.
    this.paper.path(
      this.psub('M0 #{y}H#{w}', {
        y: deco + 0.5, // the vertical line otherwise overlaps.
        w: width
      })
    );

    // *** beginning decorations ***

    var lastDivider, caption, captionElement, bbox, dividerPath;
    var padding = 2;

    lastDivider = 0;

    var swimlanes = this.getSwimlaneConfiguration();
    var styles = this.getSwimlaneStyles();
    var config = Timeline.ZOOM_SCALES[this.zoomIndex];

    var key, i, left, first, timeline = this;
    var m, x, y;

    var currentStyle = 0, lastOverrideGroup;

    for (i = Timeline.ZOOM_CONFIGURATIONS[config].config.length - 1; i >= 0; i--) {
      key = Timeline.ZOOM_CONFIGURATIONS[config].config[i];
      if (swimlanes.hasOwnProperty(key)) {

        // if the current swimlane has more overrides, we assume a
        // change in quality of the seperation and switch styles to a
        // more solid one. lastOverrideGroup is set to the length of the
        // override-array of the current swimlane.

        if (swimlanes[key].overrides.length > lastOverrideGroup) {
          currentStyle++;
        }
        lastOverrideGroup = swimlanes[key].overrides.length;

        lastDivider = 0;
        dividerPath = '';
        first = true;
        while (lastDivider < width || swimlanes[key].delimiter.compareTo(end) <= 0) {

          caption = swimlanes[key].caption() || '';
          if (caption.length === undefined) {
            caption = caption.toString(); // caption needs to be a string.
          }
          swimlanes[key].next();
          left = timeline.getDaysBetween(beginning, swimlanes[key].delimiter) * scale.day;
          bbox = {height: 8};

          m = timeline.getMeasuredPathFromText(caption);
          x = (lastDivider + (left - lastDivider) / 2) - (m.progress / 16);
          y = (deco - padding);

          if (jQuery.browser.msie && jQuery.browser.version === '8.0') {
            y -= 2; // ugly, but neccessary.
          }

          captionElement = timeline.paper.path(m.path);

          captionElement
            .translate(x, y)
            .scale(0.125, 0.125, 0, 0)
            .attr({
              'fill': styles[currentStyle].textColor || timeline.DEFAULT_COLOR,
              'stroke': 'none'
            });

          lastDivider = left;
          dividerPath += timeline.psub('M#{x} #{y}v#{b} M#{x} #{d}v#{h}', {
            x: left,
            y: deco - bbox.height - 2 * padding,
            h: height,
            b: bbox.height + 2 * padding,
            d: timeline.decoHeight() + 1
          });
        }

        timeline.paper.path(dividerPath).attr({
          'stroke': styles[currentStyle].laneColor || timeline.DEFAULT_LANE_COLOR,
          'stroke-width': styles[currentStyle].laneWidth || timeline.DEFAULT_LANE_WIDTH,
          'stroke-linecap': 'butt' // the vertical line otherwise overlaps.
        });

        // altered deco ceiling for next decorations.
        deco -= bbox.height + 2 * padding;

        // horizontal bar.
        timeline.paper.path(
          timeline.psub('M0 #{y}H#{w}', {
            y: deco + 0.5, // the vertical line otherwise overlaps.
            w: width
          })
        );
      }
    }

    this.frameLine();
    this.nowLine();
  },
  getRelativeVerticalOffsetCorrectionForIE8: function() {
    if (this.relative_vertical_offset_correction_for_ie8 === undefined) {
      var table = this.getUiRoot().find('table').first();
      var lastCell = table.find('td').last();

      var height_from_cell =
        lastCell.last().outerHeight() +
        lastCell.last().position().top -
        table.position().top;

      var height_from_table = table.outerHeight();

      this.relative_vertical_offset_correction_for_ie8 = 1 + height_from_table - height_from_cell;
    }
    return this.relative_vertical_offset_correction_for_ie8;
  },
  getRelativeVerticalOffset: function(offset) {
    var result;
    if (this.table_offset === undefined) {
      this.table_offset = this.getUiRoot().find('.tl-left-main table').position().top;
    }
    if (offset !== undefined) {
      result = offset.position().top - this.table_offset;
      if (jQuery.browser.msie) {
        result += this.getRelativeVerticalOffsetCorrectionForIE8();
      }
      return result;
    }
    return this.table_offset;
  },
  getRelativeVerticalBottomOffset: function(offset) {
    var result;
    result = this.getRelativeVerticalOffset(offset);
    if (offset.find("div").length == 1) {
      result -= jQuery(offset.find("div")[0]).height();
    }
    if (offset !== undefined)
      result += offset.outerHeight();
    return result;
  },
  rebuildForeground: function(tree) {
    var timeline = this;
    var previousGrouping = -1;
    var grouping;
    var width = timeline.getWidth();
    var previousNode;
    var render_bucket = [];
    var pre_render_bucket = [];
    var post_render_bucket = [];
    var text_render_bucket = [];

    //iterate over all planning elements and find vertical ones to draw.
    jQuery.each(timeline.verticalPlanningElementIds(), function (i, e) {
      var pl = timeline.getPlanningElement(e);

      // the planning element should have been loaded already. however,
      // it might not have been, or it might not even exist. in that
      // case, we simply ignore it.
      if (pl === undefined) {
        return;
      }

      var pet = pl.getPlanningElementType();

      var node = Object.create(Timeline.TreeNode);
      node.setData(pl);

      if (pl.vertical) {
        if (pet && pet.is_milestone) {
          post_render_bucket.push(function () {
            pl.renderVertical(node);
          });
        } else {
          pre_render_bucket.push(function () {
            pl.renderVertical(node);
          });
        }
      }
    });

    tree.iterateWithChildren(function(node, indent, index) {
      var currentElement = node.getDOMElement();
      var currentOffset = timeline.getRelativeVerticalOffset(currentElement);
      var previousElement, previousEnd, groupHeight;
      var groupingChanged = false;
      var pl = node.getData();

      // if the grouping changed, put a grey box here.

      if (timeline.isGrouping() && indent === 0 && pl.is(Timeline.Project)) {
        grouping = pl.getFirstLevelGrouping();
        if (previousGrouping !== grouping) {

          groupingChanged = true;

          // previousEnd is the vertical position at which a previous
          // element ended. It is calculated by adding the previous
          // element's vertical offset to it's height.

          if (previousNode !== undefined) {
            previousElement = previousNode.getDOMElement();
            previousEnd = timeline.getRelativeVerticalOffset(previousElement) +
                previousElement.outerHeight();
          } else {

            // Reading decoHeight does not work equally well in
            // SVG/VML and WebKit/Mozilla, so we need some additional
            // adjustment. This is cumulative to the alterations for
            // anti-aliasing below.

            previousEnd = timeline.decoHeight();
            if (jQuery.browser.webkit) {
              previousEnd -= 1;
            } else if (jQuery.browser.msie) {
              previousEnd += 1;
            }
          }

          // groupHeight is the height gap between the vertical position
          // at which the current element begins (currentOffset) and the
          // position the previous element ended (previousEnd).

          groupHeight = currentOffset - previousEnd;

          // 0.5 is added or subtracted for subpixel anti-aliasing to
          // produce a sharp edge. Webkit seems to tends to anti-alias
          // upwards, while trident and gecko need to be corrected in
          // the other direction.

          if (jQuery.browser.webkit) {
            previousEnd += 0.5;
          } else {
            previousEnd -= 0.5;
          }

          if (jQuery.browser.msie) {
            previousEnd -= timeline.getRelativeVerticalOffsetCorrectionForIE8();
            groupHeight += timeline.getRelativeVerticalOffsetCorrectionForIE8();
          }

          // draw grey box.

          timeline.paper.rect(
            Timeline.GROUP_BAR_INDENT,
            previousEnd,
            width - 2 * Timeline.GROUP_BAR_INDENT,
            groupHeight
          ).attr({
            'fill': '#bbb',
            'fill-opacity': 0.5,
            'stroke-width': 1,
            'stroke-opacity': 1,
            'stroke': Timeline.DEFAULT_STROKE_COLOR
          });

          previousGrouping = grouping;
        }

      }

      // if there is a new project, draw a black line.

      if (pl.is(Timeline.Project)) {

        if (!groupingChanged) {

          if (jQuery.browser.webkit) {
            currentOffset += 0.5;
          } else {
            currentOffset -= 0.5;
          }

          // draw lines between projects
          timeline.paper.path(
            timeline.psub('M0 #{y}h#{w}', {
              y: currentOffset,
              w: width
            })
          ).attr({
            'stroke-width': 1,
            'stroke': Timeline.DEFAULT_STROKE_COLOR
          });

        }

      } else if (pl.is(Timeline.PlanningElement)) {

      }

      previousNode = node;

      if (pl.is(Timeline.PlanningElement)) {
        text_render_bucket.push(function () {
          pl.renderForeground(node);
        });
      }

      render_bucket.push(function() {
        pl.render(node);
      });
    });

    var render_next_bucket = function() {
      if (jQuery.each(pre_render_bucket.splice(0, Timeline.RENDER_BUCKETS), function(i, e) {
          e.call();
        }).length !== 0) {
        timeline.defer(render_next_bucket);
      } else if (jQuery.each(render_bucket.splice(0, Timeline.RENDER_BUCKETS), function(i, e) {
            e.call();
          }).length !== 0) {
        timeline.defer(render_next_bucket);
      } else if (jQuery.each(post_render_bucket.splice(0, Timeline.RENDER_BUCKETS), function(i, e) {
            e.call();
          }).length !== 0) {
        timeline.defer(render_next_bucket);
      } else if (jQuery.each(text_render_bucket.splice(0, Timeline.RENDER_BUCKETS), function(i, e) {
            e.call();
          }).length !== 0) {
        timeline.defer(render_next_bucket);
      } else {
        timeline.finishGraph();
      }
    };

    render_next_bucket();
  },

  frameLine: function () {
    var timeline = this;
    var scale = timeline.getScale();
    var beginning = timeline.getBeginning();
    var decoHeight = timeline.decoHeight();
    var linePosition;

    this.calculateTimeFilter();

    if (this.frameStart) {
      linePosition = (timeline.getDaysBetween(beginning, this.frameStart)) * scale.day;

      timeline.paper.path(
        timeline.psub("M#{position} #{top}L#{position} #{height}", {
          'position': linePosition,
          'top': decoHeight,
          'height': this.getHeight()
        })
      ).attr({
        'stroke': 'blue',
        'stroke-dasharray': '- '
      });
    }

    if (this.frameEnd) {
      linePosition = ((timeline.getDaysBetween(beginning, this.frameEnd) + 1) * scale.day);

      timeline.paper.path(
        timeline.psub("M#{position} #{top}L#{position} #{height}", {
          'position': linePosition,
          'top': decoHeight,
          'height': this.getHeight()
        })
      ).attr({
        'stroke': 'blue',
        'stroke-dasharray': '- '
      });
    }
  },

  nowLine: function () {
    var timeline = this;
    var scale = timeline.getScale();
    var beginning = timeline.getBeginning();

    var todayPosition = (timeline.getDaysBetween(beginning, Date.today())) * scale.day;
    todayPosition += (Date.now() - Date.today()) / Date.DAY * scale.day;

    var decoHeight = timeline.decoHeight();

    var currentTimeElement = timeline.paper.path(
      timeline.psub("M#{today} #{top}L#{today} #{height}", {
        'today': todayPosition,
        'top': decoHeight,
        'height': this.getHeight()
      })
    ).attr({
      'stroke': 'red',
      'stroke-dasharray': '- '
    });

    var setDateTime = 5 * 60 * 1000;

    var setDate = function () {
      var newTodayPosition = (timeline.getDaysBetween(beginning, Date.today())) * scale.day;
      newTodayPosition += (Date.now() - Date.today()) / Date.DAY * scale.day;

      if (Math.abs(newTodayPosition - todayPosition) > 0.1) {
        currentTimeElement.transform(
          timeline.psub("t#{trans},0", {
            'trans': newTodayPosition - todayPosition
          })
        );
      }

      if (scale.day === timeline.getScale().day) {
        window.setTimeout(setDate, setDateTime);
      }
    };

    window.setTimeout(setDate, setDateTime);
  },

  adjustTooltip: function(renderable, element) {
    renderable = renderable || this.currentNode;
    element = element || this.currentElement;
    if (!renderable) {
      return;
    }

    var chart = this.getChart();
    var offset = chart.position();
    var tooltip = this.getTooltip();
    var bbox = element.getBBox();
    var content = tooltip.find('.tl-tooltip-inner');
    var arrow = tooltip.find('.tl-tooltip-arrow');
    var arrowOffset = this.pnum(arrow.css('left'));
    var padding = (tooltip.outerWidth() - tooltip.width()) / 2;
    var duration = tooltip.css('display') !== 'none' ? 0 : 0;
    var info = "";
    var r = renderable.getResponsible();

    // construct tooltip content information.

    info += "<b>";
    info += this.escape(renderable.name);
    info += "</b>";
    if (renderable.is(Timeline.PlanningElement)) {
      info += " (*" + renderable.id + ")";
    }
    info += "<br/>";
    info += this.escape(renderable.start_date);
    if (renderable.due_date !== renderable.start_date) {
      // only have a second date if it is different.
      info += " – " + this.escape(renderable.due_date);
    }
    info += "<br/>";
    if (r && r.name) { // if there is a responsible, show the name.
      info += r.name;
    }

    content.html(info);

    // calculate position of tooltip
    var left = offset.left;
    left -= chart.scrollLeft();
    left += bbox.x;
    if (renderable.start_date && renderable.due_date) {
      left += bbox.width / 2;
    } else if (renderable.due_date) {
      left += bbox.width - Timeline.HOVER_THRESHOLD;
    } else {
      left += Timeline.HOVER_THRESHOLD;
    }
    left -= arrowOffset;

    var min_left = this.getUiRoot().find('.tl-left').position().left;
    min_left += this.getUiRoot().find('.tl-left').width();
    min_left -= arrowOffset;

    var max_left = this.getUiRoot().find('.tl-right').position().left;
    max_left -= tooltip.outerWidth();
    max_left -= padding;
    max_left += arrowOffset;

    left = Math.max(min_left, Math.min(max_left, left));

    var margin = offset.left;
    margin -= chart.scrollLeft();
    margin += (bbox.x);
    if (renderable.start_date && renderable.due_date) {
      margin += bbox.width / 2;
    } else if (renderable.due_date) {
      margin += bbox.width - Timeline.HOVER_THRESHOLD;
    } else {
      margin += Timeline.HOVER_THRESHOLD;
    }
    margin -= left;
    margin -= arrowOffset;

    var max_margin = tooltip.width();
    max_margin -= padding;
    max_margin -= arrowOffset;

    margin = Math.min(max_margin, Math.max(margin, 0));
    margin -= padding;

    var top = offset.top;
    top += bbox.y;
    top -= tooltip.outerHeight();
    top--; // random offset.

    if (top < jQuery(window).scrollTop() - 80) {
      top = jQuery(window).scrollTop() - 80;
    }

    this.currentNode = renderable;
    this.currentElement = element;
    tooltip.clearQueue();
    arrow.clearQueue();

    tooltip.animate({left: left, top: top}, duration, 'swing');
    arrow.animate({'margin-left': margin}, duration, 'swing');
  },

  setupEventHandlers: function() {
    var tree = this.getLefthandTree();
    this.setupResizeHandlers();
    //this.setupHoverHandlers(tree);
  },
  setupResizeHandlers: function() {
    var timeline = this, timeout;
    var handler_name = 'resize.' + timeline.getEventHandlerSuffix();

    jQuery(window).unbind(handler_name);
    jQuery(window).bind(handler_name, function() {

      window.clearTimeout(timeout);
      timeout = window.setTimeout(function() {
        timeline.triggerResize();
      }, 1087); // http://dilbert.com/strips/comic/2008-05-08/
    });
  },
  triggerResize: function() {
    var root = this.getUiRoot();
    var width = root.width() - root.find('.tl-left-main').width() -
                  Timeline.BORDER_WIDTH_CORRECTION;
    this.adjustWidth(width);
  },
  addHoverHandler: function(node, e) {
    var tooltip = this.getTooltip();
    var timeline = this;

    e.unhover();
    e.click(function(e) {
      if (Timeline.USE_MODALS) {
        var payload = node.getData();
        timeline.modalHelper.createModal(payload.getUrl());
        e.stopPropagation();
      }
    });
    e.attr({'cursor': 'pointer'});
    e.hover(
      function() {
        timeline.adjustTooltip(node.getData(), e);
        tooltip.show();
      },
      function() {
        delete tooltip.currentNode;
        delete tooltip.currentElement;
        tooltip.hide();
      },
      node, node
    );
  },

  addPlanningElement: function() {
    var projects = this.projects;
    var project, projectID;

    for (project in projects) {
      if (projects.hasOwnProperty(project)) {
        if (projects[project].permissions.edit_planning_elements === true) {
          projectID = projects[project].identifier;
          break;
        }
      }
    }

    if (typeof projectID !== "undefined") {
      this.modalHelper.create(projectID);
    }
  }
};

// This polyfill covers the main use case which is creating a new object
// for which the prototype has been chosen but doesn't take the second
// argument into account:
// https://developer.mozilla.org/en/JavaScript/Reference/Global_Objects/Object/create
if (!Object.create) {
  Object.create = function(o) {
    if (arguments.length > 1) {
      throw new Error(
        'Object.create implementation only accepts the first parameter.'
      );
    }
    function F() {}
    F.prototype = o;
    return new F();
  };
}<|MERGE_RESOLUTION|>--- conflicted
+++ resolved
@@ -898,12 +898,7 @@
           pe = e;
         }
 
-<<<<<<< HEAD
         pe.historical_element = jQuery.extend(Object.create(Timeline.PlanningElement), e);
-=======
-        pe.alternate_start_date = e.start_date;
-        pe.alternate_due_date = e.due_date;
->>>>>>> 3c6225dc
       });
 
       dataEnhancer.setElementMap(Timeline.HistoricalPlanningElement, undefined);
@@ -2366,28 +2361,14 @@
       return this.historical().start();
     },
     alternate_end: function() {
-<<<<<<< HEAD
       return this.historical().end();
-=======
-      if (this.alternate_due_date_object=== undefined) {
-        this.alternate_due_date_object = Date.parse(this.alternate_due_date);
-      }
-      return this.alternate_due_date_object;
->>>>>>> 3c6225dc
     },
     getSubElements: function() {
       return this.getChildren();
     },
     hasAlternateDates: function() {
-<<<<<<< HEAD
       return (this.does_historical_differ("start_date") ||
               this.does_historical_differ("end_date") ||
-=======
-      return (this.alternate_start_date !== undefined &&
-              this.alternate_due_date !== undefined &&
-              (!(this.start_date === this.alternate_start_date &&
-                 this.due_date === this.alternate_due_date)) ||
->>>>>>> 3c6225dc
               this.is_deleted);
     },
     isDeleted: function() {
@@ -2395,12 +2376,7 @@
     },
     isNewlyAdded: function() {
       return (this.timeline.isComparing() &&
-<<<<<<< HEAD
               !this.has_historical());
-=======
-              this.alternate_start_date === undefined &&
-              this.alternate_due_date === undefined);
->>>>>>> 3c6225dc
     },
     getAlternateHorizontalBounds: function(scale, absolute_beginning, milestone) {
       return this.getHorizontalBoundsForDates(
@@ -3785,21 +3761,9 @@
       }};
   },
   getAvailableRows: function() {
-<<<<<<< HEAD
     function renderHistoricalKind(data, val, diff) {
         if (!data.does_historical_differ(val)) {
           return "";
-=======
-    var timeline = this;
-    return {
-      all: ['due_date', 'type', 'status', 'responsible', 'start_date'],
-      type: function (data, pet, pt) {
-        var ptName, petName;
-        if (pt !== undefined) {
-          if (pt !== null) {
-            ptName = pt.name;
-          }
->>>>>>> 3c6225dc
         }
 
         if (typeof diff === "function") {
@@ -3878,8 +3842,7 @@
         }
         return jQuery(result);
       },
-<<<<<<< HEAD
-      end_date: function(data) {
+      due_date: function(data) {
         var kind = renderHistoricalKind(data, "end_date", historicalKindDate),
             result = '';
 
@@ -3888,23 +3851,6 @@
         if (data.end_date !== undefined) {
           result += '<span class="tl-column tl-current tl-' + kind + '">' +
                     timeline.escape(data.end_date) + '</span>';
-=======
-      due_date: function(data) {
-        var kind, result = '';
-        if (data.due_date !== undefined) {
-          if (data.alternate_due_date !== undefined && data.due_date !== data.alternate_due_date) {
-            kind = (data.alternate_due_date < data.due_date? 'postponed' : 'preponed');
-            result += '<span class="tl-historical">';
-            result += timeline.escape(data.alternate_due_date);
-            result += '<a href="javascript://" title="%t" class="%c"/>'
-              .replace(/%t/, timeline.i18n('timelines.change'))
-              .replace(/%c/, 'icon tl-icon-' + kind);
-            result += '</span><br/>';
-          }
-          result += '<span class="tl-column tl-current tl-' + kind + '">' +
-                    timeline.escape(data.due_date) + '</span>';
-          return jQuery(result);
->>>>>>> 3c6225dc
         }
         return jQuery(result);
       }
