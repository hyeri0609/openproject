<%#-- copyright
OpenProject is a project management system.
Copyright (C) 2012-2014 the OpenProject Foundation (OPF)

This program is free software; you can redistribute it and/or
modify it under the terms of the GNU General Public License version 3.

OpenProject is a fork of ChiliProject, which is a fork of Redmine. The copyright follows:
Copyright (C) 2006-2013 Jean-Philippe Lang
Copyright (C) 2010-2013 the ChiliProject Team

This program is free software; you can redistribute it and/or
modify it under the terms of the GNU General Public License
as published by the Free Software Foundation; either version 2
of the License, or (at your option) any later version.

This program is distributed in the hope that it will be useful,
but WITHOUT ANY WARRANTY; without even the implied warranty of
MERCHANTABILITY or FITNESS FOR A PARTICULAR PURPOSE.  See the
GNU General Public License for more details.

You should have received a copy of the GNU General Public License
along with this program; if not, write to the Free Software
Foundation, Inc., 51 Franklin Street, Fifth Floor, Boston, MA  02110-1301, USA.

See doc/COPYRIGHT.rdoc for more details.

++#%>

<%
if User.current.allowed_to? :export_work_packages, project, global: project.nil?
  gon.export_formats = {
    atom:     url_for(format: 'atom',project_id: project, query_id: (query.new_record? ? nil : query), key: User.current.rss_key),
    csv:      url_for(format: 'csv', project_id: project),
    pdf:      url_for(format: 'pdf', project_id: project),
    pdf_desc: url_for(format: 'pdf', project_id: project, show_descriptions: true)
  }
  # I18n.t(:label_pdf_with_descriptions)
  # call_hook(:view_work_packages_index_other_formats, link_formatter: f, project: project)
end
%>

<%= include_gon %>

<<<<<<< HEAD
<h2><%= query.new_record? ? l(:label_work_package_plural) : h(query.name) %></h2>

=======
<% breadcrumb_paths(l(:label_work_package_plural)) %>
<% if !query.new_record? && query.editable_by?(User.current) %>
  <% content_for :action_menu_specific do %>
    <%= li_unless_nil link_to(l(:button_edit), {:controller => '/queries', :action => 'edit', :id => query}, :class => 'icon icon-edit') %>
    <%= li_unless_nil link_to(l(:button_delete), {:controller => '/queries', :action => 'destroy', :id => query}, :confirm => l(:text_are_you_sure), :method => :post, :class => 'icon icon-delete') %>
  <% end %>
  <% unless project.nil? %>
    <% content_for :action_menu_more do %>
      <% if query.is_public? ? (current_user.allowed_to?(:manage_public_queries, project) || current_user.admin?) : current_user.allowed_to?(:save_queries, project, :global => true) %>
        <% if query_menu_item = query.query_menu_item %>
          <%= li_unless_nil link_to(l(:button_configure_menu_entry),edit_query_menu_item_path(project, query, query_menu_item)) %>
          <%= li_unless_nil link_to(l(:button_delete_menu_entry), query_menu_item_path(project, query, query_menu_item), :method => :delete) %>
        <% else %>
          <%= li_unless_nil(link_to(l(:button_add_menu_entry), query_menu_items_path(project, query), :method => :create)) %>
        <% end %>
      <% end %>
    <% end %>
  <% end %>
<% end %>


>>>>>>> f99b3619
<div id="work-packages-index" ng-controller="WorkPackagesController">

  <div class="toolbar-container">
    <toolbar>
<<<<<<< HEAD
=======
      <selectable-title selected-title="selectedTitle"
                        reload-method="reloadQuery"
                        data-groups="dataGroups"
                        groups="groups">
      </selectable-title>

>>>>>>> f99b3619
      <ul>
        <li><button class="button_highlight" with-dropdown dropdown-id="tasksDropdown">New Task</button></li>
        <li><button class="button" ng-click="showFiltersOptions = !showFiltersOptions">Filter</button></li>
        <li><button class="button icon2 icon-settings" with-dropdown dropdown-id="settingsDropdown">&nbsp;</button></li>
      </ul>
    </toolbar>
  </div>

  <div class="dropdown dropdown-relative dropdown-anchor-right" id="tasksDropdown">
    <ul class="dropdown-menu">
      <li><a href="#1">Bug</a></li>
      <li><a href="#2">Deliverable</a></li>
      <li><a href="#3">User Story</a></li>
    </ul>
  </div>

  <div class="dropdown dropdown-relative dropdown-anchor-right" id="settingsDropdown">
    <ul class="dropdown-menu">
      <li><a href="#1">Columns…</a></li>
      <li><a href="#2">Sorting…</a></li>
      <li><a href="#3">Display sums</a></li>
      <li class="dropdown-divider"></li>
      <li><a href="#4">Save</a></li>
      <li><a href="#5">Save as</a></li>
<<<<<<< HEAD
      <li><a href ng-click="showExportModal()">Export</a></li>
=======
      <li><a href="#5">Export</a></li>
>>>>>>> f99b3619
      <li><a href="#5">Share</a></li>
      <li><a href="#5">Page settings</a></li>
    </ul>
  </div>

  <div class="title-bar" ng-show="showFiltersOptions">
    <div class="title-bar-extras">
      <%= error_messages_for 'query' %>
      <%= render partial: 'query_form', locals: { project: project, query: query } %>
    </div>
  </div>

  <% if query.valid? %>
    <%= render :partial => 'work_packages/list', :locals => { :query => query } %>
  <% end %>
</div>

<%= call_hook(:view_work_packages_index_bottom, { :project => project, :query => query }) %>

<% content_for :sidebar do %>
  <%= render :partial => 'sidebar' %>
<% end %>

<% content_for :header_tags do %>
  <%= auto_discovery_link_tag(:atom, {:query_id => query, :format => 'atom', :page => nil, :key => User.current.rss_key}, :title => l(:label_work_package_plural)) %>
  <%= auto_discovery_link_tag(:atom, {:controller => '/journals', :action => 'index', :query_id => query, :format => 'atom', :page => nil, :key => User.current.rss_key}, :title => l(:label_changes_details)) %>
<% end %>

<%= context_menu work_packages_context_menu_path %><|MERGE_RESOLUTION|>--- conflicted
+++ resolved
@@ -42,45 +42,16 @@
 
 <%= include_gon %>
 
-<<<<<<< HEAD
-<h2><%= query.new_record? ? l(:label_work_package_plural) : h(query.name) %></h2>
-
-=======
-<% breadcrumb_paths(l(:label_work_package_plural)) %>
-<% if !query.new_record? && query.editable_by?(User.current) %>
-  <% content_for :action_menu_specific do %>
-    <%= li_unless_nil link_to(l(:button_edit), {:controller => '/queries', :action => 'edit', :id => query}, :class => 'icon icon-edit') %>
-    <%= li_unless_nil link_to(l(:button_delete), {:controller => '/queries', :action => 'destroy', :id => query}, :confirm => l(:text_are_you_sure), :method => :post, :class => 'icon icon-delete') %>
-  <% end %>
-  <% unless project.nil? %>
-    <% content_for :action_menu_more do %>
-      <% if query.is_public? ? (current_user.allowed_to?(:manage_public_queries, project) || current_user.admin?) : current_user.allowed_to?(:save_queries, project, :global => true) %>
-        <% if query_menu_item = query.query_menu_item %>
-          <%= li_unless_nil link_to(l(:button_configure_menu_entry),edit_query_menu_item_path(project, query, query_menu_item)) %>
-          <%= li_unless_nil link_to(l(:button_delete_menu_entry), query_menu_item_path(project, query, query_menu_item), :method => :delete) %>
-        <% else %>
-          <%= li_unless_nil(link_to(l(:button_add_menu_entry), query_menu_items_path(project, query), :method => :create)) %>
-        <% end %>
-      <% end %>
-    <% end %>
-  <% end %>
-<% end %>
-
-
->>>>>>> f99b3619
 <div id="work-packages-index" ng-controller="WorkPackagesController">
 
   <div class="toolbar-container">
     <toolbar>
-<<<<<<< HEAD
-=======
       <selectable-title selected-title="selectedTitle"
                         reload-method="reloadQuery"
                         data-groups="dataGroups"
                         groups="groups">
       </selectable-title>
 
->>>>>>> f99b3619
       <ul>
         <li><button class="button_highlight" with-dropdown dropdown-id="tasksDropdown">New Task</button></li>
         <li><button class="button" ng-click="showFiltersOptions = !showFiltersOptions">Filter</button></li>
@@ -105,11 +76,7 @@
       <li class="dropdown-divider"></li>
       <li><a href="#4">Save</a></li>
       <li><a href="#5">Save as</a></li>
-<<<<<<< HEAD
       <li><a href ng-click="showExportModal()">Export</a></li>
-=======
-      <li><a href="#5">Export</a></li>
->>>>>>> f99b3619
       <li><a href="#5">Share</a></li>
       <li><a href="#5">Page settings</a></li>
     </ul>
