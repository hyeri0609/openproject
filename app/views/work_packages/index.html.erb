<%#-- copyright
OpenProject is a project management system.
Copyright (C) 2012-2014 the OpenProject Foundation (OPF)

This program is free software; you can redistribute it and/or
modify it under the terms of the GNU General Public License version 3.

OpenProject is a fork of ChiliProject, which is a fork of Redmine. The copyright follows:
Copyright (C) 2006-2013 Jean-Philippe Lang
Copyright (C) 2010-2013 the ChiliProject Team

This program is free software; you can redistribute it and/or
modify it under the terms of the GNU General Public License
as published by the Free Software Foundation; either version 2
of the License, or (at your option) any later version.

This program is distributed in the hope that it will be useful,
but WITHOUT ANY WARRANTY; without even the implied warranty of
MERCHANTABILITY or FITNESS FOR A PARTICULAR PURPOSE.  See the
GNU General Public License for more details.

You should have received a copy of the GNU General Public License
along with this program; if not, write to the Free Software
Foundation, Inc., 51 Franklin Street, Fifth Floor, Boston, MA  02110-1301, USA.

See doc/COPYRIGHT.rdoc for more details.

++#%>

<%
possible_project_types = @project ? @project.types : Project.all.map(&:types).reduce{|memo,t| memo & t} || []
gon.project_types = possible_project_types.map{ |type| [type.id, type.name] }
# TODO fetch data from API endpoint
# TODO: move this out of the view

if User.current.allowed_to? :export_work_packages, project, global: project.nil?
  gon.export_formats = {
    atom:     url_for(format: 'atom',project_id: project, query_id: (query.new_record? ? nil : query), key: User.current.rss_key),
    csv:      url_for(format: 'csv', project_id: project),
    pdf:      url_for(format: 'pdf', project_id: project),
    pdf_desc: url_for(format: 'pdf', project_id: project, show_descriptions: true)
  }
  # I18n.t(:label_pdf_with_descriptions)
  # call_hook(:view_work_packages_index_other_formats, link_formatter: f, project: project)
end
%>

<%= include_gon %>

<<<<<<< HEAD
<div id="work-packages-index" ng-controller="WorkPackagesController">

  <div class="toolbar-container">
    <toolbar>
      <selectable-title selected-title="selectedTitle"
                        reload-method="reloadQuery"
                        data-groups="dataGroups"
                        groups="groups">
      </selectable-title>

      <ul>
        <li><button class="button_highlight" with-dropdown dropdown-id="tasksDropdown"><i class="icon-add icon4"></i>New Task<i class="icon-pulldown-arrow1 icon-dropdown"></i></button></li>
        <li>
          <button class="button"
                  ng-click="showFiltersOptions = !showFiltersOptions"
                  ng-class="{active: showFiltersOptions}">
            <i class="icon-pin icon-buttons"></i>Filter
          </button>
        </li>
        <li><button class="button last" with-dropdown dropdown-id="settingsDropdown"><i class="icon-settings"></i><i class="icon-pulldown-arrow1 icon-dropdown"></i></button></li>
      </ul>
    </toolbar>
  </div>

  <div class="dropdown dropdown-relative dropdown-anchor-right" id="tasksDropdown">
    <ul class="dropdown-menu">
      <li><a ng-href="" ng-repeat="(id, obj) in projectTypes">{{obj[1]}}</a></li>
    </ul>
  </div>

  <div options-dropdown class="dropdown dropdown-relative dropdown-anchor-right" id="settingsDropdown">
    <ul class="dropdown-menu">
      <li><a href ng-click="showColumnsModal()">Columns…</a></li>
      <li><a href ng-click="showSortingModal()">Sorting…</a></li>
      <li><a href ng-click="showGroupingModal()">Group by ...</a></li>
      <li><a href ng-click="toggleDisplaySums()">Display sums</a></li>
      <li class="dropdown-divider"></li>
      <li><a href ng-click="showSaveModal()">Save</a></li>
      <li><a href ng-click="showSaveModal(true)">Save as</a></li>
      <li><a href ng-click="showExportModal()">Export</a></li>
      <li ng-show="!query.isNew()"><a href ng-click="showShareModal()">Share</a></li>
      <li><a href ng-click="showSettingsModal()">Page settings</a></li>
    </ul>
  </div>

  <div class="title-bar" ng-show="showFiltersOptions">
    <div class="title-bar-extras">
      <%= error_messages_for 'query' %>
      <%= render partial: 'query_form', locals: { project: project, query: query } %>
    </div>
  </div>

  <% if query.valid? %>
    <%= render :partial => 'work_packages/list', :locals => { :query => query } %>
  <% end %>
</div>
=======
<!-- TODO: remove this view -->
>>>>>>> 2fca7220

<%= call_hook(:view_work_packages_index_bottom, { :project => project, :query => query }) %>

<% content_for :sidebar do %>
  <%= render :partial => 'sidebar' %>
<% end %>

<% content_for :header_tags do %>
  <%= auto_discovery_link_tag(:atom, {:query_id => query, :format => 'atom', :page => nil, :key => User.current.rss_key}, :title => l(:label_work_package_plural)) %>
  <%= auto_discovery_link_tag(:atom, {:controller => '/journals', :action => 'index', :query_id => query, :format => 'atom', :page => nil, :key => User.current.rss_key}, :title => l(:label_changes_details)) %>
<% end %><|MERGE_RESOLUTION|>--- conflicted
+++ resolved
@@ -47,67 +47,6 @@
 
 <%= include_gon %>
 
-<<<<<<< HEAD
-<div id="work-packages-index" ng-controller="WorkPackagesController">
-
-  <div class="toolbar-container">
-    <toolbar>
-      <selectable-title selected-title="selectedTitle"
-                        reload-method="reloadQuery"
-                        data-groups="dataGroups"
-                        groups="groups">
-      </selectable-title>
-
-      <ul>
-        <li><button class="button_highlight" with-dropdown dropdown-id="tasksDropdown"><i class="icon-add icon4"></i>New Task<i class="icon-pulldown-arrow1 icon-dropdown"></i></button></li>
-        <li>
-          <button class="button"
-                  ng-click="showFiltersOptions = !showFiltersOptions"
-                  ng-class="{active: showFiltersOptions}">
-            <i class="icon-pin icon-buttons"></i>Filter
-          </button>
-        </li>
-        <li><button class="button last" with-dropdown dropdown-id="settingsDropdown"><i class="icon-settings"></i><i class="icon-pulldown-arrow1 icon-dropdown"></i></button></li>
-      </ul>
-    </toolbar>
-  </div>
-
-  <div class="dropdown dropdown-relative dropdown-anchor-right" id="tasksDropdown">
-    <ul class="dropdown-menu">
-      <li><a ng-href="" ng-repeat="(id, obj) in projectTypes">{{obj[1]}}</a></li>
-    </ul>
-  </div>
-
-  <div options-dropdown class="dropdown dropdown-relative dropdown-anchor-right" id="settingsDropdown">
-    <ul class="dropdown-menu">
-      <li><a href ng-click="showColumnsModal()">Columns…</a></li>
-      <li><a href ng-click="showSortingModal()">Sorting…</a></li>
-      <li><a href ng-click="showGroupingModal()">Group by ...</a></li>
-      <li><a href ng-click="toggleDisplaySums()">Display sums</a></li>
-      <li class="dropdown-divider"></li>
-      <li><a href ng-click="showSaveModal()">Save</a></li>
-      <li><a href ng-click="showSaveModal(true)">Save as</a></li>
-      <li><a href ng-click="showExportModal()">Export</a></li>
-      <li ng-show="!query.isNew()"><a href ng-click="showShareModal()">Share</a></li>
-      <li><a href ng-click="showSettingsModal()">Page settings</a></li>
-    </ul>
-  </div>
-
-  <div class="title-bar" ng-show="showFiltersOptions">
-    <div class="title-bar-extras">
-      <%= error_messages_for 'query' %>
-      <%= render partial: 'query_form', locals: { project: project, query: query } %>
-    </div>
-  </div>
-
-  <% if query.valid? %>
-    <%= render :partial => 'work_packages/list', :locals => { :query => query } %>
-  <% end %>
-</div>
-=======
-<!-- TODO: remove this view -->
->>>>>>> 2fca7220
-
 <%= call_hook(:view_work_packages_index_bottom, { :project => project, :query => query }) %>
 
 <% content_for :sidebar do %>
