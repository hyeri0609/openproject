<%#-- copyright
OpenProject is a project management system.
Copyright (C) 2012-2017 the OpenProject Foundation (OPF)

This program is free software; you can redistribute it and/or
modify it under the terms of the GNU General Public License version 3.

OpenProject is a fork of ChiliProject, which is a fork of Redmine. The copyright follows:
Copyright (C) 2006-2017 Jean-Philippe Lang
Copyright (C) 2010-2013 the ChiliProject Team

This program is free software; you can redistribute it and/or
modify it under the terms of the GNU General Public License
as published by the Free Software Foundation; either version 2
of the License, or (at your option) any later version.

This program is distributed in the hope that it will be useful,
but WITHOUT ANY WARRANTY; without even the implied warranty of
MERCHANTABILITY or FITNESS FOR A PARTICULAR PURPOSE.  See the
GNU General Public License for more details.

You should have received a copy of the GNU General Public License
along with this program; if not, write to the Free Software
Foundation, Inc., 51 Franklin Street, Fifth Floor, Boston, MA  02110-1301, USA.

See doc/COPYRIGHT.rdoc for more details.

++#%><!DOCTYPE html>
<% show_decoration = params["layout"].nil? %>
<html xmlns="http://www.w3.org/1999/xhtml" lang="<%= I18n.locale.to_s %>" xml:lang="<%= I18n.locale.to_s %>" class="<%= 'in_modal' unless show_decoration %>">
  <head>
    <meta http-equiv="content-type" content="text/html; charset=utf-8" />
    <title><%= html_title %></title>
    <meta name="viewport" content="width=device-width">
    <meta name="description" content="<%= OpenProject::Info.app_name %>" />
    <meta name="keywords" content="issue,bug,type" />
    <meta name="app_base_path" content="<%= OpenProject::Configuration['rails_relative_url_root'] || '' %>" />
    <base href="<%= OpenProject::Configuration['rails_relative_url_root'] || '' %>/" />
    <meta name="current_menu_item" content="<%= current_menu_item %>" />
    <meta name="accessibility-mode" content="<%= current_user.impaired? %>" />
    <%= csrf_meta_tags %>
    <%= render 'common/favicons' %>
    <%= stylesheet_link_tag 'openproject', media: "all" %>
    <%= javascript_include_tag 'application' %>
    <%= javascript_include_tag "locales/#{I18n.locale}" %>
    <!-- user specific tags -->
    <%= user_specific_javascript_includes %>
    <!-- project specific tags -->
    <%= call_hook :view_layouts_base_html_head %>
    <!-- page specific tags -->
    <%= content_for(:header_tags) if content_for?(:header_tags) %>
    <% if EnterpriseToken.allows_to?(:define_custom_style) && CustomStyle.try(:current).present? %>
      <% cache(CustomStyle.current) do %>
        <%= render partial: "custom_styles/inline_css" %>
      <% end %>
    <% end %>
  </head>
  <body class="<%= body_css_classes %>" ng-app="openproject" data-relative_url_root="<%= root_path %>" ng-init="projectIdentifier = '<%= (@project.identifier rescue '') %>'">
    <noscript>
      <div class="top-shelf icon icon-warning">
        <h1><%=l(:noscript_heading)%></h1>
        <p>
          <%=l(:noscript_description)%>
        </p>
        <h2>
          <a href="http://www.enable-javascript.com/" target="_blank"><%=l(:noscript_learn_more) %></a>
        </h2>
      </div>
    </noscript>
    <% main_menu = render_main_menu(@project) %>
    <% side_displayed = content_for?(:sidebar) || content_for?(:main_menu) || !main_menu.blank? %>
    <% initial_classes = initial_menu_classes(side_displayed, show_decoration) %>
    <div id="wrapper" style="<%= initial_menu_styles %>" class="<%= initial_classes %>"
         ng-class="{ 'hidden-navigation': !showNavigation }">
      <% if show_decoration %>
        <div id="top-menu">
          <div id="header">
            <div id="top-menu-items">
              <h1 class="hidden-for-sighted">
                <%= l(:label_top_menu) %>
              </h1>
              <%= render_top_menu_left %>
              <div id="logo" class="hidden-for-mobile">
                <%= link_to(I18n.t('label_home'), home_url, class: 'home-link') %>
              </div>
              <div class="top-menu-items-right">
                <%= render partial: 'search/mini_form' %>
                <%= render_top_menu_right %>
              </div>
            </div>
<<<<<<< HEAD
=======
            <div id="logo">
              <%= link_to(I18n.t('label_home'), home_url, class: 'home-link') %>
            </div>
            <%= call_hook :view_layouts_base_top_menu %>
>>>>>>> 09434008
          </div>
        </div>
      <% end %>
      <div id="main"
           class="<%= initial_classes %>"
           ng-class="{ 'hidden-navigation': !showNavigation }">
        <% if (side_displayed && show_decoration) %>
          <div id="main-menu" ng-controller="MainMenuController as mainMenu">
            <h1 class="hidden-for-sighted"><%= l(:label_main_menu) %></h1>
            <div id="toggle-project-menu"
          ng-class="{ 'show': !showNavigation }">
              <a href="javascript:;" title="<%= l(:show_hide_project_menu) %>"
            ng-click="mainMenu.toggleNavigation()"
            class="navigation-toggler icon4 icon-double-arrow-left"></a>
            </div>
            <div id="menu-sidebar">
              <%= main_menu %>
              <%= content_for :main_menu %>
              <!-- Sidebar -->
              <div id="sidebar">
                <%= content_for :sidebar %>
                <%= call_hook :view_layouts_base_sidebar %>
              </div>
            </div>
          </div>
        <% end %>
        <% if show_decoration %>
          <div id="breadcrumb" class="<%= initial_classes %>"
               ng-class="{ 'hidden-navigation': !showNavigation }">
            <%= you_are_here_info %>
            <%= full_breadcrumb %>
            <%= call_hook :view_layouts_base_breadcrumb %>
          </div>
        <% end %>
        <%= render_flash_messages %>
        <notifications></notifications>
        <div id="content" class="<%= initial_classes %>"
             ng-class="{ 'hidden-navigation': !showNavigation }">
          <h1 class="hidden-for-sighted"><%= l(:label_content) %></h1>
          <%= content_for :content_body %>
          <% unless local_assigns[:no_action_menu] %>
            <!-- Action menu -->
            <%= render partial: 'layouts/action_menu' %>
            <%= yield %>
          <% end %>
          <%= call_hook :view_layouts_base_content %>
          <% unless local_assigns[:no_action_menu] %>
            <div style="clear:both;">&nbsp;</div>
          <% end %>
        </div>
        <% unless local_assigns[:no_action_menu] %>
          <div style="clear:both;">&nbsp;</div>
        <% end %>
      </div>
      <div id="ajax-indicator" style="display:none;"><span><%= l(:label_loading) %></span></div>
    </div>
    <%# Properly decides main menu expanded state before its drawn. Fixes flickering side menu
        where menu is first expanded, then being collapsed in angular. %>
    <%= javascript_tag do %>
    (function($) {
      var wrapper = $('#wrapper');
      if (window.sessionStorage.getItem('openproject:navigation-toggle') === 'collapsed') {
        $('.can-hide-navigation').addClass('hidden-navigation');
      }
      wrapper.show();
    }(jQuery));
    <% end %>
    <% if (show_decoration) %>
      <div id="footer">
        <div class="footer-content">
          <%= footer_content %>
        </div>
      </div>
    <% end %>
    <%= call_hook :view_layouts_base_body_bottom %>
  </body>
</html><|MERGE_RESOLUTION|>--- conflicted
+++ resolved
@@ -83,18 +83,12 @@
               <div id="logo" class="hidden-for-mobile">
                 <%= link_to(I18n.t('label_home'), home_url, class: 'home-link') %>
               </div>
+              <%= call_hook :view_layouts_base_top_menu %>
               <div class="top-menu-items-right">
                 <%= render partial: 'search/mini_form' %>
                 <%= render_top_menu_right %>
               </div>
             </div>
-<<<<<<< HEAD
-=======
-            <div id="logo">
-              <%= link_to(I18n.t('label_home'), home_url, class: 'home-link') %>
-            </div>
-            <%= call_hook :view_layouts_base_top_menu %>
->>>>>>> 09434008
           </div>
         </div>
       <% end %>
