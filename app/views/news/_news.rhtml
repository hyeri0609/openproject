--- conflicted
+++ resolved
@@ -1,19 +1,3 @@
-<<<<<<< HEAD
-<p>
-  <%= link_to_project(news.project) + ': ' unless @project %>
-  <h4 class='overview'><%= link_to h(news.title), news_path(news) %></h4>
-  <p class="author additional-information"><%= authoring news.created_on, news.author %></p>
-  <p>
-    <%= "(#{l(:label_x_comments, :count => news.comments_count)})" if news.comments_count > 0 %>
-    <% unless news.summary.blank? %>
-      <p class="summary">
-        <%=h news.summary %>
-      </p>
-      <br />
-    <% end %>
-  </p>
-</p>
-=======
 <div class="news">
 <%= link_to_project(news.project) + ': ' unless @project %>
   <h4 class='overview'><%= link_to h(news.title), news_path(news) %></h4>
@@ -24,5 +8,4 @@
       <p class="summary"><%=h news.summary %></p>
     <% end %>
   </div>
-</div>
->>>>>>> 63044233
+</div>