--- conflicted
+++ resolved
@@ -21,15 +21,10 @@
     <td class="sharing"><%=h format_version_sharing(version.sharing) %></td>
     <td><%= link_to_if_authorized(h(version.wiki_page_title), {:controller => '/wiki', :action => 'show', :project_id => version.project, :id => Wiki.titleize(version.wiki_page_title)}) || h(version.wiki_page_title) unless version.wiki_page_title.blank? || version.project.wiki.nil? %></td>
     <td class="buttons">
-<<<<<<< HEAD
-		<%= link_to_if_authorized l(:button_edit),   {:controller => '/versions', :action => 'edit', :id => version }, :class => 'icon icon-edit' %>
-		<%= link_to_if_authorized l(:button_delete), {:controller => '/versions', :action => 'destroy', :id => version}, :confirm => l(:text_are_you_sure), :method => :delete, :class => 'icon icon-del' %>
-=======
     	<% if version.project == @project %>
-    		<%= link_to_if_authorized l(:button_edit),   {:controller => 'versions', :action => 'edit', :id => version }, :class => 'icon icon-edit' %>
-    		<%= link_to_if_authorized l(:button_delete), {:controller => 'versions', :action => 'destroy', :id => version}, :confirm => l(:text_are_you_sure), :method => :delete, :class => 'icon icon-del' %>
+    		<%= link_to_if_authorized l(:button_edit),   {:controller => '/versions', :action => 'edit', :id => version }, :class => 'icon icon-edit' %>
+    		<%= link_to_if_authorized l(:button_delete), {:controller => '/versions', :action => 'destroy', :id => version}, :confirm => l(:text_are_you_sure), :method => :delete, :class => 'icon icon-del' %>
     	<% end %>
->>>>>>> 50f4f7b1
    	</td>
     </tr>
 <% end; reset_cycle %>
