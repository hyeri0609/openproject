require 'spec_helper'
require 'rack/test'

describe 'API v3 Work package resource', :type => :request do
  include Rack::Test::Methods
  include Capybara::RSpecMatchers

  let!(:timeline)    { FactoryGirl.create(:timeline,     project_id: project.id) }
  let!(:other_wp)    { FactoryGirl.create(:work_package, project_id: project.id) }
  let(:work_package) { FactoryGirl.create(:work_package, project_id: project.id,
    description: description
  )}
  let(:description) {%{
{{>toc}}

h1. OpenProject Masterplan for 2015

h2. three point plan

# One ###{other_wp.id}
# Two
# Three

h3. random thoughts

h4. things we like

* Pointed
* Relaxed
* Debonaire

{{timeline(#{timeline.id})}}
  }}

  let(:project) { FactoryGirl.create(:project, :identifier => 'test_project', :is_public => false) }
  let(:current_user) { FactoryGirl.create(:user) }
  let(:role) { FactoryGirl.create(:role, permissions: [:view_work_packages, :view_timelines]) }
  let(:unauthorize_user) { FactoryGirl.create(:user) }
  let(:type) { FactoryGirl.create(:type) }

  describe '#get' do
    let(:get_path) { "/api/v3/work_packages/#{work_package.id}" }
    let(:expected_response) do
      {
        "_type" => 'WorkPackage',
        "_links" => {
          "self" => {
            "href" => "http://localhost:3000/api/v3/work_packages/#{work_package.id}",
            "title" => work_package.subject
          }
        },
        "id" => work_package.id,
        "subject" => work_package.subject,
        "type" => work_package.type.name,
        "description" => work_package.description,
        "status" => work_package.status.name,
        "priority" => work_package.priority.name,
        "startDate" => work_package.start_date,
        "dueDate" => work_package.due_date,
        "estimatedTime" => JSON.parse({ units: 'hours', value: work_package.estimated_hours }.to_json),
        "percentageDone" => work_package.done_ratio,
        "versionId" => work_package.fixed_version_id,
        "versionName" => work_package.fixed_version.try(:name),
        "projectId" => work_package.project_id,
        "projectName" => work_package.project.name,
        "responsibleId" => work_package.responsible_id,
        "responsibleName" => work_package.responsible.try(:name),
        "responsibleLogin" => work_package.responsible.try(:login),
        "responsibleMail" => work_package.responsible.try(:mail),
        "assigneeId" => work_package.assigned_to_id,
        "assigneeName" => work_package.assigned_to.try(:name),
        "assigneeLogin" => work_package.assigned_to.try(:login),
        "assigneeMail" => work_package.assigned_to.try(:mail),
        "authorName" => work_package.author.name,
        "authorLogin" => work_package.author.login,
        "authorMail" => work_package.author.mail,
        "createdAt" => work_package.created_at.utc.iso8601,
        "updatedAt" => work_package.updated_at.utc.iso8601
      }
    end

    context 'when acting as a user with permission to view work package' do

      before(:each) do
        allow(User).to receive(:current).and_return current_user
        member = FactoryGirl.build(:member, user: current_user, project: work_package.project)
        member.role_ids = [role.id]
        member.save!
        get get_path
      end

      it 'should respond with 200' do
        expect(last_response.status).to eq(200)
      end

<<<<<<< HEAD
      it 'should respond with work package in HAL+JSON format' do
        parsed_response = JSON.parse(last_response.body)
        expect(parsed_response['id']).to eq(work_package.id)
=======
      describe 'response body' do
        subject(:parsed_response) { JSON.parse(last_response.body) }

        it 'should respond with work package in HAL+JSON format' do
          expect(parsed_response['id']).to eq(work_package.id)
        end

        its(['description']) { should have_selector('h1') }
        its(['description']) { should have_selector('h2') }

        it 'should resolve links' do
          expect(parsed_response['description']).to have_selector("a[href='/work_packages/#{other_wp.id}']")
        end

        it 'should resolve simple macros' do
          expect(parsed_response['description']).to have_text('Table of Contents')
        end

        it 'should not resolve/show complex macros' do
          expect(parsed_response['description']).to have_text('Macro timeline cannot be displayed.')
        end
>>>>>>> 2b603ab6
      end

      context 'requesting nonexistent work package' do
        let(:get_path) { "/api/v3/work_packages/909090" }

        it 'should respond with 404' do
          expect(last_response.status).to eq(404)
        end

        it 'should respond with explanatory error message' do
          parsed_errors = JSON.parse(last_response.body)['errors']
          expect(parsed_errors).to eq([{ 'key' => 'not_found', 'messages' => ['Couldn\'t find WorkPackage with id=909090']}])
        end
      end
    end

    context 'when acting as an user without permission to view work package' do
      before(:each) do
        allow(User).to receive(:current).and_return unauthorize_user
        get get_path
      end

      it 'should respond with 403' do
        expect(last_response.status).to eq(403)
      end

      it 'should respond with explanatory error message' do
        parsed_errors = JSON.parse(last_response.body)['errors']
        expect(parsed_errors).to eq([{ 'key' => 'not_authorized', 'messages' => ['You are not authorize to access this resource']}])
      end
    end

    context 'when acting as an anonymous user' do
      before(:each) do
        allow(User).to receive(:current).and_return User.anonymous
        get get_path
      end

      it 'should respond with 401' do
<<<<<<< HEAD
        expect(last_response.status).to eq(401)
=======
        last_response.status.should eq(403)
>>>>>>> 2b603ab6
      end

      it 'should respond with explanatory error message' do
        parsed_errors = JSON.parse(last_response.body)['errors']
<<<<<<< HEAD
        expect(parsed_errors).to eq([{ 'key' => 'not_authenticated', 'messages' => ['You need to be authenticated to access this resource']}])
=======
        parsed_errors.should eq([{ 'key' => 'not_authorized', 'messages' => ['You are not authorize to access this resource']}])
>>>>>>> 2b603ab6
      end
    end

  end
end<|MERGE_RESOLUTION|>--- conflicted
+++ resolved
@@ -93,11 +93,6 @@
         expect(last_response.status).to eq(200)
       end
 
-<<<<<<< HEAD
-      it 'should respond with work package in HAL+JSON format' do
-        parsed_response = JSON.parse(last_response.body)
-        expect(parsed_response['id']).to eq(work_package.id)
-=======
       describe 'response body' do
         subject(:parsed_response) { JSON.parse(last_response.body) }
 
@@ -119,7 +114,6 @@
         it 'should not resolve/show complex macros' do
           expect(parsed_response['description']).to have_text('Macro timeline cannot be displayed.')
         end
->>>>>>> 2b603ab6
       end
 
       context 'requesting nonexistent work package' do
@@ -159,20 +153,12 @@
       end
 
       it 'should respond with 401' do
-<<<<<<< HEAD
         expect(last_response.status).to eq(401)
-=======
-        last_response.status.should eq(403)
->>>>>>> 2b603ab6
       end
 
       it 'should respond with explanatory error message' do
         parsed_errors = JSON.parse(last_response.body)['errors']
-<<<<<<< HEAD
-        expect(parsed_errors).to eq([{ 'key' => 'not_authenticated', 'messages' => ['You need to be authenticated to access this resource']}])
-=======
-        parsed_errors.should eq([{ 'key' => 'not_authorized', 'messages' => ['You are not authorize to access this resource']}])
->>>>>>> 2b603ab6
+        expect(parsed_errors).to eq([{ 'key' => 'not_authorized', 'messages' => ['You are not authorize to access this resource']}])
       end
     end
 
