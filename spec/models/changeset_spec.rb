--- conflicted
+++ resolved
@@ -28,31 +28,18 @@
 
 require 'spec_helper'
 
-<<<<<<< HEAD
 describe Changeset, type: :model do
   let(:email) { 'bob@bobbit.org' }
-  let(:repo) { FactoryGirl.create(:repository) }
-  let(:changeset) {
-    FactoryGirl.build(:changeset,
-                      repository: repo,
-                      revision: '1',
-                      committer: email,
-                      comments: 'Initial commit')
-  }
-
-  before { allow(Setting).to receive(:enabled_scm).and_return(['Filesystem']) }
-=======
-describe Changeset, :type => :model do
-  let(:email) { "bob@bobbit.org" }
 
   with_created_filesystem_repository do
-    let(:changeset) { FactoryGirl.build(:changeset,
-                                        repository: repository,
-                                        revision: '1',
-                                        committer: email,
-                                        comments: "Initial commit") }
+    let(:changeset) {
+      FactoryGirl.build(:changeset,
+                        repository: repository,
+                        revision: '1',
+                        committer: email,
+                        comments: 'Initial commit')
+    }
   end
->>>>>>> bbc9c88c
 
   shared_examples_for 'valid changeset' do
     it { expect(changeset.revision).to eq('1') }
