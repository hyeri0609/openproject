--- conflicted
+++ resolved
@@ -50,10 +50,7 @@
         let(:subject) { Activity::WorkPackageActivityProvider.find_events(event_scope, user, Date.today, Date.tomorrow, {}).last.try :event_type }
         before { work_package.save! }
 
-<<<<<<< HEAD
         it { is_expected.to eq(work_package_edit_event) }
-=======
-        it { should == work_package_edit_event }
       end
 
       context 'when a work package has been created and then closed' do
@@ -63,22 +60,17 @@
         # this. Therefore we define a limit.
         # That there is no order defined on the events is a BUG.
         let(:subject) { Activity::WorkPackageActivityProvider.find_events(event_scope, user, Date.today, Date.tomorrow, { :limit => 10 }).last.try :event_type }
->>>>>>> 10cebed6
 
         before do
           allow(User).to receive(:current).and_return(user)
 
           work_package.save!
 
-<<<<<<< HEAD
-          it { is_expected.to eq(work_package_closed_event) }
-=======
           work_package.status = status_closed
           work_package.save!
->>>>>>> 10cebed6
         end
 
-        it { should == work_package_closed_event }
+        it { is_expected.to eq(work_package_closed_event) }
       end
     end
   end
