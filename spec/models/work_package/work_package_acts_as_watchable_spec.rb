--- conflicted
+++ resolved
@@ -28,13 +28,9 @@
 
 require 'spec_helper'
 
-<<<<<<< HEAD
-describe WorkPackage, type: :model do
-=======
 require 'support/shared/acts_as_watchable'
 
-describe WorkPackage, :type => :model do
->>>>>>> 5091286a
+describe WorkPackage, type: :model do
   let(:project) { FactoryGirl.create(:project) }
   let(:work_package) {
     FactoryGirl.create(:work_package,
@@ -44,107 +40,11 @@
 
   let(:non_member_user) { FactoryGirl.create(:user) }
   let(:project_member) { FactoryGirl.create(:user, member_in_project: project, member_through_role: role) }
-<<<<<<< HEAD
-  let!(:watching_user) do
-    FactoryGirl.create(:user, member_in_project: project, member_through_role: role).tap { |user| Watcher.create(watchable: work_package, user: user) }
-  end
-
-  describe '#possible_watcher_users' do
-    subject { work_package.possible_watcher_users }
-
-    let!(:admin) { FactoryGirl.create(:admin) }
-    let!(:anonymous_user) { FactoryGirl.create(:anonymous) }
-
-    shared_context 'non member role has the permission to view work packages' do
-      let(:non_member_role) { Role.find_by_name('Non member') }
-
-      before do
-        non_member_role.add_permission! :view_work_packages
-      end
-    end
-
-    shared_context 'anonymous role has the permission to view work packages' do
-      let!(:anonymous_role) { FactoryGirl.create :anonymous_role, permissions: [:view_work_packages] } # 'project granting candidate' for anonymous user
-    end
-
-    context 'when it is a public project' do
-      it 'contains project members who are allowed to view work packages' do
-        users_allowed_to_view_work_packages = project.users.select { |u| u.allowed_to?(:view_work_packages, project) }
-        expect(work_package.possible_watcher_users.sort).to eq(users_allowed_to_view_work_packages.sort)
-      end
-
-      xit { is_expected.to include(project_member) }
-      it { is_expected.not_to include(admin) }
-
-      context 'and the non member role has the permission to view work packages' do
-        include_context 'non member role has the permission to view work packages'
-
-        it { is_expected.not_to include(non_member_user) }
-      end
-
-      context 'and the anonymous role has the permission to view work packages' do
-        include_context 'anonymous role has the permission to view work packages'
-
-        it { is_expected.not_to include(anonymous_user) }
-      end
-    end
-
-    context 'when it is a private project' do
-      include_context 'non member role has the permission to view work packages'
-      include_context 'anonymous role has the permission to view work packages'
-
-      before do
-        project.update_attributes is_public: false
-        work_package.reload
-      end
-
-      it 'contains project members who are allowed to view work packages' do
-        users_allowed_to_view_work_packages = project.users.select { |u| u.allowed_to?(:view_work_packages, project) }
-        expect(work_package.possible_watcher_users.sort).to eq(users_allowed_to_view_work_packages.sort)
-      end
-
-      xit { is_expected.to include(project_member) }
-
-      it { is_expected.not_to include(admin) }
-      it { is_expected.not_to include(non_member_user) }
-      it { is_expected.not_to include(anonymous_user) }
-    end
-  end
-
-  describe '#watcher_recipients' do
-    subject { work_package.watcher_recipients }
-
-    it { is_expected.to include(watching_user.mail) }
-
-    context 'when the permission to view work packages has been removed' do
-      before do
-        role.remove_permission! :view_work_packages
-        work_package.reload
-      end
-
-      it { is_expected.not_to include(watching_user.mail) }
-    end
-  end
-
-  describe '#watched_by?' do
-    subject { work_package.watched_by?(watching_user) }
-
-    context 'when the permission to view work packages has been removed' do
-      # an existing watcher shouldn't be removed
-      before do
-        role.remove_permission! :view_work_packages
-        work_package.reload
-      end
-
-      it { is_expected.to be_truthy }
-    end
-=======
 
   it_behaves_like 'acts_as_watchable included' do
     let(:model_instance) { FactoryGirl.create(:work_package) }
     let(:watch_permission) { :view_work_packages }
     let(:project) { model_instance.project }
->>>>>>> 5091286a
   end
 
   # This is not really a trait of acts as watchable but rather of
