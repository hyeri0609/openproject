--- conflicted
+++ resolved
@@ -68,11 +68,7 @@
 
         expect(page).to have_content 'Successful creation.'
         expect(page).to have_content 'Foo bar'
-<<<<<<< HEAD
-        expect(current_path).to eq '/projects/foo/settings'
-=======
         expect(current_path).to eq '/projects/foo'
->>>>>>> 1eab177b
       end
     end
 
