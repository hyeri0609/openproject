#-- copyright
# OpenProject is a project management system.
# Copyright (C) 2012-2015 the OpenProject Foundation (OPF)
#
# This program is free software; you can redistribute it and/or
# modify it under the terms of the GNU General Public License version 3.
#
# OpenProject is a fork of ChiliProject, which is a fork of Redmine. The copyright follows:
# Copyright (C) 2006-2013 Jean-Philippe Lang
# Copyright (C) 2010-2013 the ChiliProject Team
#
# This program is free software; you can redistribute it and/or
# modify it under the terms of the GNU General Public License
# as published by the Free Software Foundation; either version 2
# of the License, or (at your option) any later version.
#
# This program is distributed in the hope that it will be useful,
# but WITHOUT ANY WARRANTY; without even the implied warranty of
# MERCHANTABILITY or FITNESS FOR A PARTICULAR PURPOSE.  See the
# GNU General Public License for more details.
#
# You should have received a copy of the GNU General Public License
# along with this program; if not, write to the Free Software
# Foundation, Inc., 51 Franklin Street, Fifth Floor, Boston, MA  02110-1301, USA.
#
# See doc/COPYRIGHT.rdoc for more details.
#++

require 'spec_helper'

describe ::API::V3::WorkPackages::Schema::WorkPackageSchema do
  let(:project) { FactoryGirl.build(:project) }
  let(:type) { FactoryGirl.build(:type) }
  let(:work_package) {
    FactoryGirl.build(:work_package,
                      project: project,
                      type: type)
  }

  context 'created from work package' do
    subject { described_class.new(work_package: work_package) }

    it 'has the project set' do
      expect(subject.project).to eql(project)
    end

    it 'has the type set' do
      expect(subject.type).to eql(type)
    end

    describe '#assignable_statuses_for' do
      let(:user) { double('current user') }
      let(:status_result) { double('status result') }

      before do
        allow(work_package).to receive(:persisted?).and_return(false)
        allow(work_package).to receive(:status_id_changed?).and_return(false)
      end

      it 'calls through to the work package' do
        expect(work_package).to receive(:new_statuses_allowed_to).with(user)
          .and_return(status_result)
        expect(subject.assignable_statuses_for(user)).to eql(status_result)
      end

      context 'changed work package' do
        let(:work_package) {
          double('original work package',
                 id: double,
                 clone: cloned_wp,
                 status: double('wrong status'),
                 persisted?: true).as_null_object
        }
        let(:cloned_wp) {
          double('cloned work package',
                 new_statuses_allowed_to: status_result)
        }
        let(:stored_status) {
          double('good status')
        }

        before do
          allow(work_package).to receive(:persisted?).and_return(true)
          allow(work_package).to receive(:status_id_changed?).and_return(true)
          allow(Status).to receive(:find_by_id)
            .with(work_package.status_id_was).and_return(stored_status)
        end

        it 'calls through to the cloned work package' do
          expect(cloned_wp).to receive(:status=).with(stored_status)
          expect(cloned_wp).to receive(:new_statuses_allowed_to).with(user)
          expect(subject.assignable_statuses_for(user)).to eql(status_result)
        end
      end
    end

    describe '#available_custom_fields' do
      let(:cf1) { double }
      let(:cf2) { double }
      let(:cf3) { double }

      before do
        scope_double = double
        allow(scope_double).to receive(:all).and_return([cf1, cf2])
        allow(type).to receive(:custom_fields).and_return(scope_double)
        allow(project).to receive(:all_work_package_custom_fields).and_return([cf2, cf3])
      end

<<<<<<< HEAD
      it 'is expected to return custom fields available in project AND type' do
        expect(subject.available_custom_fields).to eql([cf2])
=======
      describe '#available_custom_fields' do
        it_behaves_like 'WorkPackageSchema#available_custom_fields'

        context 'type missing' do
          let(:type) { nil }
          it 'returns an empty list' do
            expect(subject.available_custom_fields).to eql([])
          end
        end

        context 'project missing' do
          let(:project) { nil }
          it 'returns an empty list' do
            expect(subject.available_custom_fields).to eql([])
          end
        end
      end
    end

    describe '#assignable_types' do
      let(:result) { double }

      it 'calls through to the work package' do
        expect(work_package).to receive(:assignable_types).and_return(result)
        expect(subject.assignable_types).to eql(result)
>>>>>>> 821489a5
      end
    end

    describe '#assignable_versions' do
      let(:result) { double }

      it 'calls through to the work package' do
        expect(work_package).to receive(:assignable_versions).and_return(result)
        expect(subject.assignable_versions).to eql(result)
      end
    end

    describe '#assignable_priorities' do
      let(:active_priority) { FactoryGirl.build(:priority, active: true) }
      let(:inactive_priority) { FactoryGirl.build(:priority, active: false) }

      before do
        active_priority.save!
        inactive_priority.save!
      end

      it 'returns only active priorities' do
        expect(subject.assignable_priorities.size).to be >= 1
        subject.assignable_priorities.each do |priority|
          expect(priority.active).to be_truthy
        end
      end
    end

    describe '#assignable_categories' do
      let(:category) { double('category') }

      before do
        allow(project).to receive(:categories).and_return([category])
      end

      it 'returns all categories of the project' do
        expect(subject.assignable_categories).to match_array([category])
      end
    end

    describe 'utility methods' do
      context 'leaf' do
        let(:work_package) { FactoryGirl.create(:work_package) }

        it 'detects leaf' do
          expect(subject.nil_or_leaf? work_package).to be true
        end
      end

      context 'parent' do
        let(:child) { FactoryGirl.build(:work_package, project: project, type: type) }
        let(:parent) do
          FactoryGirl.build(:work_package, project: project, type: type, children: [child])
        end

        it 'detects parent' do
          expect(subject.nil_or_leaf? parent).to be false
        end
      end

      context 'percentage done' do
        it 'is not writable when inferred by status' do
          allow(Setting).to receive(:work_package_done_ratio).and_return('status')

          expect(subject.percentage_done_writable?).to be false
        end

        it 'is not writable when disabled' do
          allow(Setting).to receive(:work_package_done_ratio).and_return('disabled')

          expect(subject.percentage_done_writable?).to be false
        end
      end
    end
  end

  context 'created from project and type' do
    let(:user) { double }
    subject { described_class.new(project: project, type: type) }

    it 'has the project set' do
      expect(subject.project).to eql(project)
    end

    it 'has the type set' do
      expect(subject.type).to eql(type)
    end

    it 'does not know assignable statuses' do
      expect(subject.assignable_statuses_for(user)).to eql(nil)
    end

    it 'does not know assignable versions' do
      expect(subject.assignable_versions).to eql(nil)
    end

    describe 'leaf or nil' do
      it 'evaluates nil work package as nil' do
        expect(subject.nil_or_leaf? nil).to be true
      end
    end
  end
end<|MERGE_RESOLUTION|>--- conflicted
+++ resolved
@@ -106,25 +106,21 @@
         allow(project).to receive(:all_work_package_custom_fields).and_return([cf2, cf3])
       end
 
-<<<<<<< HEAD
       it 'is expected to return custom fields available in project AND type' do
         expect(subject.available_custom_fields).to eql([cf2])
-=======
-      describe '#available_custom_fields' do
-        it_behaves_like 'WorkPackageSchema#available_custom_fields'
-
-        context 'type missing' do
-          let(:type) { nil }
-          it 'returns an empty list' do
-            expect(subject.available_custom_fields).to eql([])
-          end
-        end
-
-        context 'project missing' do
-          let(:project) { nil }
-          it 'returns an empty list' do
-            expect(subject.available_custom_fields).to eql([])
-          end
+      end
+
+      context 'type missing' do
+        let(:type) { nil }
+        it 'returns an empty list' do
+          expect(subject.available_custom_fields).to eql([])
+        end
+      end
+
+      context 'project missing' do
+        let(:project) { nil }
+        it 'returns an empty list' do
+          expect(subject.available_custom_fields).to eql([])
         end
       end
     end
@@ -132,10 +128,9 @@
     describe '#assignable_types' do
       let(:result) { double }
 
-      it 'calls through to the work package' do
-        expect(work_package).to receive(:assignable_types).and_return(result)
+      it 'calls through to the project' do
+        expect(project).to receive(:types).and_return(result)
         expect(subject.assignable_types).to eql(result)
->>>>>>> 821489a5
       end
     end
 
