--- conflicted
+++ resolved
@@ -49,9 +49,9 @@
   context 'generation' do
     subject(:generated) { representer.to_json }
 
-<<<<<<< HEAD
-=======
     shared_examples_for 'has a collection of allowed values' do
+      let(:embedded) { true }
+
       context 'when no values are allowed' do
         before { allow(schema).to receive(allowed_values_method).and_return([]) }
 
@@ -72,8 +72,8 @@
         end
       end
 
-      context 'when allowed values are not defined' do
-        include_context 'no allowed values'
+      context 'when not embedded' do
+        let(:embedded) { false }
 
         it_behaves_like 'does not link to allowed values' do
           let(:path) { json_path }
@@ -81,13 +81,6 @@
       end
     end
 
-    shared_context 'no allowed values' do
-      before do
-        allow(schema).to receive(:defines_assignable_values?).and_return(false)
-      end
-    end
-
->>>>>>> 821489a5
     describe '_type' do
       it 'is indicated as Schema' do
         is_expected.to be_json_eql('Schema'.to_json).at_path('_type')
@@ -256,8 +249,6 @@
     end
 
     describe 'status' do
-      let(:embedded) { true }
-
       it_behaves_like 'has basic schema properties' do
         let(:path) { 'status' }
         let(:type) { 'Status' }
@@ -266,46 +257,15 @@
         let(:writable) { true }
       end
 
-<<<<<<< HEAD
-      context 'w/o allowed statuses' do
-        before { allow(schema).to receive(:new_statuses_allowed_to).and_return([]) }
-
-        it_behaves_like 'links to and embeds allowed values directly' do
-          let(:path) { 'status' }
-          let(:hrefs) { [] }
-        end
-      end
-
-      context 'with allowed statuses' do
-        let(:statuses) { FactoryGirl.build_list(:status, 3) }
-
-        before { allow(schema).to receive(:assignable_statuses_for).and_return(statuses) }
-
-        it_behaves_like 'links to and embeds allowed values directly' do
-          let(:path) { 'status' }
-          let(:hrefs) { statuses.map { |status| "/api/v3/statuses/#{status.id}" } }
-        end
-      end
-
-      context 'when not embedded' do
-        let(:embedded) { false }
-
-        it_behaves_like 'does not link to allowed values' do
-          let(:path) { 'status' }
-        end
-=======
       it_behaves_like 'has a collection of allowed values' do
         let(:json_path) { 'status' }
         let(:href_path) { 'statuses' }
         let(:factory) { :status }
         let(:allowed_values_method) { :assignable_statuses_for }
->>>>>>> 821489a5
       end
     end
 
     describe 'categories' do
-      let(:embedded) { true }
-
       it_behaves_like 'has basic schema properties' do
         let(:path) { 'category' }
         let(:type) { 'Category' }
@@ -314,46 +274,15 @@
         let(:writable) { true }
       end
 
-<<<<<<< HEAD
-      context 'w/o allowed categories' do
-        before { allow(schema).to receive(:assignable_categories).and_return([]) }
-
-        it_behaves_like 'links to allowed values directly' do
-          let(:path) { 'category' }
-          let(:hrefs) { [] }
-        end
-      end
-
-      context 'with allowed categories' do
-        let(:categories) { FactoryGirl.build_stubbed_list(:category, 3) }
-
-        before { allow(schema).to receive(:assignable_categories).and_return(categories) }
-
-        it_behaves_like 'links to allowed values directly' do
-          let(:path) { 'category' }
-          let(:hrefs) { categories.map { |category| "/api/v3/categories/#{category.id}" } }
-        end
-      end
-
-      context 'when not embedded' do
-        let(:embedded) { false }
-
-        it_behaves_like 'does not link to allowed values' do
-          let(:path) { 'category' }
-        end
-=======
       it_behaves_like 'has a collection of allowed values' do
         let(:json_path) { 'category' }
         let(:href_path) { 'categories' }
         let(:factory) { :category }
         let(:allowed_values_method) { :assignable_categories }
->>>>>>> 821489a5
       end
     end
 
     describe 'versions' do
-      let(:embedded) { true }
-
       it_behaves_like 'has basic schema properties' do
         let(:path) { 'version' }
         let(:type) { 'Version' }
@@ -362,46 +291,15 @@
         let(:writable) { true }
       end
 
-<<<<<<< HEAD
-      context 'w/o allowed versions' do
-        before { allow(schema).to receive(:assignable_versions).and_return([]) }
-
-        it_behaves_like 'links to and embeds allowed values directly' do
-          let(:path) { 'version' }
-          let(:hrefs) { [] }
-        end
-      end
-
-      context 'with allowed versions' do
-        let(:versions) { FactoryGirl.build_stubbed_list(:version, 3) }
-
-        before { allow(schema).to receive(:assignable_versions).and_return(versions) }
-
-        it_behaves_like 'links to and embeds allowed values directly' do
-          let(:path) { 'version' }
-          let(:hrefs) { versions.map { |version| "/api/v3/versions/#{version.id}" } }
-        end
-      end
-
-      context 'when not embedded' do
-        let(:embedded) { false }
-
-        it_behaves_like 'does not link to allowed values' do
-          let(:path) { 'version' }
-        end
-=======
       it_behaves_like 'has a collection of allowed values' do
         let(:json_path) { 'version' }
         let(:href_path) { 'versions' }
         let(:factory) { :version }
         let(:allowed_values_method) { :assignable_versions }
->>>>>>> 821489a5
       end
     end
 
     describe 'priorities' do
-      let(:embedded) { true }
-
       it_behaves_like 'has basic schema properties' do
         let(:path) { 'priority' }
         let(:type) { 'Priority' }
@@ -410,40 +308,11 @@
         let(:writable) { true }
       end
 
-<<<<<<< HEAD
-      context 'w/o allowed priorities' do
-        before { allow(schema).to receive(:assignable_priorities).and_return([]) }
-
-        it_behaves_like 'links to and embeds allowed values directly' do
-          let(:path) { 'priority' }
-          let(:hrefs) { [] }
-        end
-      end
-
-      context 'with allowed priorities' do
-        let(:priorities) { FactoryGirl.build_stubbed_list(:priority, 3) }
-
-        before { allow(schema).to receive(:assignable_priorities).and_return(priorities) }
-
-        it_behaves_like 'links to and embeds allowed values directly' do
-          let(:path) { 'priority' }
-          let(:hrefs) { priorities.map { |priority| "/api/v3/priorities/#{priority.id}" } }
-        end
-      end
-
-      context 'when not embedded' do
-        let(:embedded) { false }
-
-        it_behaves_like 'does not link to allowed values' do
-          let(:path) { 'priority' }
-        end
-=======
       it_behaves_like 'has a collection of allowed values' do
         let(:json_path) { 'priority' }
         let(:href_path) { 'priorities' }
         let(:factory) { :priority }
         let(:allowed_values_method) { :assignable_priorities }
->>>>>>> 821489a5
       end
     end
 
