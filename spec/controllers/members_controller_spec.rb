#-- copyright
# OpenProject is a project management system.
# Copyright (C) 2012-2015 the OpenProject Foundation (OPF)
#
# This program is free software; you can redistribute it and/or
# modify it under the terms of the GNU General Public License version 3.
#
# OpenProject is a fork of ChiliProject, which is a fork of Redmine. The copyright follows:
# Copyright (C) 2006-2013 Jean-Philippe Lang
# Copyright (C) 2010-2013 the ChiliProject Team
#
# This program is free software; you can redistribute it and/or
# modify it under the terms of the GNU General Public License
# as published by the Free Software Foundation; either version 2
# of the License, or (at your option) any later version.
#
# This program is distributed in the hope that it will be useful,
# but WITHOUT ANY WARRANTY; without even the implied warranty of
# MERCHANTABILITY or FITNESS FOR A PARTICULAR PURPOSE.  See the
# GNU General Public License for more details.
#
# You should have received a copy of the GNU General Public License
# along with this program; if not, write to the Free Software
# Foundation, Inc., 51 Franklin Street, Fifth Floor, Boston, MA  02110-1301, USA.
#
# See doc/COPYRIGHT.rdoc for more details.
#++

require 'spec_helper'

describe MembersController, type: :controller do
  include PrototypeRails::SelectorAssertions

  let(:admin) { FactoryGirl.create(:admin) }
  let(:user) { FactoryGirl.create(:user) }
  let(:project) { FactoryGirl.create(:project, identifier: 'pet_project') }
  let(:role) { FactoryGirl.create(:role) }
  let(:member) {
    FactoryGirl.create(:member, project: project,
                                user: user,
                                roles: [role])
  }

  before do
    allow(User).to receive(:current).and_return(admin)
  end

  describe 'create' do
    let(:admin) { FactoryGirl.create(:admin) }
    let(:project_2) { FactoryGirl.create(:project) }

    before do
      allow(User).to receive(:current).and_return(admin)
    end

    it 'should work for multiple users' do
      post :create,
           project_id: project_2.identifier,
           member: {
             user_ids: [admin.id, user.id],
             role_ids: [role.id]
           }

      expect(response.response_code).to be < 400

      [admin, user].each do |u|
        u.reload
        expect(u.memberships.size).to be >= 1

        expect(u.memberships.find { |m|
          expect(m.roles).to include(role)
        }).not_to be_nil
      end
    end
  end

  describe 'update' do
    let(:admin) { FactoryGirl.create(:admin) }
    let(:project_2) { FactoryGirl.create(:project) }
    let(:role_1) { FactoryGirl.create(:role) }
    let(:role_2) { FactoryGirl.create(:role) }
    let(:member_2) {
      FactoryGirl.create(
        :member,
        project: project_2,
        user: admin,
        roles: [role_1])
    }

    before do
      allow(User).to receive(:current).and_return(admin)
    end

    it 'should, however, allow roles to be updated through mass assignment' do
      put 'update',
          project_id: project.identifier,
          id: member_2.id,
          member: {
            role_ids: [role_1.id, role_2.id]
          }

      expect(Member.find(member_2.id).roles).to include(role_1, role_2)
      expect(response.response_code).to be < 400
    end
  end

  describe '#autocomplete_for_member' do
    let(:params) { ActionController::Parameters.new('project_id' => project.identifier.to_s) }

    before do
      allow(User).to receive(:current).and_return(user)
    end

    describe "WHEN the user is authorized
              WHEN a project is provided" do
      before do
        role.permissions << :manage_members
        role.save!
        member
      end

      it 'should be success' do
        post :autocomplete_for_member, params, format: :xhr
        expect(response).to be_success
      end
    end

    describe 'WHEN the user is not authorized' do
      it 'should be forbidden' do
        post :autocomplete_for_member, params, format: :xhr
        expect(response.response_code).to eq(403)
      end
    end
  end

  describe '#create' do
    render_views
    let(:user2) { FactoryGirl.create(:user) }
    let(:user3) { FactoryGirl.create(:user) }
    let(:user4) { FactoryGirl.create(:user) }

    context 'post :create' do
      context 'single member' do
        let(:action) do
          post :create, project_id: project.id, member: { role_ids: [role.id], user_id: user2.id }
        end

        it 'should add a member' do
          expect { action }.to change { Member.count }.by(1)
          expect(response).to redirect_to '/projects/pet_project/members'
          expect(user2).to be_member_of(project)
        end
      end

      context 'multiple members' do
        let(:action) do
          post :create,
               project_id: project.id,
               member: { role_ids: [role.id], user_ids: [user2.id, user3.id, user4.id] }
        end

        it 'should add all members' do
          expect { action }.to change { Member.count }.by(3)
          expect(response).to redirect_to '/projects/pet_project/members'
          expect(user2).to be_member_of(project)
          expect(user3).to be_member_of(project)
          expect(user4).to be_member_of(project)
        end
      end
    end

    context 'with a failed save' do
      let(:invalid_params) {
        { project_id: project.id,
          member: { role_ids: [],
                    user_ids: [user2.id, user3.id, user4.id] } }
      }

      before do
        post :create, invalid_params
      end

      it 'should not redirect to the members index' do
        expect(response).not_to redirect_to '/projects/pet_project/members'
      end

      it 'should show an error message' do
<<<<<<< HEAD
        post :create, invalid_params

        assert_select_rjs :insert_html, :top do |matches|
          # workaround for assert_select_rjs incompatibility with Rails DOM Testing.
          rjs_content = Nokogiri::HTML(matches.map(&:to_s).join)
          refute_empty css_select(rjs_content, '#errorExplanation')
        end
=======
        expect(response.body).to include 'choose at least one role'
>>>>>>> d7b5284c
      end
    end
  end

  describe '#destroy' do
    let(:action) { post :destroy, id: member.id }
    before do
      member
    end

    it 'should destroy a member' do
      expect { action }.to change { Member.count }.by(-1)
      expect(response).to redirect_to '/projects/pet_project/members'
      expect(user).not_to be_member_of(project)
    end
  end

  describe '#update' do
    let(:action) { post :update, id: member.id, member: { role_ids: [role2.id], user_id: user.id } }
    let(:role2) { FactoryGirl.create(:role) }

    before do
      member
    end

    it 'should update the member' do
      expect { action }.not_to change { Member.count }
      expect(response).to redirect_to '/projects/pet_project/members'
    end
  end
end<|MERGE_RESOLUTION|>--- conflicted
+++ resolved
@@ -185,17 +185,7 @@
       end
 
       it 'should show an error message' do
-<<<<<<< HEAD
-        post :create, invalid_params
-
-        assert_select_rjs :insert_html, :top do |matches|
-          # workaround for assert_select_rjs incompatibility with Rails DOM Testing.
-          rjs_content = Nokogiri::HTML(matches.map(&:to_s).join)
-          refute_empty css_select(rjs_content, '#errorExplanation')
-        end
-=======
         expect(response.body).to include 'choose at least one role'
->>>>>>> d7b5284c
       end
     end
   end
