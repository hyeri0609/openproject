--- conflicted
+++ resolved
@@ -26,11 +26,11 @@
   end
 end
 
-<<<<<<< HEAD
 Given /^I am logged in$/ do
   @user = FactoryGirl.create :user
   page.set_rack_session(:user_id => @user.id)
-=======
+end
+
 When(/^I log out in the background$/) do
   page.execute_script("jQuery.ajax('/logout', {
     success: function () {
@@ -39,7 +39,6 @@
   })")
 
   page.should have_selector("body.logout-ajax")
->>>>>>> 9ede533f
 end
 
 Given /^(?:|I )am not logged in$/ do
