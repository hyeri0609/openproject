--- conflicted
+++ resolved
@@ -55,19 +55,15 @@
     return dates;
   }
 
-<<<<<<< HEAD
-  public update(element:HTMLDivElement, wp: WorkPackageResourceInterface, renderInfo:RenderInfo): boolean {
-=======
   public willRender(renderInfo):boolean {
     const wp = renderInfo.workPackage;
     return !!wp.date;
   }
 
   public update(element:HTMLDivElement, wp: WorkPackageResourceInterface, renderInfo:RenderInfo) {
->>>>>>> 02714830
     // abort if no start or due date
     if (!wp.date) {
-      return false;
+      return;
     }
 
     element.style.marginLeft = renderInfo.viewParams.scrollOffsetInPx + "px";
@@ -81,8 +77,6 @@
     // offset left
     const offsetStart = date.diff(viewParams.dateDisplayStart, "days");
     element.style.left = calculatePositionValueForDayCount(viewParams, offsetStart);
-
-    return true;
   }
 
   /**
