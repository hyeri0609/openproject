{
  "name": "openproject-frontend",
  "version": "0.1.0",
  "dependencies": {
    "URIjs": {
      "version": "1.15.0",
      "from": "URIjs@1.15.0",
      "resolved": "https://registry.npmjs.org/URIjs/-/URIjs-1.15.0.tgz"
<<<<<<< HEAD
=======
    },
    "amdefine": {
      "version": "1.0.0",
      "from": "amdefine@*",
      "resolved": "https://registry.npmjs.org/amdefine/-/amdefine-1.0.0.tgz"
>>>>>>> 8345d178
    },
    "angular-elastic": {
      "version": "2.5.0",
      "from": "angular-elastic@2.5.0",
      "resolved": "https://registry.npmjs.org/angular-elastic/-/angular-elastic-2.5.0.tgz",
      "dependencies": {
        "angular": {
          "version": "1.4.5",
          "from": "angular@1.4.5",
          "resolved": "https://registry.npmjs.org/angular/-/angular-1.4.5.tgz"
        }
      }
    },
    "atoa": {
      "version": "1.0.0",
      "from": "atoa@*",
      "resolved": "https://registry.npmjs.org/atoa/-/atoa-1.0.0.tgz"
    },
    "autoprefixer-loader": {
      "version": "1.2.0",
      "from": "autoprefixer-loader@1.2.0",
      "resolved": "https://registry.npmjs.org/autoprefixer-loader/-/autoprefixer-loader-1.2.0.tgz",
      "dependencies": {
        "autoprefixer-core": {
          "version": "5.1.8",
          "from": "autoprefixer-core@5.1.8",
          "resolved": "https://registry.npmjs.org/autoprefixer-core/-/autoprefixer-core-5.1.8.tgz",
          "dependencies": {
            "browserslist": {
              "version": "0.2.0",
              "from": "browserslist@0.2.0",
              "resolved": "https://registry.npmjs.org/browserslist/-/browserslist-0.2.0.tgz"
            },
            "num2fraction": {
              "version": "1.0.1",
              "from": "num2fraction@1.0.1",
              "resolved": "https://registry.npmjs.org/num2fraction/-/num2fraction-1.0.1.tgz"
            },
            "caniuse-db": {
              "version": "1.0.30000113",
              "from": "caniuse-db@1.0.30000113",
              "resolved": "https://registry.npmjs.org/caniuse-db/-/caniuse-db-1.0.30000113.tgz"
            },
            "postcss": {
              "version": "4.0.6",
              "from": "postcss@4.0.6",
              "resolved": "https://registry.npmjs.org/postcss/-/postcss-4.0.6.tgz",
              "dependencies": {
                "source-map": {
                  "version": "0.2.0",
                  "from": "source-map@0.2.0",
                  "resolved": "https://registry.npmjs.org/source-map/-/source-map-0.2.0.tgz",
                  "dependencies": {
                    "amdefine": {
                      "version": "0.1.0",
                      "from": "amdefine@0.1.0",
                      "resolved": "https://registry.npmjs.org/amdefine/-/amdefine-0.1.0.tgz"
                    }
                  }
                },
                "js-base64": {
                  "version": "2.1.7",
                  "from": "js-base64@2.1.7",
                  "resolved": "https://registry.npmjs.org/js-base64/-/js-base64-2.1.7.tgz"
                }
              }
            }
          }
        },
        "loader-utils": {
          "version": "0.2.6",
          "from": "loader-utils@0.2.6",
          "resolved": "https://registry.npmjs.org/loader-utils/-/loader-utils-0.2.6.tgz",
          "dependencies": {
            "json5": {
              "version": "0.1.0",
              "from": "json5@0.1.0",
              "resolved": "https://registry.npmjs.org/json5/-/json5-0.1.0.tgz"
            },
            "big.js": {
              "version": "2.5.1",
              "from": "big.js@2.5.1",
              "resolved": "https://registry.npmjs.org/big.js/-/big.js-2.5.1.tgz"
            }
          }
        }
      }
    },
    "bower": {
      "version": "1.4.1",
      "from": "bower@1.4.1",
      "resolved": "https://registry.npmjs.org/bower/-/bower-1.4.1.tgz",
      "dependencies": {
        "abbrev": {
          "version": "1.0.5",
          "from": "abbrev@1.0.5",
          "resolved": "https://registry.npmjs.org/abbrev/-/abbrev-1.0.5.tgz"
        },
        "archy": {
          "version": "1.0.0",
          "from": "archy@1.0.0",
          "resolved": "https://registry.npmjs.org/archy/-/archy-1.0.0.tgz"
        },
        "bower-config": {
          "version": "0.6.1",
          "from": "bower-config@0.6.1",
          "resolved": "https://registry.npmjs.org/bower-config/-/bower-config-0.6.1.tgz",
          "dependencies": {
            "graceful-fs": {
              "version": "2.0.3",
              "from": "graceful-fs@2.0.3",
              "resolved": "https://registry.npmjs.org/graceful-fs/-/graceful-fs-2.0.3.tgz"
            },
            "mout": {
              "version": "0.9.1",
              "from": "mout@0.9.1",
              "resolved": "https://registry.npmjs.org/mout/-/mout-0.9.1.tgz"
            },
            "optimist": {
              "version": "0.6.1",
              "from": "optimist@0.6.1",
              "resolved": "https://registry.npmjs.org/optimist/-/optimist-0.6.1.tgz",
              "dependencies": {
                "wordwrap": {
                  "version": "0.0.2",
                  "from": "wordwrap@0.0.2",
                  "resolved": "https://registry.npmjs.org/wordwrap/-/wordwrap-0.0.2.tgz"
                },
                "minimist": {
                  "version": "0.0.10",
                  "from": "minimist@0.0.10",
                  "resolved": "https://registry.npmjs.org/minimist/-/minimist-0.0.10.tgz"
                }
              }
            },
            "osenv": {
              "version": "0.0.3",
              "from": "osenv@0.0.3",
              "resolved": "https://registry.npmjs.org/osenv/-/osenv-0.0.3.tgz"
            }
          }
        },
        "bower-endpoint-parser": {
          "version": "0.2.2",
          "from": "bower-endpoint-parser@0.2.2",
          "resolved": "https://registry.npmjs.org/bower-endpoint-parser/-/bower-endpoint-parser-0.2.2.tgz"
        },
        "bower-json": {
          "version": "0.4.0",
          "from": "bower-json@0.4.0",
          "resolved": "https://registry.npmjs.org/bower-json/-/bower-json-0.4.0.tgz",
          "dependencies": {
            "deep-extend": {
              "version": "0.2.11",
              "from": "deep-extend@0.2.11",
              "resolved": "https://registry.npmjs.org/deep-extend/-/deep-extend-0.2.11.tgz"
            },
            "graceful-fs": {
              "version": "2.0.3",
              "from": "graceful-fs@2.0.3",
              "resolved": "https://registry.npmjs.org/graceful-fs/-/graceful-fs-2.0.3.tgz"
            },
            "intersect": {
              "version": "0.0.3",
              "from": "intersect@0.0.3",
              "resolved": "https://registry.npmjs.org/intersect/-/intersect-0.0.3.tgz"
            }
          }
        },
        "bower-logger": {
          "version": "0.2.2",
          "from": "bower-logger@0.2.2",
          "resolved": "https://registry.npmjs.org/bower-logger/-/bower-logger-0.2.2.tgz"
        },
        "bower-registry-client": {
          "version": "0.3.0",
          "from": "bower-registry-client@0.3.0",
          "resolved": "https://registry.npmjs.org/bower-registry-client/-/bower-registry-client-0.3.0.tgz",
          "dependencies": {
            "async": {
              "version": "0.2.10",
              "from": "async@0.2.10",
              "resolved": "https://registry.npmjs.org/async/-/async-0.2.10.tgz"
            },
            "graceful-fs": {
              "version": "2.0.3",
              "from": "graceful-fs@2.0.3",
              "resolved": "https://registry.npmjs.org/graceful-fs/-/graceful-fs-2.0.3.tgz"
            },
            "lru-cache": {
              "version": "2.3.1",
              "from": "lru-cache@2.3.1",
              "resolved": "https://registry.npmjs.org/lru-cache/-/lru-cache-2.3.1.tgz"
            },
            "request": {
              "version": "2.51.0",
              "from": "request@2.51.0",
              "resolved": "https://registry.npmjs.org/request/-/request-2.51.0.tgz",
              "dependencies": {
                "bl": {
                  "version": "0.9.4",
                  "from": "bl@0.9.4",
                  "resolved": "https://registry.npmjs.org/bl/-/bl-0.9.4.tgz",
                  "dependencies": {
                    "readable-stream": {
                      "version": "1.0.33",
                      "from": "readable-stream@1.0.33",
                      "resolved": "https://registry.npmjs.org/readable-stream/-/readable-stream-1.0.33.tgz",
                      "dependencies": {
                        "core-util-is": {
                          "version": "1.0.1",
                          "from": "core-util-is@1.0.1",
                          "resolved": "https://registry.npmjs.org/core-util-is/-/core-util-is-1.0.1.tgz"
                        },
                        "isarray": {
                          "version": "0.0.1",
                          "from": "isarray@0.0.1",
                          "resolved": "https://registry.npmjs.org/isarray/-/isarray-0.0.1.tgz"
                        },
                        "string_decoder": {
                          "version": "0.10.31",
                          "from": "string_decoder@0.10.31",
                          "resolved": "https://registry.npmjs.org/string_decoder/-/string_decoder-0.10.31.tgz"
                        },
                        "inherits": {
                          "version": "2.0.1",
                          "from": "inherits@2.0.1",
                          "resolved": "https://registry.npmjs.org/inherits/-/inherits-2.0.1.tgz"
                        }
                      }
                    }
                  }
                },
                "caseless": {
                  "version": "0.8.0",
                  "from": "caseless@0.8.0",
                  "resolved": "https://registry.npmjs.org/caseless/-/caseless-0.8.0.tgz"
                },
                "forever-agent": {
                  "version": "0.5.2",
                  "from": "forever-agent@0.5.2",
                  "resolved": "https://registry.npmjs.org/forever-agent/-/forever-agent-0.5.2.tgz"
                },
                "form-data": {
                  "version": "0.2.0",
                  "from": "form-data@0.2.0",
                  "resolved": "https://registry.npmjs.org/form-data/-/form-data-0.2.0.tgz",
                  "dependencies": {
                    "async": {
                      "version": "0.9.0",
                      "from": "async@0.9.0",
                      "resolved": "https://registry.npmjs.org/async/-/async-0.9.0.tgz"
                    },
                    "mime-types": {
                      "version": "2.0.10",
                      "from": "mime-types@2.0.10",
                      "resolved": "https://registry.npmjs.org/mime-types/-/mime-types-2.0.10.tgz",
                      "dependencies": {
                        "mime-db": {
                          "version": "1.8.0",
                          "from": "mime-db@1.8.0",
                          "resolved": "https://registry.npmjs.org/mime-db/-/mime-db-1.8.0.tgz"
                        }
                      }
                    }
                  }
                },
                "json-stringify-safe": {
                  "version": "5.0.0",
                  "from": "json-stringify-safe@5.0.0",
                  "resolved": "https://registry.npmjs.org/json-stringify-safe/-/json-stringify-safe-5.0.0.tgz"
                },
                "mime-types": {
                  "version": "1.0.2",
                  "from": "mime-types@1.0.2",
                  "resolved": "https://registry.npmjs.org/mime-types/-/mime-types-1.0.2.tgz"
                },
                "node-uuid": {
                  "version": "1.4.3",
                  "from": "node-uuid@1.4.3",
                  "resolved": "https://registry.npmjs.org/node-uuid/-/node-uuid-1.4.3.tgz"
                },
                "qs": {
                  "version": "2.3.3",
                  "from": "qs@2.3.3",
                  "resolved": "https://registry.npmjs.org/qs/-/qs-2.3.3.tgz"
                },
                "tunnel-agent": {
                  "version": "0.4.0",
                  "from": "tunnel-agent@0.4.0",
                  "resolved": "https://registry.npmjs.org/tunnel-agent/-/tunnel-agent-0.4.0.tgz"
                },
                "tough-cookie": {
                  "version": "0.12.1",
                  "from": "tough-cookie@0.12.1",
                  "resolved": "https://registry.npmjs.org/tough-cookie/-/tough-cookie-0.12.1.tgz",
                  "dependencies": {
                    "punycode": {
                      "version": "1.3.2",
                      "from": "punycode@1.3.2",
                      "resolved": "https://registry.npmjs.org/punycode/-/punycode-1.3.2.tgz"
                    }
                  }
                },
                "http-signature": {
                  "version": "0.10.1",
                  "from": "http-signature@0.10.1",
                  "resolved": "https://registry.npmjs.org/http-signature/-/http-signature-0.10.1.tgz",
                  "dependencies": {
                    "assert-plus": {
                      "version": "0.1.5",
                      "from": "assert-plus@0.1.5",
                      "resolved": "https://registry.npmjs.org/assert-plus/-/assert-plus-0.1.5.tgz"
                    },
                    "asn1": {
                      "version": "0.1.11",
                      "from": "asn1@0.1.11",
                      "resolved": "https://registry.npmjs.org/asn1/-/asn1-0.1.11.tgz"
                    },
                    "ctype": {
                      "version": "0.5.3",
                      "from": "ctype@0.5.3",
                      "resolved": "https://registry.npmjs.org/ctype/-/ctype-0.5.3.tgz"
                    }
                  }
                },
                "oauth-sign": {
                  "version": "0.5.0",
                  "from": "oauth-sign@0.5.0",
                  "resolved": "https://registry.npmjs.org/oauth-sign/-/oauth-sign-0.5.0.tgz"
                },
                "hawk": {
                  "version": "1.1.1",
                  "from": "hawk@1.1.1",
                  "resolved": "https://registry.npmjs.org/hawk/-/hawk-1.1.1.tgz",
                  "dependencies": {
                    "hoek": {
                      "version": "0.9.1",
                      "from": "hoek@0.9.1",
                      "resolved": "https://registry.npmjs.org/hoek/-/hoek-0.9.1.tgz"
                    },
                    "boom": {
                      "version": "0.4.2",
                      "from": "boom@0.4.2",
                      "resolved": "https://registry.npmjs.org/boom/-/boom-0.4.2.tgz"
                    },
                    "cryptiles": {
                      "version": "0.2.2",
                      "from": "cryptiles@0.2.2",
                      "resolved": "https://registry.npmjs.org/cryptiles/-/cryptiles-0.2.2.tgz"
                    },
                    "sntp": {
                      "version": "0.2.4",
                      "from": "sntp@0.2.4",
                      "resolved": "https://registry.npmjs.org/sntp/-/sntp-0.2.4.tgz"
                    }
                  }
                },
                "aws-sign2": {
                  "version": "0.5.0",
                  "from": "aws-sign2@0.5.0",
                  "resolved": "https://registry.npmjs.org/aws-sign2/-/aws-sign2-0.5.0.tgz"
                },
                "stringstream": {
                  "version": "0.0.4",
                  "from": "stringstream@0.0.4",
                  "resolved": "https://registry.npmjs.org/stringstream/-/stringstream-0.0.4.tgz"
                },
                "combined-stream": {
                  "version": "0.0.7",
                  "from": "combined-stream@0.0.7",
                  "resolved": "https://registry.npmjs.org/combined-stream/-/combined-stream-0.0.7.tgz",
                  "dependencies": {
                    "delayed-stream": {
                      "version": "0.0.5",
                      "from": "delayed-stream@0.0.5",
                      "resolved": "https://registry.npmjs.org/delayed-stream/-/delayed-stream-0.0.5.tgz"
                    }
                  }
                }
              }
            },
            "request-replay": {
              "version": "0.2.0",
              "from": "request-replay@0.2.0",
              "resolved": "https://registry.npmjs.org/request-replay/-/request-replay-0.2.0.tgz"
            },
            "rimraf": {
              "version": "2.2.8",
              "from": "rimraf@2.2.8",
              "resolved": "https://registry.npmjs.org/rimraf/-/rimraf-2.2.8.tgz"
            },
            "mkdirp": {
              "version": "0.3.5",
              "from": "mkdirp@0.3.5",
              "resolved": "https://registry.npmjs.org/mkdirp/-/mkdirp-0.3.5.tgz"
            }
          }
        },
        "cardinal": {
          "version": "0.4.4",
          "from": "cardinal@0.4.4",
          "resolved": "https://registry.npmjs.org/cardinal/-/cardinal-0.4.4.tgz",
          "dependencies": {
            "redeyed": {
              "version": "0.4.4",
              "from": "redeyed@0.4.4",
              "resolved": "https://registry.npmjs.org/redeyed/-/redeyed-0.4.4.tgz",
              "dependencies": {
                "esprima": {
                  "version": "1.0.4",
                  "from": "esprima@1.0.4",
                  "resolved": "https://registry.npmjs.org/esprima/-/esprima-1.0.4.tgz"
                }
              }
            },
            "ansicolors": {
              "version": "0.2.1",
              "from": "ansicolors@0.2.1",
              "resolved": "https://registry.npmjs.org/ansicolors/-/ansicolors-0.2.1.tgz"
            }
          }
        },
        "chalk": {
          "version": "1.0.0",
          "from": "chalk@1.0.0",
          "resolved": "https://registry.npmjs.org/chalk/-/chalk-1.0.0.tgz",
          "dependencies": {
            "ansi-styles": {
              "version": "2.0.1",
              "from": "ansi-styles@2.0.1",
              "resolved": "https://registry.npmjs.org/ansi-styles/-/ansi-styles-2.0.1.tgz"
            },
            "escape-string-regexp": {
              "version": "1.0.3",
              "from": "escape-string-regexp@1.0.3",
              "resolved": "https://registry.npmjs.org/escape-string-regexp/-/escape-string-regexp-1.0.3.tgz"
            },
            "has-ansi": {
              "version": "1.0.3",
              "from": "has-ansi@1.0.3",
              "resolved": "https://registry.npmjs.org/has-ansi/-/has-ansi-1.0.3.tgz",
              "dependencies": {
                "ansi-regex": {
                  "version": "1.1.1",
                  "from": "ansi-regex@1.1.1",
                  "resolved": "https://registry.npmjs.org/ansi-regex/-/ansi-regex-1.1.1.tgz"
                },
                "get-stdin": {
                  "version": "4.0.1",
                  "from": "get-stdin@4.0.1",
                  "resolved": "https://registry.npmjs.org/get-stdin/-/get-stdin-4.0.1.tgz"
                }
              }
            },
            "strip-ansi": {
              "version": "2.0.1",
              "from": "strip-ansi@2.0.1",
              "resolved": "https://registry.npmjs.org/strip-ansi/-/strip-ansi-2.0.1.tgz",
              "dependencies": {
                "ansi-regex": {
                  "version": "1.1.1",
                  "from": "ansi-regex@1.1.1",
                  "resolved": "https://registry.npmjs.org/ansi-regex/-/ansi-regex-1.1.1.tgz"
                }
              }
            },
            "supports-color": {
              "version": "1.3.1",
              "from": "supports-color@1.3.1",
              "resolved": "https://registry.npmjs.org/supports-color/-/supports-color-1.3.1.tgz"
            }
          }
        },
        "chmodr": {
          "version": "0.1.0",
          "from": "chmodr@0.1.0",
          "resolved": "https://registry.npmjs.org/chmodr/-/chmodr-0.1.0.tgz"
        },
        "configstore": {
          "version": "0.3.2",
          "from": "configstore@0.3.2",
          "resolved": "https://registry.npmjs.org/configstore/-/configstore-0.3.2.tgz",
          "dependencies": {
            "js-yaml": {
              "version": "3.2.7",
              "from": "js-yaml@3.2.7",
              "resolved": "https://registry.npmjs.org/js-yaml/-/js-yaml-3.2.7.tgz",
              "dependencies": {
                "argparse": {
                  "version": "1.0.2",
                  "from": "argparse@1.0.2",
                  "resolved": "https://registry.npmjs.org/argparse/-/argparse-1.0.2.tgz",
                  "dependencies": {
                    "lodash": {
                      "version": "3.6.0",
                      "from": "lodash@3.6.0",
                      "resolved": "https://registry.npmjs.org/lodash/-/lodash-3.6.0.tgz"
                    },
                    "sprintf-js": {
                      "version": "1.0.2",
                      "from": "sprintf-js@1.0.2",
                      "resolved": "https://registry.npmjs.org/sprintf-js/-/sprintf-js-1.0.2.tgz"
                    }
                  }
                },
                "esprima": {
                  "version": "2.0.0",
                  "from": "esprima@2.0.0",
                  "resolved": "https://registry.npmjs.org/esprima/-/esprima-2.0.0.tgz"
                }
              }
            },
            "object-assign": {
              "version": "2.0.0",
              "from": "object-assign@2.0.0",
              "resolved": "https://registry.npmjs.org/object-assign/-/object-assign-2.0.0.tgz"
            },
            "osenv": {
              "version": "0.1.0",
              "from": "osenv@0.1.0",
              "resolved": "https://registry.npmjs.org/osenv/-/osenv-0.1.0.tgz"
            },
            "uuid": {
              "version": "2.0.1",
              "from": "uuid@2.0.1",
              "resolved": "https://registry.npmjs.org/uuid/-/uuid-2.0.1.tgz"
            },
            "xdg-basedir": {
              "version": "1.0.1",
              "from": "xdg-basedir@1.0.1",
              "resolved": "https://registry.npmjs.org/xdg-basedir/-/xdg-basedir-1.0.1.tgz"
            }
          }
        },
        "decompress-zip": {
          "version": "0.1.0",
          "from": "decompress-zip@0.1.0",
          "resolved": "https://registry.npmjs.org/decompress-zip/-/decompress-zip-0.1.0.tgz",
          "dependencies": {
            "binary": {
              "version": "0.3.0",
              "from": "binary@0.3.0",
              "resolved": "https://registry.npmjs.org/binary/-/binary-0.3.0.tgz",
              "dependencies": {
                "chainsaw": {
                  "version": "0.1.0",
                  "from": "chainsaw@0.1.0",
                  "resolved": "https://registry.npmjs.org/chainsaw/-/chainsaw-0.1.0.tgz",
                  "dependencies": {
                    "traverse": {
                      "version": "0.3.9",
                      "from": "traverse@0.3.9",
                      "resolved": "https://registry.npmjs.org/traverse/-/traverse-0.3.9.tgz"
                    }
                  }
                },
                "buffers": {
                  "version": "0.1.1",
                  "from": "buffers@0.1.1",
                  "resolved": "https://registry.npmjs.org/buffers/-/buffers-0.1.1.tgz"
                }
              }
            },
            "mkpath": {
              "version": "0.1.0",
              "from": "mkpath@0.1.0",
              "resolved": "https://registry.npmjs.org/mkpath/-/mkpath-0.1.0.tgz"
            },
            "readable-stream": {
              "version": "1.1.13",
              "from": "readable-stream@1.1.13",
              "resolved": "https://registry.npmjs.org/readable-stream/-/readable-stream-1.1.13.tgz",
              "dependencies": {
                "core-util-is": {
                  "version": "1.0.1",
                  "from": "core-util-is@1.0.1",
                  "resolved": "https://registry.npmjs.org/core-util-is/-/core-util-is-1.0.1.tgz"
                },
                "isarray": {
                  "version": "0.0.1",
                  "from": "isarray@0.0.1",
                  "resolved": "https://registry.npmjs.org/isarray/-/isarray-0.0.1.tgz"
                },
                "string_decoder": {
                  "version": "0.10.31",
                  "from": "string_decoder@0.10.31",
                  "resolved": "https://registry.npmjs.org/string_decoder/-/string_decoder-0.10.31.tgz"
                },
                "inherits": {
                  "version": "2.0.1",
                  "from": "inherits@2.0.1",
                  "resolved": "https://registry.npmjs.org/inherits/-/inherits-2.0.1.tgz"
                }
              }
            },
            "touch": {
              "version": "0.0.3",
              "from": "touch@0.0.3",
              "resolved": "https://registry.npmjs.org/touch/-/touch-0.0.3.tgz",
              "dependencies": {
                "nopt": {
                  "version": "1.0.10",
                  "from": "nopt@1.0.10",
                  "resolved": "https://registry.npmjs.org/nopt/-/nopt-1.0.10.tgz"
                }
              }
            }
          }
        },
        "fstream": {
          "version": "1.0.4",
          "from": "fstream@1.0.4",
          "resolved": "https://registry.npmjs.org/fstream/-/fstream-1.0.4.tgz",
          "dependencies": {
            "inherits": {
              "version": "2.0.1",
              "from": "inherits@2.0.1",
              "resolved": "https://registry.npmjs.org/inherits/-/inherits-2.0.1.tgz"
            }
          }
        },
        "fstream-ignore": {
          "version": "1.0.2",
          "from": "fstream-ignore@1.0.2",
          "resolved": "https://registry.npmjs.org/fstream-ignore/-/fstream-ignore-1.0.2.tgz",
          "dependencies": {
            "inherits": {
              "version": "2.0.1",
              "from": "inherits@2.0.1",
              "resolved": "https://registry.npmjs.org/inherits/-/inherits-2.0.1.tgz"
            },
            "minimatch": {
              "version": "2.0.4",
              "from": "minimatch@2.0.4",
              "resolved": "https://registry.npmjs.org/minimatch/-/minimatch-2.0.4.tgz",
              "dependencies": {
                "brace-expansion": {
                  "version": "1.1.0",
                  "from": "brace-expansion@1.1.0",
                  "resolved": "https://registry.npmjs.org/brace-expansion/-/brace-expansion-1.1.0.tgz",
                  "dependencies": {
                    "balanced-match": {
                      "version": "0.2.0",
                      "from": "balanced-match@0.2.0",
                      "resolved": "https://registry.npmjs.org/balanced-match/-/balanced-match-0.2.0.tgz"
                    },
                    "concat-map": {
                      "version": "0.0.1",
                      "from": "concat-map@0.0.1",
                      "resolved": "https://registry.npmjs.org/concat-map/-/concat-map-0.0.1.tgz"
                    }
                  }
                }
              }
            }
          }
        },
        "github": {
          "version": "0.2.3",
          "from": "github@0.2.3",
          "resolved": "https://registry.npmjs.org/github/-/github-0.2.3.tgz"
        },
        "graceful-fs": {
          "version": "3.0.6",
          "from": "graceful-fs@3.0.6",
          "resolved": "https://registry.npmjs.org/graceful-fs/-/graceful-fs-3.0.6.tgz"
        },
        "handlebars": {
          "version": "2.0.0",
          "from": "handlebars@2.0.0",
          "resolved": "https://registry.npmjs.org/handlebars/-/handlebars-2.0.0.tgz",
          "dependencies": {
            "optimist": {
              "version": "0.3.7",
              "from": "optimist@0.3.7",
              "resolved": "https://registry.npmjs.org/optimist/-/optimist-0.3.7.tgz",
              "dependencies": {
                "wordwrap": {
                  "version": "0.0.2",
                  "from": "wordwrap@0.0.2",
                  "resolved": "https://registry.npmjs.org/wordwrap/-/wordwrap-0.0.2.tgz"
                }
              }
            },
            "uglify-js": {
              "version": "2.3.6",
              "from": "uglify-js@2.3.6",
              "resolved": "https://registry.npmjs.org/uglify-js/-/uglify-js-2.3.6.tgz",
              "dependencies": {
                "async": {
                  "version": "0.2.10",
                  "from": "async@0.2.10",
                  "resolved": "https://registry.npmjs.org/async/-/async-0.2.10.tgz"
                },
                "source-map": {
                  "version": "0.1.43",
                  "from": "source-map@0.1.43",
                  "resolved": "https://registry.npmjs.org/source-map/-/source-map-0.1.43.tgz",
                  "dependencies": {
                    "amdefine": {
                      "version": "0.1.0",
                      "from": "amdefine@0.1.0",
                      "resolved": "https://registry.npmjs.org/amdefine/-/amdefine-0.1.0.tgz"
                    }
                  }
                }
              }
            }
          }
        },
        "inquirer": {
          "version": "0.8.0",
          "from": "inquirer@0.8.0",
          "resolved": "https://registry.npmjs.org/inquirer/-/inquirer-0.8.0.tgz",
          "dependencies": {
            "ansi-regex": {
              "version": "1.1.1",
              "from": "ansi-regex@1.1.1",
              "resolved": "https://registry.npmjs.org/ansi-regex/-/ansi-regex-1.1.1.tgz"
            },
            "chalk": {
              "version": "0.5.1",
              "from": "chalk@0.5.1",
              "resolved": "https://registry.npmjs.org/chalk/-/chalk-0.5.1.tgz",
              "dependencies": {
                "ansi-styles": {
                  "version": "1.1.0",
                  "from": "ansi-styles@1.1.0",
                  "resolved": "https://registry.npmjs.org/ansi-styles/-/ansi-styles-1.1.0.tgz"
                },
                "escape-string-regexp": {
                  "version": "1.0.3",
                  "from": "escape-string-regexp@1.0.3",
                  "resolved": "https://registry.npmjs.org/escape-string-regexp/-/escape-string-regexp-1.0.3.tgz"
                },
                "has-ansi": {
                  "version": "0.1.0",
                  "from": "has-ansi@0.1.0",
                  "resolved": "https://registry.npmjs.org/has-ansi/-/has-ansi-0.1.0.tgz",
                  "dependencies": {
                    "ansi-regex": {
                      "version": "0.2.1",
                      "from": "ansi-regex@0.2.1",
                      "resolved": "https://registry.npmjs.org/ansi-regex/-/ansi-regex-0.2.1.tgz"
                    }
                  }
                },
                "strip-ansi": {
                  "version": "0.3.0",
                  "from": "strip-ansi@0.3.0",
                  "resolved": "https://registry.npmjs.org/strip-ansi/-/strip-ansi-0.3.0.tgz",
                  "dependencies": {
                    "ansi-regex": {
                      "version": "0.2.1",
                      "from": "ansi-regex@0.2.1",
                      "resolved": "https://registry.npmjs.org/ansi-regex/-/ansi-regex-0.2.1.tgz"
                    }
                  }
                },
                "supports-color": {
                  "version": "0.2.0",
                  "from": "supports-color@0.2.0",
                  "resolved": "https://registry.npmjs.org/supports-color/-/supports-color-0.2.0.tgz"
                }
              }
            },
            "cli-color": {
              "version": "0.3.3",
              "from": "cli-color@0.3.3",
              "resolved": "https://registry.npmjs.org/cli-color/-/cli-color-0.3.3.tgz",
              "dependencies": {
                "d": {
                  "version": "0.1.1",
                  "from": "d@0.1.1",
                  "resolved": "https://registry.npmjs.org/d/-/d-0.1.1.tgz"
                },
                "es5-ext": {
                  "version": "0.10.6",
                  "from": "es5-ext@0.10.6",
                  "resolved": "https://registry.npmjs.org/es5-ext/-/es5-ext-0.10.6.tgz",
                  "dependencies": {
                    "es6-iterator": {
                      "version": "0.1.3",
                      "from": "es6-iterator@0.1.3",
                      "resolved": "https://registry.npmjs.org/es6-iterator/-/es6-iterator-0.1.3.tgz"
                    },
                    "es6-symbol": {
                      "version": "2.0.1",
                      "from": "es6-symbol@2.0.1",
                      "resolved": "https://registry.npmjs.org/es6-symbol/-/es6-symbol-2.0.1.tgz"
                    }
                  }
                },
                "memoizee": {
                  "version": "0.3.8",
                  "from": "memoizee@0.3.8",
                  "resolved": "https://registry.npmjs.org/memoizee/-/memoizee-0.3.8.tgz",
                  "dependencies": {
                    "es6-weak-map": {
                      "version": "0.1.2",
                      "from": "es6-weak-map@0.1.2",
                      "resolved": "https://registry.npmjs.org/es6-weak-map/-/es6-weak-map-0.1.2.tgz",
                      "dependencies": {
                        "es6-iterator": {
                          "version": "0.1.3",
                          "from": "es6-iterator@0.1.3",
                          "resolved": "https://registry.npmjs.org/es6-iterator/-/es6-iterator-0.1.3.tgz",
                          "dependencies": {
                            "es6-symbol": {
                              "version": "2.0.1",
                              "from": "es6-symbol@2.0.1",
                              "resolved": "https://registry.npmjs.org/es6-symbol/-/es6-symbol-2.0.1.tgz"
                            }
                          }
                        },
                        "es6-symbol": {
                          "version": "0.1.1",
                          "from": "es6-symbol@0.1.1",
                          "resolved": "https://registry.npmjs.org/es6-symbol/-/es6-symbol-0.1.1.tgz"
                        }
                      }
                    },
                    "event-emitter": {
                      "version": "0.3.3",
                      "from": "event-emitter@0.3.3",
                      "resolved": "https://registry.npmjs.org/event-emitter/-/event-emitter-0.3.3.tgz"
                    },
                    "lru-queue": {
                      "version": "0.1.0",
                      "from": "lru-queue@0.1.0",
                      "resolved": "https://registry.npmjs.org/lru-queue/-/lru-queue-0.1.0.tgz"
                    },
                    "next-tick": {
                      "version": "0.2.2",
                      "from": "next-tick@0.2.2",
                      "resolved": "https://registry.npmjs.org/next-tick/-/next-tick-0.2.2.tgz"
                    }
                  }
                },
                "timers-ext": {
                  "version": "0.1.0",
                  "from": "timers-ext@0.1.0",
                  "resolved": "https://registry.npmjs.org/timers-ext/-/timers-ext-0.1.0.tgz",
                  "dependencies": {
                    "next-tick": {
                      "version": "0.2.2",
                      "from": "next-tick@0.2.2",
                      "resolved": "https://registry.npmjs.org/next-tick/-/next-tick-0.2.2.tgz"
                    }
                  }
                }
              }
            },
            "figures": {
              "version": "1.3.5",
              "from": "figures@1.3.5",
              "resolved": "https://registry.npmjs.org/figures/-/figures-1.3.5.tgz"
            },
            "mute-stream": {
              "version": "0.0.4",
              "from": "mute-stream@0.0.4",
              "resolved": "https://registry.npmjs.org/mute-stream/-/mute-stream-0.0.4.tgz"
            },
            "readline2": {
              "version": "0.1.1",
              "from": "readline2@0.1.1",
              "resolved": "https://registry.npmjs.org/readline2/-/readline2-0.1.1.tgz",
              "dependencies": {
                "strip-ansi": {
                  "version": "2.0.1",
                  "from": "strip-ansi@2.0.1",
                  "resolved": "https://registry.npmjs.org/strip-ansi/-/strip-ansi-2.0.1.tgz"
                }
              }
            },
            "rx": {
              "version": "2.4.8",
              "from": "rx@2.4.8",
              "resolved": "https://registry.npmjs.org/rx/-/rx-2.4.8.tgz"
            },
            "through": {
              "version": "2.3.6",
              "from": "through@2.3.6",
              "resolved": "https://registry.npmjs.org/through/-/through-2.3.6.tgz"
            }
          }
        },
        "insight": {
          "version": "0.5.3",
          "from": "insight@0.5.3",
          "resolved": "https://registry.npmjs.org/insight/-/insight-0.5.3.tgz",
          "dependencies": {
            "async": {
              "version": "0.9.0",
              "from": "async@0.9.0",
              "resolved": "https://registry.npmjs.org/async/-/async-0.9.0.tgz"
            },
            "lodash.debounce": {
              "version": "3.0.3",
              "from": "lodash.debounce@3.0.3",
              "resolved": "https://registry.npmjs.org/lodash.debounce/-/lodash.debounce-3.0.3.tgz",
              "dependencies": {
                "lodash.isnative": {
                  "version": "3.0.1",
                  "from": "lodash.isnative@3.0.1",
                  "resolved": "https://registry.npmjs.org/lodash.isnative/-/lodash.isnative-3.0.1.tgz"
                }
              }
            },
            "object-assign": {
              "version": "2.0.0",
              "from": "object-assign@2.0.0",
              "resolved": "https://registry.npmjs.org/object-assign/-/object-assign-2.0.0.tgz"
            },
            "os-name": {
              "version": "1.0.3",
              "from": "os-name@1.0.3",
              "resolved": "https://registry.npmjs.org/os-name/-/os-name-1.0.3.tgz",
              "dependencies": {
                "osx-release": {
                  "version": "1.0.0",
                  "from": "osx-release@1.0.0",
                  "resolved": "https://registry.npmjs.org/osx-release/-/osx-release-1.0.0.tgz",
                  "dependencies": {
                    "minimist": {
                      "version": "1.1.1",
                      "from": "minimist@1.1.1",
                      "resolved": "https://registry.npmjs.org/minimist/-/minimist-1.1.1.tgz"
                    }
                  }
                },
                "win-release": {
                  "version": "1.0.0",
                  "from": "win-release@1.0.0",
                  "resolved": "https://registry.npmjs.org/win-release/-/win-release-1.0.0.tgz"
                }
              }
            },
            "tough-cookie": {
              "version": "0.12.1",
              "from": "tough-cookie@0.12.1",
              "resolved": "https://registry.npmjs.org/tough-cookie/-/tough-cookie-0.12.1.tgz",
              "dependencies": {
                "punycode": {
                  "version": "1.3.2",
                  "from": "punycode@1.3.2",
                  "resolved": "https://registry.npmjs.org/punycode/-/punycode-1.3.2.tgz"
                }
              }
            }
          }
        },
        "is-root": {
          "version": "1.0.0",
          "from": "is-root@1.0.0",
          "resolved": "https://registry.npmjs.org/is-root/-/is-root-1.0.0.tgz"
        },
        "junk": {
          "version": "1.0.1",
          "from": "junk@1.0.1",
          "resolved": "https://registry.npmjs.org/junk/-/junk-1.0.1.tgz"
        },
        "lockfile": {
          "version": "1.0.0",
          "from": "lockfile@1.0.0",
          "resolved": "https://registry.npmjs.org/lockfile/-/lockfile-1.0.0.tgz"
        },
        "lru-cache": {
          "version": "2.5.0",
          "from": "lru-cache@2.5.0",
          "resolved": "https://registry.npmjs.org/lru-cache/-/lru-cache-2.5.0.tgz"
        },
        "mkdirp": {
          "version": "0.5.0",
          "from": "mkdirp@0.5.0",
          "resolved": "https://registry.npmjs.org/mkdirp/-/mkdirp-0.5.0.tgz",
          "dependencies": {
            "minimist": {
              "version": "0.0.8",
              "from": "minimist@0.0.8",
              "resolved": "https://registry.npmjs.org/minimist/-/minimist-0.0.8.tgz"
            }
          }
        },
        "mout": {
          "version": "0.11.0",
          "from": "mout@0.11.0",
          "resolved": "https://registry.npmjs.org/mout/-/mout-0.11.0.tgz"
        },
        "nopt": {
          "version": "3.0.1",
          "from": "nopt@3.0.1",
          "resolved": "https://registry.npmjs.org/nopt/-/nopt-3.0.1.tgz"
        },
        "opn": {
          "version": "1.0.1",
          "from": "opn@1.0.1",
          "resolved": "https://registry.npmjs.org/opn/-/opn-1.0.1.tgz"
        },
        "p-throttler": {
          "version": "0.1.1",
          "from": "p-throttler@0.1.1",
          "resolved": "https://registry.npmjs.org/p-throttler/-/p-throttler-0.1.1.tgz",
          "dependencies": {
            "q": {
              "version": "0.9.7",
              "from": "q@0.9.7",
              "resolved": "https://registry.npmjs.org/q/-/q-0.9.7.tgz"
            }
          }
        },
        "promptly": {
          "version": "0.2.0",
          "from": "promptly@0.2.0",
          "resolved": "https://registry.npmjs.org/promptly/-/promptly-0.2.0.tgz",
          "dependencies": {
            "read": {
              "version": "1.0.5",
              "from": "read@1.0.5",
              "resolved": "https://registry.npmjs.org/read/-/read-1.0.5.tgz",
              "dependencies": {
                "mute-stream": {
                  "version": "0.0.4",
                  "from": "mute-stream@0.0.4",
                  "resolved": "https://registry.npmjs.org/mute-stream/-/mute-stream-0.0.4.tgz"
                }
              }
            }
          }
        },
        "q": {
          "version": "1.2.0",
          "from": "q@1.2.0",
          "resolved": "https://registry.npmjs.org/q/-/q-1.2.0.tgz"
        },
        "request": {
          "version": "2.53.0",
          "from": "request@2.53.0",
          "resolved": "https://registry.npmjs.org/request/-/request-2.53.0.tgz",
          "dependencies": {
            "bl": {
              "version": "0.9.4",
              "from": "bl@0.9.4",
              "resolved": "https://registry.npmjs.org/bl/-/bl-0.9.4.tgz",
              "dependencies": {
                "readable-stream": {
                  "version": "1.0.33",
                  "from": "readable-stream@1.0.33",
                  "resolved": "https://registry.npmjs.org/readable-stream/-/readable-stream-1.0.33.tgz",
                  "dependencies": {
                    "core-util-is": {
                      "version": "1.0.1",
                      "from": "core-util-is@1.0.1",
                      "resolved": "https://registry.npmjs.org/core-util-is/-/core-util-is-1.0.1.tgz"
                    },
                    "isarray": {
                      "version": "0.0.1",
                      "from": "isarray@0.0.1",
                      "resolved": "https://registry.npmjs.org/isarray/-/isarray-0.0.1.tgz"
                    },
                    "string_decoder": {
                      "version": "0.10.31",
                      "from": "string_decoder@0.10.31",
                      "resolved": "https://registry.npmjs.org/string_decoder/-/string_decoder-0.10.31.tgz"
                    },
                    "inherits": {
                      "version": "2.0.1",
                      "from": "inherits@2.0.1",
                      "resolved": "https://registry.npmjs.org/inherits/-/inherits-2.0.1.tgz"
                    }
                  }
                }
              }
            },
            "caseless": {
              "version": "0.9.0",
              "from": "caseless@0.9.0",
              "resolved": "https://registry.npmjs.org/caseless/-/caseless-0.9.0.tgz"
            },
            "forever-agent": {
              "version": "0.5.2",
              "from": "forever-agent@0.5.2",
              "resolved": "https://registry.npmjs.org/forever-agent/-/forever-agent-0.5.2.tgz"
            },
            "form-data": {
              "version": "0.2.0",
              "from": "form-data@0.2.0",
              "resolved": "https://registry.npmjs.org/form-data/-/form-data-0.2.0.tgz",
              "dependencies": {
                "async": {
                  "version": "0.9.0",
                  "from": "async@0.9.0",
                  "resolved": "https://registry.npmjs.org/async/-/async-0.9.0.tgz"
                }
              }
            },
            "json-stringify-safe": {
              "version": "5.0.0",
              "from": "json-stringify-safe@5.0.0",
              "resolved": "https://registry.npmjs.org/json-stringify-safe/-/json-stringify-safe-5.0.0.tgz"
            },
            "mime-types": {
              "version": "2.0.10",
              "from": "mime-types@2.0.10",
              "resolved": "https://registry.npmjs.org/mime-types/-/mime-types-2.0.10.tgz",
              "dependencies": {
                "mime-db": {
                  "version": "1.8.0",
                  "from": "mime-db@1.8.0",
                  "resolved": "https://registry.npmjs.org/mime-db/-/mime-db-1.8.0.tgz"
                }
              }
            },
            "node-uuid": {
              "version": "1.4.3",
              "from": "node-uuid@1.4.3",
              "resolved": "https://registry.npmjs.org/node-uuid/-/node-uuid-1.4.3.tgz"
            },
            "qs": {
              "version": "2.3.3",
              "from": "qs@2.3.3",
              "resolved": "https://registry.npmjs.org/qs/-/qs-2.3.3.tgz"
            },
            "tunnel-agent": {
              "version": "0.4.0",
              "from": "tunnel-agent@0.4.0",
              "resolved": "https://registry.npmjs.org/tunnel-agent/-/tunnel-agent-0.4.0.tgz"
            },
            "tough-cookie": {
              "version": "0.12.1",
              "from": "tough-cookie@0.12.1",
              "resolved": "https://registry.npmjs.org/tough-cookie/-/tough-cookie-0.12.1.tgz",
              "dependencies": {
                "punycode": {
                  "version": "1.3.2",
                  "from": "punycode@1.3.2",
                  "resolved": "https://registry.npmjs.org/punycode/-/punycode-1.3.2.tgz"
                }
              }
            },
            "http-signature": {
              "version": "0.10.1",
              "from": "http-signature@0.10.1",
              "resolved": "https://registry.npmjs.org/http-signature/-/http-signature-0.10.1.tgz",
              "dependencies": {
                "assert-plus": {
                  "version": "0.1.5",
                  "from": "assert-plus@0.1.5",
                  "resolved": "https://registry.npmjs.org/assert-plus/-/assert-plus-0.1.5.tgz"
                },
                "asn1": {
                  "version": "0.1.11",
                  "from": "asn1@0.1.11",
                  "resolved": "https://registry.npmjs.org/asn1/-/asn1-0.1.11.tgz"
                },
                "ctype": {
                  "version": "0.5.3",
                  "from": "ctype@0.5.3",
                  "resolved": "https://registry.npmjs.org/ctype/-/ctype-0.5.3.tgz"
                }
              }
            },
            "oauth-sign": {
              "version": "0.6.0",
              "from": "oauth-sign@0.6.0",
              "resolved": "https://registry.npmjs.org/oauth-sign/-/oauth-sign-0.6.0.tgz"
            },
            "hawk": {
              "version": "2.3.1",
              "from": "hawk@2.3.1",
              "resolved": "https://registry.npmjs.org/hawk/-/hawk-2.3.1.tgz",
              "dependencies": {
                "hoek": {
                  "version": "2.12.0",
                  "from": "hoek@2.12.0",
                  "resolved": "https://registry.npmjs.org/hoek/-/hoek-2.12.0.tgz"
                },
                "boom": {
                  "version": "2.7.0",
                  "from": "boom@2.7.0",
                  "resolved": "https://registry.npmjs.org/boom/-/boom-2.7.0.tgz"
                },
                "cryptiles": {
                  "version": "2.0.4",
                  "from": "cryptiles@2.0.4",
                  "resolved": "https://registry.npmjs.org/cryptiles/-/cryptiles-2.0.4.tgz"
                },
                "sntp": {
                  "version": "1.0.9",
                  "from": "sntp@1.0.9",
                  "resolved": "https://registry.npmjs.org/sntp/-/sntp-1.0.9.tgz"
                }
              }
            },
            "aws-sign2": {
              "version": "0.5.0",
              "from": "aws-sign2@0.5.0",
              "resolved": "https://registry.npmjs.org/aws-sign2/-/aws-sign2-0.5.0.tgz"
            },
            "stringstream": {
              "version": "0.0.4",
              "from": "stringstream@0.0.4",
              "resolved": "https://registry.npmjs.org/stringstream/-/stringstream-0.0.4.tgz"
            },
            "combined-stream": {
              "version": "0.0.7",
              "from": "combined-stream@0.0.7",
              "resolved": "https://registry.npmjs.org/combined-stream/-/combined-stream-0.0.7.tgz",
              "dependencies": {
                "delayed-stream": {
                  "version": "0.0.5",
                  "from": "delayed-stream@0.0.5",
                  "resolved": "https://registry.npmjs.org/delayed-stream/-/delayed-stream-0.0.5.tgz"
                }
              }
            },
            "isstream": {
              "version": "0.1.2",
              "from": "isstream@0.1.2",
              "resolved": "https://registry.npmjs.org/isstream/-/isstream-0.1.2.tgz"
            }
          }
        },
        "request-progress": {
          "version": "0.3.1",
          "from": "request-progress@0.3.1",
          "resolved": "https://registry.npmjs.org/request-progress/-/request-progress-0.3.1.tgz",
          "dependencies": {
            "throttleit": {
              "version": "0.0.2",
              "from": "throttleit@0.0.2",
              "resolved": "https://registry.npmjs.org/throttleit/-/throttleit-0.0.2.tgz"
            }
          }
        },
        "retry": {
          "version": "0.6.1",
          "from": "retry@0.6.1",
          "resolved": "https://registry.npmjs.org/retry/-/retry-0.6.1.tgz"
        },
        "rimraf": {
          "version": "2.3.2",
          "from": "rimraf@2.3.2",
          "resolved": "https://registry.npmjs.org/rimraf/-/rimraf-2.3.2.tgz"
        },
        "semver": {
          "version": "2.3.2",
          "from": "semver@2.3.2",
          "resolved": "https://registry.npmjs.org/semver/-/semver-2.3.2.tgz"
        },
        "shell-quote": {
          "version": "1.4.3",
          "from": "shell-quote@1.4.3",
          "resolved": "https://registry.npmjs.org/shell-quote/-/shell-quote-1.4.3.tgz",
          "dependencies": {
            "jsonify": {
              "version": "0.0.0",
              "from": "jsonify@0.0.0",
              "resolved": "https://registry.npmjs.org/jsonify/-/jsonify-0.0.0.tgz"
            },
            "array-filter": {
              "version": "0.0.1",
              "from": "array-filter@0.0.1",
              "resolved": "https://registry.npmjs.org/array-filter/-/array-filter-0.0.1.tgz"
            },
            "array-reduce": {
              "version": "0.0.0",
              "from": "array-reduce@0.0.0",
              "resolved": "https://registry.npmjs.org/array-reduce/-/array-reduce-0.0.0.tgz"
            },
            "array-map": {
              "version": "0.0.0",
              "from": "array-map@0.0.0",
              "resolved": "https://registry.npmjs.org/array-map/-/array-map-0.0.0.tgz"
            }
          }
        },
        "stringify-object": {
          "version": "1.0.1",
          "from": "stringify-object@1.0.1",
          "resolved": "https://registry.npmjs.org/stringify-object/-/stringify-object-1.0.1.tgz"
        },
        "tar-fs": {
          "version": "1.5.0",
          "from": "tar-fs@1.5.0",
          "resolved": "https://registry.npmjs.org/tar-fs/-/tar-fs-1.5.0.tgz",
          "dependencies": {
            "pump": {
              "version": "1.0.0",
              "from": "pump@1.0.0",
              "resolved": "https://registry.npmjs.org/pump/-/pump-1.0.0.tgz",
              "dependencies": {
                "end-of-stream": {
                  "version": "1.1.0",
                  "from": "end-of-stream@1.1.0",
                  "resolved": "https://registry.npmjs.org/end-of-stream/-/end-of-stream-1.1.0.tgz"
                },
                "once": {
                  "version": "1.3.1",
                  "from": "once@1.3.1",
                  "resolved": "https://registry.npmjs.org/once/-/once-1.3.1.tgz",
                  "dependencies": {
                    "wrappy": {
                      "version": "1.0.1",
                      "from": "wrappy@1.0.1",
                      "resolved": "https://registry.npmjs.org/wrappy/-/wrappy-1.0.1.tgz"
                    }
                  }
                }
              }
            },
            "tar-stream": {
              "version": "1.1.2",
              "from": "tar-stream@1.1.2",
              "resolved": "https://registry.npmjs.org/tar-stream/-/tar-stream-1.1.2.tgz",
              "dependencies": {
                "bl": {
                  "version": "0.9.4",
                  "from": "bl@0.9.4",
                  "resolved": "https://registry.npmjs.org/bl/-/bl-0.9.4.tgz"
                },
                "end-of-stream": {
                  "version": "1.1.0",
                  "from": "end-of-stream@1.1.0",
                  "resolved": "https://registry.npmjs.org/end-of-stream/-/end-of-stream-1.1.0.tgz",
                  "dependencies": {
                    "once": {
                      "version": "1.3.1",
                      "from": "once@1.3.1",
                      "resolved": "https://registry.npmjs.org/once/-/once-1.3.1.tgz",
                      "dependencies": {
                        "wrappy": {
                          "version": "1.0.1",
                          "from": "wrappy@1.0.1",
                          "resolved": "https://registry.npmjs.org/wrappy/-/wrappy-1.0.1.tgz"
                        }
                      }
                    }
                  }
                },
                "readable-stream": {
                  "version": "1.0.33",
                  "from": "readable-stream@1.0.33",
                  "resolved": "https://registry.npmjs.org/readable-stream/-/readable-stream-1.0.33.tgz",
                  "dependencies": {
                    "core-util-is": {
                      "version": "1.0.1",
                      "from": "core-util-is@1.0.1",
                      "resolved": "https://registry.npmjs.org/core-util-is/-/core-util-is-1.0.1.tgz"
                    },
                    "isarray": {
                      "version": "0.0.1",
                      "from": "isarray@0.0.1",
                      "resolved": "https://registry.npmjs.org/isarray/-/isarray-0.0.1.tgz"
                    },
                    "string_decoder": {
                      "version": "0.10.31",
                      "from": "string_decoder@0.10.31",
                      "resolved": "https://registry.npmjs.org/string_decoder/-/string_decoder-0.10.31.tgz"
                    },
                    "inherits": {
                      "version": "2.0.1",
                      "from": "inherits@2.0.1",
                      "resolved": "https://registry.npmjs.org/inherits/-/inherits-2.0.1.tgz"
                    }
                  }
                },
                "xtend": {
                  "version": "4.0.0",
                  "from": "xtend@4.0.0",
                  "resolved": "https://registry.npmjs.org/xtend/-/xtend-4.0.0.tgz"
                }
              }
            }
          }
        },
        "tmp": {
          "version": "0.0.24",
          "from": "tmp@0.0.24",
          "resolved": "https://registry.npmjs.org/tmp/-/tmp-0.0.24.tgz"
        },
        "update-notifier": {
          "version": "0.3.1",
          "from": "update-notifier@0.3.1",
          "resolved": "https://registry.npmjs.org/update-notifier/-/update-notifier-0.3.1.tgz",
          "dependencies": {
            "is-npm": {
              "version": "1.0.0",
              "from": "is-npm@1.0.0",
              "resolved": "https://registry.npmjs.org/is-npm/-/is-npm-1.0.0.tgz"
            },
            "latest-version": {
              "version": "1.0.0",
              "from": "latest-version@1.0.0",
              "resolved": "https://registry.npmjs.org/latest-version/-/latest-version-1.0.0.tgz",
              "dependencies": {
                "package-json": {
                  "version": "1.1.0",
                  "from": "package-json@1.1.0",
                  "resolved": "https://registry.npmjs.org/package-json/-/package-json-1.1.0.tgz",
                  "dependencies": {
                    "got": {
                      "version": "2.5.0",
                      "from": "got@2.5.0",
                      "resolved": "https://registry.npmjs.org/got/-/got-2.5.0.tgz",
                      "dependencies": {
                        "duplexify": {
                          "version": "3.2.0",
                          "from": "duplexify@3.2.0",
                          "resolved": "https://registry.npmjs.org/duplexify/-/duplexify-3.2.0.tgz",
                          "dependencies": {
                            "end-of-stream": {
                              "version": "1.0.0",
                              "from": "end-of-stream@1.0.0",
                              "resolved": "https://registry.npmjs.org/end-of-stream/-/end-of-stream-1.0.0.tgz",
                              "dependencies": {
                                "once": {
                                  "version": "1.3.1",
                                  "from": "once@1.3.1",
                                  "resolved": "https://registry.npmjs.org/once/-/once-1.3.1.tgz",
                                  "dependencies": {
                                    "wrappy": {
                                      "version": "1.0.1",
                                      "from": "wrappy@1.0.1",
                                      "resolved": "https://registry.npmjs.org/wrappy/-/wrappy-1.0.1.tgz"
                                    }
                                  }
                                }
                              }
                            },
                            "readable-stream": {
                              "version": "1.0.33",
                              "from": "readable-stream@1.0.33",
                              "resolved": "https://registry.npmjs.org/readable-stream/-/readable-stream-1.0.33.tgz",
                              "dependencies": {
                                "core-util-is": {
                                  "version": "1.0.1",
                                  "from": "core-util-is@1.0.1",
                                  "resolved": "https://registry.npmjs.org/core-util-is/-/core-util-is-1.0.1.tgz"
                                },
                                "isarray": {
                                  "version": "0.0.1",
                                  "from": "isarray@0.0.1",
                                  "resolved": "https://registry.npmjs.org/isarray/-/isarray-0.0.1.tgz"
                                },
                                "string_decoder": {
                                  "version": "0.10.31",
                                  "from": "string_decoder@0.10.31",
                                  "resolved": "https://registry.npmjs.org/string_decoder/-/string_decoder-0.10.31.tgz"
                                },
                                "inherits": {
                                  "version": "2.0.1",
                                  "from": "inherits@2.0.1",
                                  "resolved": "https://registry.npmjs.org/inherits/-/inherits-2.0.1.tgz"
                                }
                              }
                            }
                          }
                        },
                        "infinity-agent": {
                          "version": "1.0.2",
                          "from": "infinity-agent@1.0.2",
                          "resolved": "https://registry.npmjs.org/infinity-agent/-/infinity-agent-1.0.2.tgz"
                        },
                        "is-stream": {
                          "version": "1.0.1",
                          "from": "is-stream@1.0.1",
                          "resolved": "https://registry.npmjs.org/is-stream/-/is-stream-1.0.1.tgz"
                        },
                        "lowercase-keys": {
                          "version": "1.0.0",
                          "from": "lowercase-keys@1.0.0",
                          "resolved": "https://registry.npmjs.org/lowercase-keys/-/lowercase-keys-1.0.0.tgz"
                        },
                        "object-assign": {
                          "version": "2.0.0",
                          "from": "object-assign@2.0.0",
                          "resolved": "https://registry.npmjs.org/object-assign/-/object-assign-2.0.0.tgz"
                        },
                        "prepend-http": {
                          "version": "1.0.1",
                          "from": "prepend-http@1.0.1",
                          "resolved": "https://registry.npmjs.org/prepend-http/-/prepend-http-1.0.1.tgz"
                        },
                        "read-all-stream": {
                          "version": "1.0.2",
                          "from": "read-all-stream@1.0.2",
                          "resolved": "https://registry.npmjs.org/read-all-stream/-/read-all-stream-1.0.2.tgz"
                        },
                        "statuses": {
                          "version": "1.2.1",
                          "from": "statuses@1.2.1",
                          "resolved": "https://registry.npmjs.org/statuses/-/statuses-1.2.1.tgz"
                        },
                        "timed-out": {
                          "version": "2.0.0",
                          "from": "timed-out@2.0.0",
                          "resolved": "https://registry.npmjs.org/timed-out/-/timed-out-2.0.0.tgz"
                        }
                      }
                    },
                    "registry-url": {
                      "version": "3.0.2",
                      "from": "registry-url@3.0.2",
                      "resolved": "https://registry.npmjs.org/registry-url/-/registry-url-3.0.2.tgz",
                      "dependencies": {
                        "rc": {
                          "version": "0.6.0",
                          "from": "rc@0.6.0",
                          "resolved": "https://registry.npmjs.org/rc/-/rc-0.6.0.tgz",
                          "dependencies": {
                            "minimist": {
                              "version": "0.0.10",
                              "from": "minimist@0.0.10",
                              "resolved": "https://registry.npmjs.org/minimist/-/minimist-0.0.10.tgz"
                            },
                            "deep-extend": {
                              "version": "0.2.11",
                              "from": "deep-extend@0.2.11",
                              "resolved": "https://registry.npmjs.org/deep-extend/-/deep-extend-0.2.11.tgz"
                            },
                            "strip-json-comments": {
                              "version": "0.1.3",
                              "from": "strip-json-comments@0.1.3",
                              "resolved": "https://registry.npmjs.org/strip-json-comments/-/strip-json-comments-0.1.3.tgz"
                            },
                            "ini": {
                              "version": "1.3.3",
                              "from": "ini@1.3.3",
                              "resolved": "https://registry.npmjs.org/ini/-/ini-1.3.3.tgz"
                            }
                          }
                        }
                      }
                    }
                  }
                }
              }
            },
            "semver-diff": {
              "version": "2.0.0",
              "from": "semver-diff@2.0.0",
              "resolved": "https://registry.npmjs.org/semver-diff/-/semver-diff-2.0.0.tgz",
              "dependencies": {
                "semver": {
                  "version": "4.3.3",
                  "from": "semver@4.3.3",
                  "resolved": "https://registry.npmjs.org/semver/-/semver-4.3.3.tgz"
                }
              }
            },
            "string-length": {
              "version": "1.0.0",
              "from": "string-length@1.0.0",
              "resolved": "https://registry.npmjs.org/string-length/-/string-length-1.0.0.tgz",
              "dependencies": {
                "strip-ansi": {
                  "version": "2.0.1",
                  "from": "strip-ansi@2.0.1",
                  "resolved": "https://registry.npmjs.org/strip-ansi/-/strip-ansi-2.0.1.tgz",
                  "dependencies": {
                    "ansi-regex": {
                      "version": "1.1.1",
                      "from": "ansi-regex@1.1.1",
                      "resolved": "https://registry.npmjs.org/ansi-regex/-/ansi-regex-1.1.1.tgz"
                    }
                  }
                }
              }
            }
          }
        },
        "user-home": {
          "version": "1.1.1",
          "from": "user-home@1.1.1",
          "resolved": "https://registry.npmjs.org/user-home/-/user-home-1.1.1.tgz"
        },
        "which": {
          "version": "1.0.9",
          "from": "which@1.0.9",
          "resolved": "https://registry.npmjs.org/which/-/which-1.0.9.tgz"
        }
      }
    },
    "css-loader": {
      "version": "0.9.1",
      "from": "css-loader@0.9.1",
      "resolved": "https://registry.npmjs.org/css-loader/-/css-loader-0.9.1.tgz",
      "dependencies": {
        "csso": {
          "version": "1.3.11",
          "from": "csso@1.3.11",
          "resolved": "https://registry.npmjs.org/csso/-/csso-1.3.11.tgz"
        },
        "source-map": {
          "version": "0.1.43",
          "from": "source-map@0.1.43",
          "resolved": "https://registry.npmjs.org/source-map/-/source-map-0.1.43.tgz",
          "dependencies": {
            "amdefine": {
              "version": "0.1.0",
              "from": "amdefine@0.1.0",
              "resolved": "https://registry.npmjs.org/amdefine/-/amdefine-0.1.0.tgz"
            }
          }
        },
        "loader-utils": {
          "version": "0.2.6",
          "from": "loader-utils@0.2.6",
          "resolved": "https://registry.npmjs.org/loader-utils/-/loader-utils-0.2.6.tgz",
          "dependencies": {
            "json5": {
              "version": "0.1.0",
              "from": "json5@0.1.0",
              "resolved": "https://registry.npmjs.org/json5/-/json5-0.1.0.tgz"
            },
            "big.js": {
              "version": "2.5.1",
              "from": "big.js@2.5.1",
              "resolved": "https://registry.npmjs.org/big.js/-/big.js-2.5.1.tgz"
            }
          }
        }
      }
    },
    "dragula": {
      "version": "3.5.2",
      "from": "dragula@3.5.2",
      "resolved": "https://registry.npmjs.org/dragula/-/dragula-3.5.2.tgz",
      "dependencies": {
        "contra": {
          "version": "1.9.1",
          "from": "contra@1.9.1",
          "resolved": "https://registry.npmjs.org/contra/-/contra-1.9.1.tgz",
          "dependencies": {
            "atoa": {
              "version": "1.0.0",
              "from": "atoa@1.0.0",
              "resolved": "https://registry.npmjs.org/atoa/-/atoa-1.0.0.tgz"
            },
            "ticky": {
              "version": "1.0.0",
              "from": "ticky@1.0.0",
              "resolved": "https://registry.npmjs.org/ticky/-/ticky-1.0.0.tgz"
            }
          }
        },
        "crossvent": {
          "version": "1.5.4",
          "from": "crossvent@1.5.4",
          "resolved": "https://registry.npmjs.org/crossvent/-/crossvent-1.5.4.tgz",
          "dependencies": {
            "custom-event": {
              "version": "1.0.0",
              "from": "custom-event@1.0.0",
              "resolved": "https://registry.npmjs.org/custom-event/-/custom-event-1.0.0.tgz"
            }
          }
        }
      }
    },
    "exports-loader": {
      "version": "0.6.2",
      "from": "exports-loader@0.6.2",
      "resolved": "https://registry.npmjs.org/exports-loader/-/exports-loader-0.6.2.tgz",
      "dependencies": {
        "loader-utils": {
          "version": "0.2.6",
          "from": "loader-utils@0.2.6",
          "resolved": "https://registry.npmjs.org/loader-utils/-/loader-utils-0.2.6.tgz",
          "dependencies": {
            "json5": {
              "version": "0.1.0",
              "from": "json5@0.1.0",
              "resolved": "https://registry.npmjs.org/json5/-/json5-0.1.0.tgz"
            },
            "big.js": {
              "version": "2.5.1",
              "from": "big.js@2.5.1",
              "resolved": "https://registry.npmjs.org/big.js/-/big.js-2.5.1.tgz"
            }
          }
        },
        "source-map": {
          "version": "0.1.43",
          "from": "source-map@0.1.43",
          "resolved": "https://registry.npmjs.org/source-map/-/source-map-0.1.43.tgz",
          "dependencies": {
            "amdefine": {
              "version": "0.1.0",
              "from": "amdefine@0.1.0",
              "resolved": "https://registry.npmjs.org/amdefine/-/amdefine-0.1.0.tgz"
            }
          }
        }
      }
    },
    "expose-loader": {
      "version": "0.6.0",
      "from": "expose-loader@0.6.0",
      "resolved": "https://registry.npmjs.org/expose-loader/-/expose-loader-0.6.0.tgz"
<<<<<<< HEAD
    },
    "express": {
      "version": "4.14.0",
      "from": "express@>=4.9.7 <5.0.0",
      "resolved": "https://registry.npmjs.org/express/-/express-4.14.0.tgz",
      "dependencies": {
        "accepts": {
          "version": "1.3.3",
          "from": "accepts@>=1.3.3 <1.4.0",
          "resolved": "https://registry.npmjs.org/accepts/-/accepts-1.3.3.tgz",
          "dependencies": {
            "mime-types": {
              "version": "2.1.11",
              "from": "mime-types@>=2.1.11 <2.2.0",
              "resolved": "https://registry.npmjs.org/mime-types/-/mime-types-2.1.11.tgz",
              "dependencies": {
                "mime-db": {
                  "version": "1.23.0",
                  "from": "mime-db@>=1.23.0 <1.24.0",
                  "resolved": "https://registry.npmjs.org/mime-db/-/mime-db-1.23.0.tgz"
                }
              }
            },
            "negotiator": {
              "version": "0.6.1",
              "from": "negotiator@0.6.1",
              "resolved": "https://registry.npmjs.org/negotiator/-/negotiator-0.6.1.tgz"
            }
          }
        },
        "array-flatten": {
          "version": "1.1.1",
          "from": "array-flatten@1.1.1",
          "resolved": "https://registry.npmjs.org/array-flatten/-/array-flatten-1.1.1.tgz"
        },
        "content-disposition": {
          "version": "0.5.1",
          "from": "content-disposition@0.5.1",
          "resolved": "https://registry.npmjs.org/content-disposition/-/content-disposition-0.5.1.tgz"
        },
        "content-type": {
          "version": "1.0.2",
          "from": "content-type@>=1.0.2 <1.1.0",
          "resolved": "https://registry.npmjs.org/content-type/-/content-type-1.0.2.tgz"
        },
        "cookie": {
          "version": "0.3.1",
          "from": "cookie@0.3.1",
          "resolved": "https://registry.npmjs.org/cookie/-/cookie-0.3.1.tgz"
        },
        "cookie-signature": {
          "version": "1.0.6",
          "from": "cookie-signature@1.0.6",
          "resolved": "https://registry.npmjs.org/cookie-signature/-/cookie-signature-1.0.6.tgz"
        },
        "debug": {
          "version": "2.2.0",
          "from": "debug@>=2.2.0 <2.3.0",
          "resolved": "https://registry.npmjs.org/debug/-/debug-2.2.0.tgz",
          "dependencies": {
            "ms": {
              "version": "0.7.1",
              "from": "ms@0.7.1",
              "resolved": "https://registry.npmjs.org/ms/-/ms-0.7.1.tgz"
            }
          }
        },
        "depd": {
          "version": "1.1.0",
          "from": "depd@>=1.1.0 <1.2.0",
          "resolved": "https://registry.npmjs.org/depd/-/depd-1.1.0.tgz"
        },
        "encodeurl": {
          "version": "1.0.1",
          "from": "encodeurl@>=1.0.1 <1.1.0",
          "resolved": "https://registry.npmjs.org/encodeurl/-/encodeurl-1.0.1.tgz"
        },
        "escape-html": {
          "version": "1.0.3",
          "from": "escape-html@>=1.0.3 <1.1.0",
          "resolved": "https://registry.npmjs.org/escape-html/-/escape-html-1.0.3.tgz"
        },
        "etag": {
          "version": "1.7.0",
          "from": "etag@>=1.7.0 <1.8.0",
          "resolved": "https://registry.npmjs.org/etag/-/etag-1.7.0.tgz"
        },
        "finalhandler": {
          "version": "0.5.0",
          "from": "finalhandler@0.5.0",
          "resolved": "https://registry.npmjs.org/finalhandler/-/finalhandler-0.5.0.tgz",
          "dependencies": {
            "statuses": {
              "version": "1.3.0",
              "from": "statuses@>=1.3.0 <1.4.0",
              "resolved": "https://registry.npmjs.org/statuses/-/statuses-1.3.0.tgz"
            },
            "unpipe": {
              "version": "1.0.0",
              "from": "unpipe@>=1.0.0 <1.1.0",
              "resolved": "https://registry.npmjs.org/unpipe/-/unpipe-1.0.0.tgz"
            }
          }
        },
        "fresh": {
          "version": "0.3.0",
          "from": "fresh@0.3.0",
          "resolved": "https://registry.npmjs.org/fresh/-/fresh-0.3.0.tgz"
        },
        "merge-descriptors": {
          "version": "1.0.1",
          "from": "merge-descriptors@1.0.1",
          "resolved": "https://registry.npmjs.org/merge-descriptors/-/merge-descriptors-1.0.1.tgz"
        },
        "methods": {
          "version": "1.1.2",
          "from": "methods@>=1.1.2 <1.2.0",
          "resolved": "https://registry.npmjs.org/methods/-/methods-1.1.2.tgz"
        },
        "on-finished": {
          "version": "2.3.0",
          "from": "on-finished@>=2.3.0 <2.4.0",
          "resolved": "https://registry.npmjs.org/on-finished/-/on-finished-2.3.0.tgz",
          "dependencies": {
            "ee-first": {
              "version": "1.1.1",
              "from": "ee-first@1.1.1",
              "resolved": "https://registry.npmjs.org/ee-first/-/ee-first-1.1.1.tgz"
            }
          }
        },
        "parseurl": {
          "version": "1.3.1",
          "from": "parseurl@>=1.3.1 <1.4.0",
          "resolved": "https://registry.npmjs.org/parseurl/-/parseurl-1.3.1.tgz"
        },
        "path-to-regexp": {
          "version": "0.1.7",
          "from": "path-to-regexp@0.1.7",
          "resolved": "https://registry.npmjs.org/path-to-regexp/-/path-to-regexp-0.1.7.tgz"
        },
        "proxy-addr": {
          "version": "1.1.2",
          "from": "proxy-addr@>=1.1.2 <1.2.0",
          "resolved": "https://registry.npmjs.org/proxy-addr/-/proxy-addr-1.1.2.tgz",
          "dependencies": {
            "forwarded": {
              "version": "0.1.0",
              "from": "forwarded@>=0.1.0 <0.2.0",
              "resolved": "https://registry.npmjs.org/forwarded/-/forwarded-0.1.0.tgz"
            },
            "ipaddr.js": {
              "version": "1.1.1",
              "from": "ipaddr.js@1.1.1",
              "resolved": "https://registry.npmjs.org/ipaddr.js/-/ipaddr.js-1.1.1.tgz"
            }
          }
        },
        "qs": {
          "version": "6.2.0",
          "from": "qs@6.2.0",
          "resolved": "https://registry.npmjs.org/qs/-/qs-6.2.0.tgz"
        },
        "range-parser": {
          "version": "1.2.0",
          "from": "range-parser@>=1.2.0 <1.3.0",
          "resolved": "https://registry.npmjs.org/range-parser/-/range-parser-1.2.0.tgz"
        },
        "send": {
          "version": "0.14.1",
          "from": "send@0.14.1",
          "resolved": "https://registry.npmjs.org/send/-/send-0.14.1.tgz",
          "dependencies": {
            "destroy": {
              "version": "1.0.4",
              "from": "destroy@>=1.0.4 <1.1.0",
              "resolved": "https://registry.npmjs.org/destroy/-/destroy-1.0.4.tgz"
            },
            "http-errors": {
              "version": "1.5.0",
              "from": "http-errors@>=1.5.0 <1.6.0",
              "resolved": "https://registry.npmjs.org/http-errors/-/http-errors-1.5.0.tgz",
              "dependencies": {
                "inherits": {
                  "version": "2.0.1",
                  "from": "inherits@2.0.1",
                  "resolved": "https://registry.npmjs.org/inherits/-/inherits-2.0.1.tgz"
                },
                "setprototypeof": {
                  "version": "1.0.1",
                  "from": "setprototypeof@1.0.1",
                  "resolved": "https://registry.npmjs.org/setprototypeof/-/setprototypeof-1.0.1.tgz"
                }
              }
            },
            "mime": {
              "version": "1.3.4",
              "from": "mime@1.3.4",
              "resolved": "https://registry.npmjs.org/mime/-/mime-1.3.4.tgz"
            },
            "ms": {
              "version": "0.7.1",
              "from": "ms@0.7.1",
              "resolved": "https://registry.npmjs.org/ms/-/ms-0.7.1.tgz"
            },
            "statuses": {
              "version": "1.3.0",
              "from": "statuses@>=1.3.0 <1.4.0",
              "resolved": "https://registry.npmjs.org/statuses/-/statuses-1.3.0.tgz"
            }
          }
        },
        "serve-static": {
          "version": "1.11.1",
          "from": "serve-static@>=1.11.1 <1.12.0",
          "resolved": "https://registry.npmjs.org/serve-static/-/serve-static-1.11.1.tgz"
        },
        "type-is": {
          "version": "1.6.13",
          "from": "type-is@>=1.6.13 <1.7.0",
          "resolved": "https://registry.npmjs.org/type-is/-/type-is-1.6.13.tgz",
          "dependencies": {
            "media-typer": {
              "version": "0.3.0",
              "from": "media-typer@0.3.0",
              "resolved": "https://registry.npmjs.org/media-typer/-/media-typer-0.3.0.tgz"
            },
            "mime-types": {
              "version": "2.1.11",
              "from": "mime-types@>=2.1.11 <2.2.0",
              "resolved": "https://registry.npmjs.org/mime-types/-/mime-types-2.1.11.tgz",
              "dependencies": {
                "mime-db": {
                  "version": "1.23.0",
                  "from": "mime-db@>=1.23.0 <1.24.0",
                  "resolved": "https://registry.npmjs.org/mime-db/-/mime-db-1.23.0.tgz"
                }
              }
            }
          }
        },
        "utils-merge": {
          "version": "1.0.0",
          "from": "utils-merge@1.0.0",
          "resolved": "https://registry.npmjs.org/utils-merge/-/utils-merge-1.0.0.tgz"
        },
        "vary": {
          "version": "1.1.0",
          "from": "vary@>=1.1.0 <1.2.0",
          "resolved": "https://registry.npmjs.org/vary/-/vary-1.1.0.tgz"
        }
      }
=======
>>>>>>> 8345d178
    },
    "extract-text-webpack-plugin": {
      "version": "0.3.8",
      "from": "extract-text-webpack-plugin@0.3.8",
      "resolved": "https://registry.npmjs.org/extract-text-webpack-plugin/-/extract-text-webpack-plugin-0.3.8.tgz",
      "dependencies": {
        "async": {
          "version": "0.2.10",
          "from": "async@0.2.10",
          "resolved": "https://registry.npmjs.org/async/-/async-0.2.10.tgz"
        },
        "source-map": {
          "version": "0.1.43",
          "from": "source-map@0.1.43",
          "resolved": "https://registry.npmjs.org/source-map/-/source-map-0.1.43.tgz",
          "dependencies": {
            "amdefine": {
              "version": "0.1.0",
              "from": "amdefine@0.1.0",
              "resolved": "https://registry.npmjs.org/amdefine/-/amdefine-0.1.0.tgz"
            }
          }
        },
        "loader-utils": {
          "version": "0.2.6",
          "from": "loader-utils@0.2.6",
          "resolved": "https://registry.npmjs.org/loader-utils/-/loader-utils-0.2.6.tgz",
          "dependencies": {
            "json5": {
              "version": "0.1.0",
              "from": "json5@0.1.0",
              "resolved": "https://registry.npmjs.org/json5/-/json5-0.1.0.tgz"
            },
            "big.js": {
              "version": "2.5.1",
              "from": "big.js@2.5.1",
              "resolved": "https://registry.npmjs.org/big.js/-/big.js-2.5.1.tgz"
            }
          }
        }
      }
    },
    "file-loader": {
      "version": "0.8.1",
      "from": "file-loader@0.8.1",
      "resolved": "https://registry.npmjs.org/file-loader/-/file-loader-0.8.1.tgz",
      "dependencies": {
        "loader-utils": {
          "version": "0.2.6",
          "from": "loader-utils@0.2.6",
          "resolved": "https://registry.npmjs.org/loader-utils/-/loader-utils-0.2.6.tgz",
          "dependencies": {
            "json5": {
              "version": "0.1.0",
              "from": "json5@0.1.0",
              "resolved": "https://registry.npmjs.org/json5/-/json5-0.1.0.tgz"
            },
            "big.js": {
              "version": "2.5.1",
              "from": "big.js@2.5.1",
              "resolved": "https://registry.npmjs.org/big.js/-/big.js-2.5.1.tgz"
            }
          }
        }
      }
    },
    "glob": {
      "version": "4.5.3",
      "from": "glob@4.5.3",
      "resolved": "https://registry.npmjs.org/glob/-/glob-4.5.3.tgz",
      "dependencies": {
        "inflight": {
          "version": "1.0.4",
          "from": "inflight@1.0.4",
          "resolved": "https://registry.npmjs.org/inflight/-/inflight-1.0.4.tgz",
          "dependencies": {
            "wrappy": {
              "version": "1.0.1",
              "from": "wrappy@1.0.1",
              "resolved": "https://registry.npmjs.org/wrappy/-/wrappy-1.0.1.tgz"
            }
          }
        },
        "inherits": {
          "version": "2.0.1",
          "from": "inherits@2.0.1",
          "resolved": "https://registry.npmjs.org/inherits/-/inherits-2.0.1.tgz"
        },
        "minimatch": {
          "version": "2.0.4",
          "from": "minimatch@2.0.4",
          "resolved": "https://registry.npmjs.org/minimatch/-/minimatch-2.0.4.tgz",
          "dependencies": {
            "brace-expansion": {
              "version": "1.1.0",
              "from": "brace-expansion@1.1.0",
              "resolved": "https://registry.npmjs.org/brace-expansion/-/brace-expansion-1.1.0.tgz",
              "dependencies": {
                "balanced-match": {
                  "version": "0.2.0",
                  "from": "balanced-match@0.2.0",
                  "resolved": "https://registry.npmjs.org/balanced-match/-/balanced-match-0.2.0.tgz"
                },
                "concat-map": {
                  "version": "0.0.1",
                  "from": "concat-map@0.0.1",
                  "resolved": "https://registry.npmjs.org/concat-map/-/concat-map-0.0.1.tgz"
                }
              }
            }
          }
        },
        "once": {
          "version": "1.3.1",
          "from": "once@1.3.1",
          "resolved": "https://registry.npmjs.org/once/-/once-1.3.1.tgz",
          "dependencies": {
            "wrappy": {
              "version": "1.0.1",
              "from": "wrappy@1.0.1",
              "resolved": "https://registry.npmjs.org/wrappy/-/wrappy-1.0.1.tgz"
            }
          }
        }
      }
    },
    "html-loader": {
      "version": "0.2.3",
      "from": "html-loader@0.2.3",
      "resolved": "https://registry.npmjs.org/html-loader/-/html-loader-0.2.3.tgz",
      "dependencies": {
        "html-minifier": {
          "version": "0.5.6",
          "from": "html-minifier@0.5.6",
          "resolved": "https://registry.npmjs.org/html-minifier/-/html-minifier-0.5.6.tgz"
        },
        "source-map": {
          "version": "0.1.43",
          "from": "source-map@0.1.43",
          "resolved": "https://registry.npmjs.org/source-map/-/source-map-0.1.43.tgz",
          "dependencies": {
            "amdefine": {
              "version": "0.1.0",
              "from": "amdefine@0.1.0",
              "resolved": "https://registry.npmjs.org/amdefine/-/amdefine-0.1.0.tgz"
            }
          }
        },
        "fastparse": {
          "version": "1.0.0",
          "from": "fastparse@1.0.0",
          "resolved": "https://registry.npmjs.org/fastparse/-/fastparse-1.0.0.tgz"
        },
        "loader-utils": {
          "version": "0.2.6",
          "from": "loader-utils@0.2.6",
          "resolved": "https://registry.npmjs.org/loader-utils/-/loader-utils-0.2.6.tgz",
          "dependencies": {
            "json5": {
              "version": "0.1.0",
              "from": "json5@0.1.0",
              "resolved": "https://registry.npmjs.org/json5/-/json5-0.1.0.tgz"
            },
            "big.js": {
              "version": "2.5.1",
              "from": "big.js@2.5.1",
              "resolved": "https://registry.npmjs.org/big.js/-/big.js-2.5.1.tgz"
            }
          }
        }
      }
    },
    "json5": {
      "version": "0.4.0",
      "from": "json5@0.4.0",
      "resolved": "https://registry.npmjs.org/json5/-/json5-0.4.0.tgz"
    },
    "lodash": {
      "version": "2.4.2",
      "from": "lodash@2.4.2",
      "resolved": "https://registry.npmjs.org/lodash/-/lodash-2.4.2.tgz"
    },
    "ng-annotate-loader": {
      "version": "0.0.10",
      "from": "ng-annotate-loader@0.0.10",
      "resolved": "https://registry.npmjs.org/ng-annotate-loader/-/ng-annotate-loader-0.0.10.tgz",
      "dependencies": {
        "ng-annotate": {
          "version": "1.0.2",
          "from": "ng-annotate@1.0.2",
          "resolved": "https://registry.npmjs.org/ng-annotate/-/ng-annotate-1.0.2.tgz",
          "dependencies": {
            "acorn": {
              "version": "2.1.0",
              "from": "acorn@2.1.0",
              "resolved": "https://registry.npmjs.org/acorn/-/acorn-2.1.0.tgz"
            },
            "alter": {
              "version": "0.2.0",
              "from": "alter@0.2.0",
              "resolved": "https://registry.npmjs.org/alter/-/alter-0.2.0.tgz"
            },
            "convert-source-map": {
              "version": "1.0.0",
              "from": "convert-source-map@1.0.0",
              "resolved": "https://registry.npmjs.org/convert-source-map/-/convert-source-map-1.0.0.tgz"
            },
            "optimist": {
              "version": "0.6.1",
              "from": "optimist@0.6.1",
              "resolved": "https://registry.npmjs.org/optimist/-/optimist-0.6.1.tgz",
              "dependencies": {
                "wordwrap": {
                  "version": "0.0.3",
                  "from": "wordwrap@0.0.3",
                  "resolved": "https://registry.npmjs.org/wordwrap/-/wordwrap-0.0.3.tgz"
                },
                "minimist": {
                  "version": "0.0.10",
                  "from": "minimist@0.0.10",
                  "resolved": "https://registry.npmjs.org/minimist/-/minimist-0.0.10.tgz"
                }
              }
            },
            "ordered-ast-traverse": {
              "version": "1.1.1",
              "from": "ordered-ast-traverse@1.1.1",
              "resolved": "https://registry.npmjs.org/ordered-ast-traverse/-/ordered-ast-traverse-1.1.1.tgz",
              "dependencies": {
                "ordered-esprima-props": {
                  "version": "1.1.0",
                  "from": "ordered-esprima-props@1.1.0",
                  "resolved": "https://registry.npmjs.org/ordered-esprima-props/-/ordered-esprima-props-1.1.0.tgz"
                }
              }
            },
            "simple-fmt": {
              "version": "0.1.0",
              "from": "simple-fmt@0.1.0",
              "resolved": "https://registry.npmjs.org/simple-fmt/-/simple-fmt-0.1.0.tgz"
            },
            "simple-is": {
              "version": "0.2.0",
              "from": "simple-is@0.2.0",
              "resolved": "https://registry.npmjs.org/simple-is/-/simple-is-0.2.0.tgz"
            },
            "stable": {
              "version": "0.1.5",
              "from": "stable@0.1.5",
              "resolved": "https://registry.npmjs.org/stable/-/stable-0.1.5.tgz"
            },
            "stringmap": {
              "version": "0.2.2",
              "from": "stringmap@0.2.2",
              "resolved": "https://registry.npmjs.org/stringmap/-/stringmap-0.2.2.tgz"
            },
            "stringset": {
              "version": "0.2.1",
              "from": "stringset@0.2.1",
              "resolved": "https://registry.npmjs.org/stringset/-/stringset-0.2.1.tgz"
            },
            "tryor": {
              "version": "0.1.2",
              "from": "tryor@0.1.2",
              "resolved": "https://registry.npmjs.org/tryor/-/tryor-0.1.2.tgz"
            }
          }
        },
        "source-map": {
          "version": "0.4.2",
          "from": "source-map@0.4.2",
          "resolved": "https://registry.npmjs.org/source-map/-/source-map-0.4.2.tgz",
          "dependencies": {
            "amdefine": {
              "version": "1.0.0",
<<<<<<< HEAD
              "from": "amdefine@1.0.0",
=======
              "from": "amdefine@>=0.0.4",
>>>>>>> 8345d178
              "resolved": "https://registry.npmjs.org/amdefine/-/amdefine-1.0.0.tgz"
            }
          }
        },
        "loader-utils": {
          "version": "0.2.12",
          "from": "loader-utils@0.2.12",
          "resolved": "https://registry.npmjs.org/loader-utils/-/loader-utils-0.2.12.tgz",
          "dependencies": {
            "big.js": {
              "version": "3.1.3",
              "from": "big.js@3.1.3",
              "resolved": "https://registry.npmjs.org/big.js/-/big.js-3.1.3.tgz"
<<<<<<< HEAD
            },
            "json5": {
              "version": "0.4.0",
              "from": "json5@0.4.0",
              "resolved": "https://registry.npmjs.org/json5/-/json5-0.4.0.tgz"
=======
>>>>>>> 8345d178
            }
          }
        }
      }
    },
    "ngtemplate-loader": {
      "version": "0.1.3",
      "from": "ngtemplate-loader@0.1.3",
      "resolved": "https://registry.npmjs.org/ngtemplate-loader/-/ngtemplate-loader-0.1.3.tgz",
      "dependencies": {
        "loader-utils": {
          "version": "0.2.6",
          "from": "loader-utils@0.2.6",
          "resolved": "https://registry.npmjs.org/loader-utils/-/loader-utils-0.2.6.tgz",
          "dependencies": {
            "json5": {
              "version": "0.1.0",
              "from": "json5@0.1.0",
              "resolved": "https://registry.npmjs.org/json5/-/json5-0.1.0.tgz"
            },
            "big.js": {
              "version": "2.5.1",
              "from": "big.js@2.5.1",
              "resolved": "https://registry.npmjs.org/big.js/-/big.js-2.5.1.tgz"
            }
          }
        }
      }
    },
    "node-libs-browser": {
      "version": "0.5.2",
      "from": "node-libs-browser@0.5.2",
      "resolved": "https://registry.npmjs.org/node-libs-browser/-/node-libs-browser-0.5.2.tgz",
      "dependencies": {
        "assert": {
          "version": "1.3.0",
          "from": "assert@1.3.0",
          "resolved": "https://registry.npmjs.org/assert/-/assert-1.3.0.tgz"
        },
        "browserify-zlib": {
          "version": "0.1.4",
          "from": "browserify-zlib@0.1.4",
          "resolved": "https://registry.npmjs.org/browserify-zlib/-/browserify-zlib-0.1.4.tgz",
          "dependencies": {
            "pako": {
              "version": "0.2.7",
              "from": "pako@0.2.7",
              "resolved": "https://registry.npmjs.org/pako/-/pako-0.2.7.tgz"
            }
          }
        },
        "buffer": {
          "version": "3.2.2",
          "from": "buffer@3.2.2",
          "resolved": "https://registry.npmjs.org/buffer/-/buffer-3.2.2.tgz",
          "dependencies": {
            "base64-js": {
              "version": "0.0.8",
              "from": "base64-js@0.0.8",
              "resolved": "https://registry.npmjs.org/base64-js/-/base64-js-0.0.8.tgz"
            },
            "ieee754": {
              "version": "1.1.6",
              "from": "ieee754@1.1.6",
              "resolved": "https://registry.npmjs.org/ieee754/-/ieee754-1.1.6.tgz"
            },
            "is-array": {
              "version": "1.0.1",
              "from": "is-array@1.0.1",
              "resolved": "https://registry.npmjs.org/is-array/-/is-array-1.0.1.tgz"
            }
          }
        },
        "console-browserify": {
          "version": "1.1.0",
          "from": "console-browserify@1.1.0",
          "resolved": "https://registry.npmjs.org/console-browserify/-/console-browserify-1.1.0.tgz",
          "dependencies": {
            "date-now": {
              "version": "0.1.4",
              "from": "date-now@0.1.4",
              "resolved": "https://registry.npmjs.org/date-now/-/date-now-0.1.4.tgz"
            }
          }
        },
        "constants-browserify": {
          "version": "0.0.1",
          "from": "constants-browserify@0.0.1",
          "resolved": "https://registry.npmjs.org/constants-browserify/-/constants-browserify-0.0.1.tgz"
        },
        "crypto-browserify": {
          "version": "3.2.8",
          "from": "crypto-browserify@3.2.8",
          "resolved": "https://registry.npmjs.org/crypto-browserify/-/crypto-browserify-3.2.8.tgz",
          "dependencies": {
            "pbkdf2-compat": {
              "version": "2.0.1",
              "from": "pbkdf2-compat@2.0.1",
              "resolved": "https://registry.npmjs.org/pbkdf2-compat/-/pbkdf2-compat-2.0.1.tgz"
            },
            "ripemd160": {
              "version": "0.2.0",
              "from": "ripemd160@0.2.0",
              "resolved": "https://registry.npmjs.org/ripemd160/-/ripemd160-0.2.0.tgz"
            },
            "sha.js": {
              "version": "2.2.6",
              "from": "sha.js@2.2.6",
              "resolved": "https://registry.npmjs.org/sha.js/-/sha.js-2.2.6.tgz"
            }
          }
        },
        "domain-browser": {
          "version": "1.1.4",
          "from": "domain-browser@1.1.4",
          "resolved": "https://registry.npmjs.org/domain-browser/-/domain-browser-1.1.4.tgz"
        },
        "events": {
          "version": "1.0.2",
          "from": "events@1.0.2",
          "resolved": "https://registry.npmjs.org/events/-/events-1.0.2.tgz"
        },
        "http-browserify": {
          "version": "1.7.0",
          "from": "http-browserify@1.7.0",
          "resolved": "https://registry.npmjs.org/http-browserify/-/http-browserify-1.7.0.tgz",
          "dependencies": {
            "Base64": {
              "version": "0.2.1",
              "from": "Base64@0.2.1",
              "resolved": "https://registry.npmjs.org/Base64/-/Base64-0.2.1.tgz"
            },
            "inherits": {
              "version": "2.0.1",
              "from": "inherits@2.0.1",
              "resolved": "https://registry.npmjs.org/inherits/-/inherits-2.0.1.tgz"
            }
          }
        },
        "https-browserify": {
          "version": "0.0.0",
          "from": "https-browserify@0.0.0",
          "resolved": "https://registry.npmjs.org/https-browserify/-/https-browserify-0.0.0.tgz"
        },
        "os-browserify": {
          "version": "0.1.2",
          "from": "os-browserify@0.1.2",
          "resolved": "https://registry.npmjs.org/os-browserify/-/os-browserify-0.1.2.tgz"
        },
        "path-browserify": {
          "version": "0.0.0",
          "from": "path-browserify@0.0.0",
          "resolved": "https://registry.npmjs.org/path-browserify/-/path-browserify-0.0.0.tgz"
        },
        "process": {
          "version": "0.11.1",
          "from": "process@0.11.1",
          "resolved": "https://registry.npmjs.org/process/-/process-0.11.1.tgz"
        },
        "punycode": {
          "version": "1.3.2",
          "from": "punycode@1.3.2",
          "resolved": "https://registry.npmjs.org/punycode/-/punycode-1.3.2.tgz"
        },
        "querystring-es3": {
          "version": "0.2.1",
          "from": "querystring-es3@0.2.1",
          "resolved": "https://registry.npmjs.org/querystring-es3/-/querystring-es3-0.2.1.tgz"
        },
        "readable-stream": {
          "version": "1.1.13",
          "from": "readable-stream@1.1.13",
          "resolved": "https://registry.npmjs.org/readable-stream/-/readable-stream-1.1.13.tgz",
          "dependencies": {
            "core-util-is": {
              "version": "1.0.1",
              "from": "core-util-is@1.0.1",
              "resolved": "https://registry.npmjs.org/core-util-is/-/core-util-is-1.0.1.tgz"
            },
            "isarray": {
              "version": "0.0.1",
              "from": "isarray@0.0.1",
              "resolved": "https://registry.npmjs.org/isarray/-/isarray-0.0.1.tgz"
            },
            "inherits": {
              "version": "2.0.1",
              "from": "inherits@2.0.1",
              "resolved": "https://registry.npmjs.org/inherits/-/inherits-2.0.1.tgz"
            }
          }
        },
        "stream-browserify": {
          "version": "1.0.0",
          "from": "stream-browserify@1.0.0",
          "resolved": "https://registry.npmjs.org/stream-browserify/-/stream-browserify-1.0.0.tgz",
          "dependencies": {
            "inherits": {
              "version": "2.0.1",
              "from": "inherits@2.0.1",
              "resolved": "https://registry.npmjs.org/inherits/-/inherits-2.0.1.tgz"
            }
          }
        },
        "string_decoder": {
          "version": "0.10.31",
          "from": "string_decoder@0.10.31",
          "resolved": "https://registry.npmjs.org/string_decoder/-/string_decoder-0.10.31.tgz"
        },
        "timers-browserify": {
          "version": "1.4.1",
          "from": "timers-browserify@1.4.1",
          "resolved": "https://registry.npmjs.org/timers-browserify/-/timers-browserify-1.4.1.tgz"
        },
        "tty-browserify": {
          "version": "0.0.0",
          "from": "tty-browserify@0.0.0",
          "resolved": "https://registry.npmjs.org/tty-browserify/-/tty-browserify-0.0.0.tgz"
        },
        "url": {
          "version": "0.10.3",
          "from": "url@0.10.3",
          "resolved": "https://registry.npmjs.org/url/-/url-0.10.3.tgz",
          "dependencies": {
            "querystring": {
              "version": "0.2.0",
              "from": "querystring@0.2.0",
              "resolved": "https://registry.npmjs.org/querystring/-/querystring-0.2.0.tgz"
            }
          }
        },
        "util": {
          "version": "0.10.3",
          "from": "util@0.10.3",
          "resolved": "https://registry.npmjs.org/util/-/util-0.10.3.tgz",
          "dependencies": {
            "inherits": {
              "version": "2.0.1",
              "from": "inherits@2.0.1",
              "resolved": "https://registry.npmjs.org/inherits/-/inherits-2.0.1.tgz"
            }
          }
        },
        "vm-browserify": {
          "version": "0.0.4",
          "from": "vm-browserify@0.0.4",
          "resolved": "https://registry.npmjs.org/vm-browserify/-/vm-browserify-0.0.4.tgz",
          "dependencies": {
            "indexof": {
              "version": "0.0.1",
              "from": "indexof@0.0.1",
              "resolved": "https://registry.npmjs.org/indexof/-/indexof-0.0.1.tgz"
            }
          }
        }
      }
    },
    "observable-array": {
      "version": "0.0.4",
      "from": "observable-array@0.0.4",
      "resolved": "https://registry.npmjs.org/observable-array/-/observable-array-0.0.4.tgz",
      "dependencies": {
        "d": {
          "version": "0.1.1",
          "from": "d@0.1.1",
          "resolved": "https://registry.npmjs.org/d/-/d-0.1.1.tgz"
        },
        "es5-ext": {
          "version": "0.10.11",
          "from": "es5-ext@0.10.11",
          "resolved": "https://registry.npmjs.org/es5-ext/-/es5-ext-0.10.11.tgz",
          "dependencies": {
            "es6-iterator": {
              "version": "2.0.0",
              "from": "es6-iterator@2.0.0",
              "resolved": "https://registry.npmjs.org/es6-iterator/-/es6-iterator-2.0.0.tgz"
            },
            "es6-symbol": {
              "version": "3.0.2",
              "from": "es6-symbol@3.0.2",
              "resolved": "https://registry.npmjs.org/es6-symbol/-/es6-symbol-3.0.2.tgz"
            }
          }
        },
        "event-emitter": {
          "version": "0.3.4",
          "from": "event-emitter@0.3.4",
          "resolved": "https://registry.npmjs.org/event-emitter/-/event-emitter-0.3.4.tgz"
        },
        "memoizee": {
          "version": "0.3.10",
          "from": "memoizee@0.3.10",
          "resolved": "https://registry.npmjs.org/memoizee/-/memoizee-0.3.10.tgz",
          "dependencies": {
            "es6-weak-map": {
              "version": "0.1.4",
              "from": "es6-weak-map@0.1.4",
              "resolved": "https://registry.npmjs.org/es6-weak-map/-/es6-weak-map-0.1.4.tgz",
              "dependencies": {
                "es6-iterator": {
                  "version": "0.1.3",
                  "from": "es6-iterator@0.1.3",
                  "resolved": "https://registry.npmjs.org/es6-iterator/-/es6-iterator-0.1.3.tgz"
                },
                "es6-symbol": {
                  "version": "2.0.1",
                  "from": "es6-symbol@2.0.1",
                  "resolved": "https://registry.npmjs.org/es6-symbol/-/es6-symbol-2.0.1.tgz"
                }
              }
            },
            "lru-queue": {
              "version": "0.1.0",
              "from": "lru-queue@0.1.0",
              "resolved": "https://registry.npmjs.org/lru-queue/-/lru-queue-0.1.0.tgz"
            },
            "next-tick": {
              "version": "0.2.2",
              "from": "next-tick@0.2.2",
              "resolved": "https://registry.npmjs.org/next-tick/-/next-tick-0.2.2.tgz"
            },
            "timers-ext": {
              "version": "0.1.0",
              "from": "timers-ext@0.1.0",
              "resolved": "https://registry.npmjs.org/timers-ext/-/timers-ext-0.1.0.tgz"
            }
          }
        },
        "observable-value": {
          "version": "0.0.5",
          "from": "observable-value@0.0.5",
          "resolved": "https://registry.npmjs.org/observable-value/-/observable-value-0.0.5.tgz",
          "dependencies": {
            "es6-symbol": {
              "version": "3.1.0",
              "from": "es6-symbol@3.1.0",
              "resolved": "https://registry.npmjs.org/es6-symbol/-/es6-symbol-3.1.0.tgz"
            }
          }
        }
      }
    },
    "polyfill-function-prototype-bind": {
      "version": "0.0.1",
      "from": "polyfill-function-prototype-bind@0.0.1",
      "resolved": "https://registry.npmjs.org/polyfill-function-prototype-bind/-/polyfill-function-prototype-bind-0.0.1.tgz"
    },
    "shelljs": {
      "version": "0.3.0",
      "from": "shelljs@0.3.0",
      "resolved": "https://registry.npmjs.org/shelljs/-/shelljs-0.3.0.tgz"
    },
    "style-loader": {
      "version": "0.8.3",
      "from": "style-loader@0.8.3",
      "resolved": "https://registry.npmjs.org/style-loader/-/style-loader-0.8.3.tgz",
      "dependencies": {
        "loader-utils": {
          "version": "0.2.6",
          "from": "loader-utils@0.2.6",
          "resolved": "https://registry.npmjs.org/loader-utils/-/loader-utils-0.2.6.tgz",
          "dependencies": {
            "json5": {
              "version": "0.1.0",
              "from": "json5@0.1.0",
              "resolved": "https://registry.npmjs.org/json5/-/json5-0.1.0.tgz"
            },
            "big.js": {
              "version": "2.5.1",
              "from": "big.js@2.5.1",
              "resolved": "https://registry.npmjs.org/big.js/-/big.js-2.5.1.tgz"
            }
          }
        }
      }
    },
    "ts-loader": {
      "version": "0.7.2",
      "from": "ts-loader@0.7.2",
      "resolved": "https://registry.npmjs.org/ts-loader/-/ts-loader-0.7.2.tgz",
      "dependencies": {
        "arrify": {
          "version": "1.0.0",
          "from": "arrify@1.0.0",
          "resolved": "https://registry.npmjs.org/arrify/-/arrify-1.0.0.tgz"
        },
        "colors": {
          "version": "1.1.2",
          "from": "colors@1.1.2",
          "resolved": "https://registry.npmjs.org/colors/-/colors-1.1.2.tgz"
        },
        "enhanced-resolve": {
          "version": "0.9.1",
          "from": "enhanced-resolve@0.9.1",
          "resolved": "https://registry.npmjs.org/enhanced-resolve/-/enhanced-resolve-0.9.1.tgz",
          "dependencies": {
            "tapable": {
              "version": "0.1.10",
              "from": "tapable@0.1.10",
              "resolved": "https://registry.npmjs.org/tapable/-/tapable-0.1.10.tgz"
            },
            "memory-fs": {
              "version": "0.2.0",
              "from": "memory-fs@0.2.0",
              "resolved": "https://registry.npmjs.org/memory-fs/-/memory-fs-0.2.0.tgz"
            },
            "graceful-fs": {
              "version": "4.1.2",
              "from": "graceful-fs@4.1.2",
              "resolved": "https://registry.npmjs.org/graceful-fs/-/graceful-fs-4.1.2.tgz"
            }
          }
        },
        "loader-utils": {
          "version": "0.2.12",
          "from": "loader-utils@0.2.12",
          "resolved": "https://registry.npmjs.org/loader-utils/-/loader-utils-0.2.12.tgz",
          "dependencies": {
            "big.js": {
              "version": "3.1.3",
              "from": "big.js@3.1.3",
              "resolved": "https://registry.npmjs.org/big.js/-/big.js-3.1.3.tgz"
<<<<<<< HEAD
            },
            "json5": {
              "version": "0.4.0",
              "from": "json5@0.4.0",
              "resolved": "https://registry.npmjs.org/json5/-/json5-0.4.0.tgz"
=======
>>>>>>> 8345d178
            }
          }
        },
        "object-assign": {
          "version": "2.1.1",
          "from": "object-assign@2.1.1",
          "resolved": "https://registry.npmjs.org/object-assign/-/object-assign-2.1.1.tgz"
        },
        "semver": {
          "version": "5.1.0",
          "from": "semver@5.1.0",
          "resolved": "https://registry.npmjs.org/semver/-/semver-5.1.0.tgz"
        }
      }
    },
    "typescript": {
      "version": "1.7.5",
      "from": "typescript@1.7.5",
      "resolved": "https://registry.npmjs.org/typescript/-/typescript-1.7.5.tgz"
    },
    "url-loader": {
      "version": "0.5.5",
      "from": "url-loader@0.5.5",
      "resolved": "https://registry.npmjs.org/url-loader/-/url-loader-0.5.5.tgz",
      "dependencies": {
        "loader-utils": {
          "version": "0.2.6",
          "from": "loader-utils@0.2.6",
          "resolved": "https://registry.npmjs.org/loader-utils/-/loader-utils-0.2.6.tgz",
          "dependencies": {
            "json5": {
              "version": "0.1.0",
              "from": "json5@0.1.0",
              "resolved": "https://registry.npmjs.org/json5/-/json5-0.1.0.tgz"
            },
            "big.js": {
              "version": "2.5.1",
              "from": "big.js@2.5.1",
              "resolved": "https://registry.npmjs.org/big.js/-/big.js-2.5.1.tgz"
            }
          }
        },
        "mime": {
          "version": "1.2.11",
          "from": "mime@1.2.11",
          "resolved": "https://registry.npmjs.org/mime/-/mime-1.2.11.tgz"
        }
      }
    },
    "webpack": {
      "version": "1.13.1",
      "from": "webpack@1.13.1",
      "resolved": "https://registry.npmjs.org/webpack/-/webpack-1.13.1.tgz",
      "dependencies": {
        "async": {
          "version": "1.5.2",
          "from": "async@1.5.2",
          "resolved": "https://registry.npmjs.org/async/-/async-1.5.2.tgz"
        },
        "clone": {
          "version": "1.0.2",
          "from": "clone@1.0.2",
          "resolved": "https://registry.npmjs.org/clone/-/clone-1.0.2.tgz"
        },
        "enhanced-resolve": {
          "version": "0.9.1",
          "from": "enhanced-resolve@0.9.1",
          "resolved": "https://registry.npmjs.org/enhanced-resolve/-/enhanced-resolve-0.9.1.tgz",
          "dependencies": {
            "memory-fs": {
              "version": "0.2.0",
              "from": "memory-fs@0.2.0",
              "resolved": "https://registry.npmjs.org/memory-fs/-/memory-fs-0.2.0.tgz"
            },
            "graceful-fs": {
              "version": "4.1.4",
              "from": "graceful-fs@4.1.4",
              "resolved": "https://registry.npmjs.org/graceful-fs/-/graceful-fs-4.1.4.tgz"
            }
          }
        },
        "acorn": {
          "version": "3.2.0",
          "from": "acorn@3.2.0",
          "resolved": "https://registry.npmjs.org/acorn/-/acorn-3.2.0.tgz"
        },
        "interpret": {
          "version": "0.6.6",
          "from": "interpret@0.6.6",
          "resolved": "https://registry.npmjs.org/interpret/-/interpret-0.6.6.tgz"
        },
        "loader-utils": {
          "version": "0.2.15",
          "from": "loader-utils@0.2.15",
          "resolved": "https://registry.npmjs.org/loader-utils/-/loader-utils-0.2.15.tgz",
          "dependencies": {
            "big.js": {
              "version": "3.1.3",
              "from": "big.js@3.1.3",
              "resolved": "https://registry.npmjs.org/big.js/-/big.js-3.1.3.tgz"
            },
            "emojis-list": {
              "version": "2.0.1",
              "from": "emojis-list@2.0.1",
              "resolved": "https://registry.npmjs.org/emojis-list/-/emojis-list-2.0.1.tgz"
            },
            "json5": {
              "version": "0.5.0",
              "from": "json5@0.5.0",
              "resolved": "https://registry.npmjs.org/json5/-/json5-0.5.0.tgz"
            },
            "object-assign": {
              "version": "4.1.0",
              "from": "object-assign@4.1.0",
              "resolved": "https://registry.npmjs.org/object-assign/-/object-assign-4.1.0.tgz"
            }
          }
        },
        "memory-fs": {
          "version": "0.3.0",
          "from": "memory-fs@0.3.0",
          "resolved": "https://registry.npmjs.org/memory-fs/-/memory-fs-0.3.0.tgz",
          "dependencies": {
            "errno": {
              "version": "0.1.4",
              "from": "errno@0.1.4",
              "resolved": "https://registry.npmjs.org/errno/-/errno-0.1.4.tgz",
              "dependencies": {
                "prr": {
                  "version": "0.0.0",
                  "from": "prr@0.0.0",
                  "resolved": "https://registry.npmjs.org/prr/-/prr-0.0.0.tgz"
                }
              }
            },
            "readable-stream": {
              "version": "2.1.4",
              "from": "readable-stream@2.1.4",
              "resolved": "https://registry.npmjs.org/readable-stream/-/readable-stream-2.1.4.tgz",
              "dependencies": {
                "buffer-shims": {
                  "version": "1.0.0",
                  "from": "buffer-shims@1.0.0",
                  "resolved": "https://registry.npmjs.org/buffer-shims/-/buffer-shims-1.0.0.tgz"
                },
                "core-util-is": {
                  "version": "1.0.2",
                  "from": "core-util-is@1.0.2",
                  "resolved": "https://registry.npmjs.org/core-util-is/-/core-util-is-1.0.2.tgz"
                },
                "inherits": {
                  "version": "2.0.1",
                  "from": "inherits@2.0.1",
                  "resolved": "https://registry.npmjs.org/inherits/-/inherits-2.0.1.tgz"
                },
                "isarray": {
                  "version": "1.0.0",
                  "from": "isarray@1.0.0",
                  "resolved": "https://registry.npmjs.org/isarray/-/isarray-1.0.0.tgz"
                },
                "process-nextick-args": {
                  "version": "1.0.7",
                  "from": "process-nextick-args@1.0.7",
                  "resolved": "https://registry.npmjs.org/process-nextick-args/-/process-nextick-args-1.0.7.tgz"
                },
                "string_decoder": {
                  "version": "0.10.31",
                  "from": "string_decoder@0.10.31",
                  "resolved": "https://registry.npmjs.org/string_decoder/-/string_decoder-0.10.31.tgz"
                },
                "util-deprecate": {
                  "version": "1.0.2",
                  "from": "util-deprecate@1.0.2",
                  "resolved": "https://registry.npmjs.org/util-deprecate/-/util-deprecate-1.0.2.tgz"
                }
              }
            }
          }
        },
        "mkdirp": {
          "version": "0.5.1",
          "from": "mkdirp@0.5.1",
          "resolved": "https://registry.npmjs.org/mkdirp/-/mkdirp-0.5.1.tgz",
          "dependencies": {
            "minimist": {
              "version": "0.0.8",
              "from": "minimist@0.0.8",
              "resolved": "https://registry.npmjs.org/minimist/-/minimist-0.0.8.tgz"
            }
          }
        },
        "optimist": {
          "version": "0.6.1",
          "from": "optimist@0.6.1",
          "resolved": "https://registry.npmjs.org/optimist/-/optimist-0.6.1.tgz",
          "dependencies": {
            "wordwrap": {
              "version": "0.0.3",
              "from": "wordwrap@0.0.3",
              "resolved": "https://registry.npmjs.org/wordwrap/-/wordwrap-0.0.3.tgz"
            },
            "minimist": {
              "version": "0.0.10",
              "from": "minimist@0.0.10",
              "resolved": "https://registry.npmjs.org/minimist/-/minimist-0.0.10.tgz"
            }
          }
        },
        "supports-color": {
          "version": "3.1.2",
          "from": "supports-color@3.1.2",
          "resolved": "https://registry.npmjs.org/supports-color/-/supports-color-3.1.2.tgz",
          "dependencies": {
            "has-flag": {
              "version": "1.0.0",
              "from": "has-flag@1.0.0",
              "resolved": "https://registry.npmjs.org/has-flag/-/has-flag-1.0.0.tgz"
            }
          }
        },
        "tapable": {
          "version": "0.1.10",
          "from": "tapable@0.1.10",
          "resolved": "https://registry.npmjs.org/tapable/-/tapable-0.1.10.tgz"
        },
        "uglify-js": {
          "version": "2.6.3",
          "from": "uglify-js@2.6.3",
          "resolved": "https://registry.npmjs.org/uglify-js/-/uglify-js-2.6.3.tgz",
          "dependencies": {
            "async": {
              "version": "0.2.10",
              "from": "async@0.2.10",
              "resolved": "https://registry.npmjs.org/async/-/async-0.2.10.tgz"
            },
            "source-map": {
              "version": "0.5.6",
              "from": "source-map@0.5.6",
              "resolved": "https://registry.npmjs.org/source-map/-/source-map-0.5.6.tgz"
            },
            "uglify-to-browserify": {
              "version": "1.0.2",
              "from": "uglify-to-browserify@1.0.2",
              "resolved": "https://registry.npmjs.org/uglify-to-browserify/-/uglify-to-browserify-1.0.2.tgz"
            },
            "yargs": {
              "version": "3.10.0",
              "from": "yargs@3.10.0",
              "resolved": "https://registry.npmjs.org/yargs/-/yargs-3.10.0.tgz",
              "dependencies": {
                "camelcase": {
                  "version": "1.2.1",
                  "from": "camelcase@1.2.1",
                  "resolved": "https://registry.npmjs.org/camelcase/-/camelcase-1.2.1.tgz"
                },
                "cliui": {
                  "version": "2.1.0",
                  "from": "cliui@2.1.0",
                  "resolved": "https://registry.npmjs.org/cliui/-/cliui-2.1.0.tgz",
                  "dependencies": {
                    "center-align": {
                      "version": "0.1.3",
                      "from": "center-align@0.1.3",
                      "resolved": "https://registry.npmjs.org/center-align/-/center-align-0.1.3.tgz",
                      "dependencies": {
                        "align-text": {
                          "version": "0.1.4",
                          "from": "align-text@0.1.4",
                          "resolved": "https://registry.npmjs.org/align-text/-/align-text-0.1.4.tgz",
                          "dependencies": {
                            "kind-of": {
                              "version": "3.0.3",
                              "from": "kind-of@3.0.3",
                              "resolved": "https://registry.npmjs.org/kind-of/-/kind-of-3.0.3.tgz",
                              "dependencies": {
                                "is-buffer": {
                                  "version": "1.1.3",
                                  "from": "is-buffer@1.1.3",
                                  "resolved": "https://registry.npmjs.org/is-buffer/-/is-buffer-1.1.3.tgz"
                                }
                              }
                            },
                            "longest": {
                              "version": "1.0.1",
                              "from": "longest@1.0.1",
                              "resolved": "https://registry.npmjs.org/longest/-/longest-1.0.1.tgz"
                            },
                            "repeat-string": {
                              "version": "1.5.4",
                              "from": "repeat-string@1.5.4",
                              "resolved": "https://registry.npmjs.org/repeat-string/-/repeat-string-1.5.4.tgz"
                            }
                          }
                        },
                        "lazy-cache": {
                          "version": "1.0.4",
                          "from": "lazy-cache@1.0.4",
                          "resolved": "https://registry.npmjs.org/lazy-cache/-/lazy-cache-1.0.4.tgz"
                        }
                      }
                    },
                    "right-align": {
                      "version": "0.1.3",
                      "from": "right-align@0.1.3",
                      "resolved": "https://registry.npmjs.org/right-align/-/right-align-0.1.3.tgz",
                      "dependencies": {
                        "align-text": {
                          "version": "0.1.4",
                          "from": "align-text@0.1.4",
                          "resolved": "https://registry.npmjs.org/align-text/-/align-text-0.1.4.tgz",
                          "dependencies": {
                            "kind-of": {
                              "version": "3.0.3",
                              "from": "kind-of@3.0.3",
                              "resolved": "https://registry.npmjs.org/kind-of/-/kind-of-3.0.3.tgz",
                              "dependencies": {
                                "is-buffer": {
                                  "version": "1.1.3",
                                  "from": "is-buffer@1.1.3",
                                  "resolved": "https://registry.npmjs.org/is-buffer/-/is-buffer-1.1.3.tgz"
                                }
                              }
                            },
                            "longest": {
                              "version": "1.0.1",
                              "from": "longest@1.0.1",
                              "resolved": "https://registry.npmjs.org/longest/-/longest-1.0.1.tgz"
                            },
                            "repeat-string": {
                              "version": "1.5.4",
                              "from": "repeat-string@1.5.4",
                              "resolved": "https://registry.npmjs.org/repeat-string/-/repeat-string-1.5.4.tgz"
                            }
                          }
                        }
                      }
                    },
                    "wordwrap": {
                      "version": "0.0.2",
                      "from": "wordwrap@0.0.2",
                      "resolved": "https://registry.npmjs.org/wordwrap/-/wordwrap-0.0.2.tgz"
                    }
                  }
                },
                "decamelize": {
                  "version": "1.2.0",
                  "from": "decamelize@1.2.0",
                  "resolved": "https://registry.npmjs.org/decamelize/-/decamelize-1.2.0.tgz"
                },
                "window-size": {
                  "version": "0.1.0",
                  "from": "window-size@0.1.0",
                  "resolved": "https://registry.npmjs.org/window-size/-/window-size-0.1.0.tgz"
                }
              }
            }
          }
        },
        "watchpack": {
          "version": "0.2.9",
          "from": "watchpack@0.2.9",
          "resolved": "https://registry.npmjs.org/watchpack/-/watchpack-0.2.9.tgz",
          "dependencies": {
            "async": {
              "version": "0.9.2",
              "from": "async@0.9.2",
              "resolved": "https://registry.npmjs.org/async/-/async-0.9.2.tgz"
            },
            "chokidar": {
              "version": "1.5.2",
              "from": "chokidar@1.5.2",
              "resolved": "https://registry.npmjs.org/chokidar/-/chokidar-1.5.2.tgz",
              "dependencies": {
                "anymatch": {
                  "version": "1.3.0",
                  "from": "anymatch@1.3.0",
                  "resolved": "https://registry.npmjs.org/anymatch/-/anymatch-1.3.0.tgz",
                  "dependencies": {
                    "arrify": {
                      "version": "1.0.1",
                      "from": "arrify@1.0.1",
                      "resolved": "https://registry.npmjs.org/arrify/-/arrify-1.0.1.tgz"
                    },
                    "micromatch": {
                      "version": "2.3.8",
                      "from": "micromatch@2.3.8",
                      "resolved": "https://registry.npmjs.org/micromatch/-/micromatch-2.3.8.tgz",
                      "dependencies": {
                        "arr-diff": {
                          "version": "2.0.0",
                          "from": "arr-diff@2.0.0",
                          "resolved": "https://registry.npmjs.org/arr-diff/-/arr-diff-2.0.0.tgz",
                          "dependencies": {
                            "arr-flatten": {
                              "version": "1.0.1",
                              "from": "arr-flatten@1.0.1",
                              "resolved": "https://registry.npmjs.org/arr-flatten/-/arr-flatten-1.0.1.tgz"
                            }
                          }
                        },
                        "array-unique": {
                          "version": "0.2.1",
                          "from": "array-unique@0.2.1",
                          "resolved": "https://registry.npmjs.org/array-unique/-/array-unique-0.2.1.tgz"
                        },
                        "braces": {
                          "version": "1.8.5",
                          "from": "braces@1.8.5",
                          "resolved": "https://registry.npmjs.org/braces/-/braces-1.8.5.tgz",
                          "dependencies": {
                            "expand-range": {
                              "version": "1.8.2",
                              "from": "expand-range@1.8.2",
                              "resolved": "https://registry.npmjs.org/expand-range/-/expand-range-1.8.2.tgz",
                              "dependencies": {
                                "fill-range": {
                                  "version": "2.2.3",
                                  "from": "fill-range@2.2.3",
                                  "resolved": "https://registry.npmjs.org/fill-range/-/fill-range-2.2.3.tgz",
                                  "dependencies": {
                                    "is-number": {
                                      "version": "2.1.0",
                                      "from": "is-number@2.1.0",
                                      "resolved": "https://registry.npmjs.org/is-number/-/is-number-2.1.0.tgz"
                                    },
                                    "isobject": {
                                      "version": "2.1.0",
                                      "from": "isobject@2.1.0",
                                      "resolved": "https://registry.npmjs.org/isobject/-/isobject-2.1.0.tgz",
                                      "dependencies": {
                                        "isarray": {
                                          "version": "1.0.0",
                                          "from": "isarray@1.0.0",
                                          "resolved": "https://registry.npmjs.org/isarray/-/isarray-1.0.0.tgz"
                                        }
                                      }
                                    },
                                    "randomatic": {
                                      "version": "1.1.5",
                                      "from": "randomatic@1.1.5",
                                      "resolved": "https://registry.npmjs.org/randomatic/-/randomatic-1.1.5.tgz"
                                    },
                                    "repeat-string": {
                                      "version": "1.5.4",
                                      "from": "repeat-string@1.5.4",
                                      "resolved": "https://registry.npmjs.org/repeat-string/-/repeat-string-1.5.4.tgz"
                                    }
                                  }
                                }
                              }
                            },
                            "preserve": {
                              "version": "0.2.0",
                              "from": "preserve@0.2.0",
                              "resolved": "https://registry.npmjs.org/preserve/-/preserve-0.2.0.tgz"
                            },
                            "repeat-element": {
                              "version": "1.1.2",
                              "from": "repeat-element@1.1.2",
                              "resolved": "https://registry.npmjs.org/repeat-element/-/repeat-element-1.1.2.tgz"
                            }
                          }
                        },
                        "expand-brackets": {
                          "version": "0.1.5",
                          "from": "expand-brackets@0.1.5",
                          "resolved": "https://registry.npmjs.org/expand-brackets/-/expand-brackets-0.1.5.tgz",
                          "dependencies": {
                            "is-posix-bracket": {
                              "version": "0.1.1",
                              "from": "is-posix-bracket@0.1.1",
                              "resolved": "https://registry.npmjs.org/is-posix-bracket/-/is-posix-bracket-0.1.1.tgz"
                            }
                          }
                        },
                        "extglob": {
                          "version": "0.3.2",
                          "from": "extglob@0.3.2",
                          "resolved": "https://registry.npmjs.org/extglob/-/extglob-0.3.2.tgz"
                        },
                        "filename-regex": {
                          "version": "2.0.0",
                          "from": "filename-regex@2.0.0",
                          "resolved": "https://registry.npmjs.org/filename-regex/-/filename-regex-2.0.0.tgz"
                        },
                        "is-extglob": {
                          "version": "1.0.0",
                          "from": "is-extglob@1.0.0",
                          "resolved": "https://registry.npmjs.org/is-extglob/-/is-extglob-1.0.0.tgz"
                        },
                        "kind-of": {
                          "version": "3.0.3",
                          "from": "kind-of@3.0.3",
                          "resolved": "https://registry.npmjs.org/kind-of/-/kind-of-3.0.3.tgz",
                          "dependencies": {
                            "is-buffer": {
                              "version": "1.1.3",
                              "from": "is-buffer@1.1.3",
                              "resolved": "https://registry.npmjs.org/is-buffer/-/is-buffer-1.1.3.tgz"
                            }
                          }
                        },
                        "normalize-path": {
                          "version": "2.0.1",
                          "from": "normalize-path@2.0.1",
                          "resolved": "https://registry.npmjs.org/normalize-path/-/normalize-path-2.0.1.tgz"
                        },
                        "object.omit": {
                          "version": "2.0.0",
                          "from": "object.omit@2.0.0",
                          "resolved": "https://registry.npmjs.org/object.omit/-/object.omit-2.0.0.tgz",
                          "dependencies": {
                            "for-own": {
                              "version": "0.1.4",
                              "from": "for-own@0.1.4",
                              "resolved": "https://registry.npmjs.org/for-own/-/for-own-0.1.4.tgz",
                              "dependencies": {
                                "for-in": {
                                  "version": "0.1.5",
                                  "from": "for-in@0.1.5",
                                  "resolved": "https://registry.npmjs.org/for-in/-/for-in-0.1.5.tgz"
                                }
                              }
                            },
                            "is-extendable": {
                              "version": "0.1.1",
                              "from": "is-extendable@0.1.1",
                              "resolved": "https://registry.npmjs.org/is-extendable/-/is-extendable-0.1.1.tgz"
                            }
                          }
                        },
                        "parse-glob": {
                          "version": "3.0.4",
                          "from": "parse-glob@3.0.4",
                          "resolved": "https://registry.npmjs.org/parse-glob/-/parse-glob-3.0.4.tgz",
                          "dependencies": {
                            "glob-base": {
                              "version": "0.3.0",
                              "from": "glob-base@0.3.0",
                              "resolved": "https://registry.npmjs.org/glob-base/-/glob-base-0.3.0.tgz"
                            },
                            "is-dotfile": {
                              "version": "1.0.2",
                              "from": "is-dotfile@1.0.2",
                              "resolved": "https://registry.npmjs.org/is-dotfile/-/is-dotfile-1.0.2.tgz"
                            }
                          }
                        },
                        "regex-cache": {
                          "version": "0.4.3",
                          "from": "regex-cache@0.4.3",
                          "resolved": "https://registry.npmjs.org/regex-cache/-/regex-cache-0.4.3.tgz",
                          "dependencies": {
                            "is-equal-shallow": {
                              "version": "0.1.3",
                              "from": "is-equal-shallow@0.1.3",
                              "resolved": "https://registry.npmjs.org/is-equal-shallow/-/is-equal-shallow-0.1.3.tgz"
                            },
                            "is-primitive": {
                              "version": "2.0.0",
                              "from": "is-primitive@2.0.0",
                              "resolved": "https://registry.npmjs.org/is-primitive/-/is-primitive-2.0.0.tgz"
                            }
                          }
                        }
                      }
                    }
                  }
                },
                "async-each": {
                  "version": "1.0.0",
                  "from": "async-each@1.0.0",
                  "resolved": "https://registry.npmjs.org/async-each/-/async-each-1.0.0.tgz"
                },
                "glob-parent": {
                  "version": "2.0.0",
                  "from": "glob-parent@2.0.0",
                  "resolved": "https://registry.npmjs.org/glob-parent/-/glob-parent-2.0.0.tgz"
                },
                "inherits": {
                  "version": "2.0.1",
                  "from": "inherits@2.0.1",
                  "resolved": "https://registry.npmjs.org/inherits/-/inherits-2.0.1.tgz"
                },
                "is-binary-path": {
                  "version": "1.0.1",
                  "from": "is-binary-path@1.0.1",
                  "resolved": "https://registry.npmjs.org/is-binary-path/-/is-binary-path-1.0.1.tgz",
                  "dependencies": {
                    "binary-extensions": {
                      "version": "1.4.1",
                      "from": "binary-extensions@1.4.1",
                      "resolved": "https://registry.npmjs.org/binary-extensions/-/binary-extensions-1.4.1.tgz"
                    }
                  }
                },
                "is-glob": {
                  "version": "2.0.1",
                  "from": "is-glob@2.0.1",
                  "resolved": "https://registry.npmjs.org/is-glob/-/is-glob-2.0.1.tgz",
                  "dependencies": {
                    "is-extglob": {
                      "version": "1.0.0",
                      "from": "is-extglob@1.0.0",
                      "resolved": "https://registry.npmjs.org/is-extglob/-/is-extglob-1.0.0.tgz"
                    }
                  }
                },
                "path-is-absolute": {
                  "version": "1.0.0",
                  "from": "path-is-absolute@1.0.0",
                  "resolved": "https://registry.npmjs.org/path-is-absolute/-/path-is-absolute-1.0.0.tgz"
                },
                "readdirp": {
                  "version": "2.0.0",
                  "from": "readdirp@2.0.0",
                  "resolved": "https://registry.npmjs.org/readdirp/-/readdirp-2.0.0.tgz",
                  "dependencies": {
                    "minimatch": {
                      "version": "2.0.10",
                      "from": "minimatch@2.0.10",
                      "resolved": "https://registry.npmjs.org/minimatch/-/minimatch-2.0.10.tgz",
                      "dependencies": {
                        "brace-expansion": {
                          "version": "1.1.5",
                          "from": "brace-expansion@1.1.5",
                          "resolved": "https://registry.npmjs.org/brace-expansion/-/brace-expansion-1.1.5.tgz",
                          "dependencies": {
                            "balanced-match": {
                              "version": "0.4.1",
                              "from": "balanced-match@0.4.1",
                              "resolved": "https://registry.npmjs.org/balanced-match/-/balanced-match-0.4.1.tgz"
                            },
                            "concat-map": {
                              "version": "0.0.1",
                              "from": "concat-map@0.0.1",
                              "resolved": "https://registry.npmjs.org/concat-map/-/concat-map-0.0.1.tgz"
                            }
                          }
                        }
                      }
                    },
                    "readable-stream": {
                      "version": "2.1.4",
                      "from": "readable-stream@2.1.4",
                      "resolved": "https://registry.npmjs.org/readable-stream/-/readable-stream-2.1.4.tgz",
                      "dependencies": {
                        "buffer-shims": {
                          "version": "1.0.0",
                          "from": "buffer-shims@1.0.0",
                          "resolved": "https://registry.npmjs.org/buffer-shims/-/buffer-shims-1.0.0.tgz"
                        },
                        "core-util-is": {
                          "version": "1.0.2",
                          "from": "core-util-is@1.0.2",
                          "resolved": "https://registry.npmjs.org/core-util-is/-/core-util-is-1.0.2.tgz"
                        },
                        "isarray": {
                          "version": "1.0.0",
                          "from": "isarray@1.0.0",
                          "resolved": "https://registry.npmjs.org/isarray/-/isarray-1.0.0.tgz"
                        },
                        "process-nextick-args": {
                          "version": "1.0.7",
                          "from": "process-nextick-args@1.0.7",
                          "resolved": "https://registry.npmjs.org/process-nextick-args/-/process-nextick-args-1.0.7.tgz"
                        },
                        "string_decoder": {
                          "version": "0.10.31",
                          "from": "string_decoder@0.10.31",
                          "resolved": "https://registry.npmjs.org/string_decoder/-/string_decoder-0.10.31.tgz"
                        },
                        "util-deprecate": {
                          "version": "1.0.2",
                          "from": "util-deprecate@1.0.2",
                          "resolved": "https://registry.npmjs.org/util-deprecate/-/util-deprecate-1.0.2.tgz"
                        }
                      }
                    }
                  }
                },
                "fsevents": {
                  "version": "1.0.12",
                  "from": "fsevents@1.0.12",
                  "resolved": "https://registry.npmjs.org/fsevents/-/fsevents-1.0.12.tgz",
                  "dependencies": {
                    "nan": {
                      "version": "2.3.5",
                      "from": "nan@2.3.5",
                      "resolved": "https://registry.npmjs.org/nan/-/nan-2.3.5.tgz"
                    },
                    "node-pre-gyp": {
                      "version": "0.6.25",
                      "from": "node-pre-gyp@0.6.25",
                      "resolved": "https://registry.npmjs.org/node-pre-gyp/-/node-pre-gyp-0.6.25.tgz",
                      "dependencies": {
                        "nopt": {
                          "version": "3.0.6",
                          "from": "nopt@~3.0.1",
                          "resolved": "https://registry.npmjs.org/nopt/-/nopt-3.0.6.tgz",
                          "dependencies": {
                            "abbrev": {
                              "version": "1.0.7",
                              "from": "abbrev@1",
                              "resolved": "https://registry.npmjs.org/abbrev/-/abbrev-1.0.7.tgz"
                            }
                          }
                        }
                      }
                    },
                    "ansi": {
                      "version": "0.3.1",
                      "from": "ansi@~0.3.1",
                      "resolved": "https://registry.npmjs.org/ansi/-/ansi-0.3.1.tgz"
<<<<<<< HEAD
                    },
                    "ansi-regex": {
                      "version": "2.0.0",
                      "from": "ansi-regex@^2.0.0",
                      "resolved": "https://registry.npmjs.org/ansi-regex/-/ansi-regex-2.0.0.tgz"
=======
>>>>>>> 8345d178
                    },
                    "ansi-styles": {
                      "version": "2.2.1",
                      "from": "ansi-styles@^2.2.1",
                      "resolved": "https://registry.npmjs.org/ansi-styles/-/ansi-styles-2.2.1.tgz"
<<<<<<< HEAD
=======
                    },
                    "ansi-regex": {
                      "version": "2.0.0",
                      "from": "ansi-regex@^2.0.0",
                      "resolved": "https://registry.npmjs.org/ansi-regex/-/ansi-regex-2.0.0.tgz"
>>>>>>> 8345d178
                    },
                    "are-we-there-yet": {
                      "version": "1.1.2",
                      "from": "are-we-there-yet@~1.1.2",
                      "resolved": "https://registry.npmjs.org/are-we-there-yet/-/are-we-there-yet-1.1.2.tgz"
                    },
                    "asn1": {
                      "version": "0.2.3",
                      "from": "asn1@>=0.2.3 <0.3.0",
                      "resolved": "https://registry.npmjs.org/asn1/-/asn1-0.2.3.tgz"
                    },
                    "assert-plus": {
                      "version": "0.2.0",
                      "from": "assert-plus@^0.2.0",
                      "resolved": "https://registry.npmjs.org/assert-plus/-/assert-plus-0.2.0.tgz"
                    },
                    "async": {
                      "version": "1.5.2",
                      "from": "async@^1.5.2",
                      "resolved": "https://registry.npmjs.org/async/-/async-1.5.2.tgz"
                    },
                    "aws-sign2": {
                      "version": "0.6.0",
                      "from": "aws-sign2@~0.6.0",
                      "resolved": "https://registry.npmjs.org/aws-sign2/-/aws-sign2-0.6.0.tgz"
                    },
                    "bl": {
                      "version": "1.0.3",
                      "from": "bl@~1.0.0",
                      "resolved": "https://registry.npmjs.org/bl/-/bl-1.0.3.tgz"
                    },
                    "block-stream": {
                      "version": "0.0.8",
                      "from": "block-stream@*",
                      "resolved": "https://registry.npmjs.org/block-stream/-/block-stream-0.0.8.tgz"
                    },
                    "boom": {
                      "version": "2.10.1",
                      "from": "boom@2.x.x",
                      "resolved": "https://registry.npmjs.org/boom/-/boom-2.10.1.tgz"
                    },
                    "caseless": {
                      "version": "0.11.0",
                      "from": "caseless@~0.11.0",
                      "resolved": "https://registry.npmjs.org/caseless/-/caseless-0.11.0.tgz"
                    },
                    "chalk": {
                      "version": "1.1.3",
                      "from": "chalk@^1.1.1",
                      "resolved": "https://registry.npmjs.org/chalk/-/chalk-1.1.3.tgz"
                    },
                    "combined-stream": {
                      "version": "1.0.5",
                      "from": "combined-stream@~1.0.5",
                      "resolved": "https://registry.npmjs.org/combined-stream/-/combined-stream-1.0.5.tgz"
<<<<<<< HEAD
                    },
                    "commander": {
                      "version": "2.9.0",
                      "from": "commander@^2.9.0",
                      "resolved": "https://registry.npmjs.org/commander/-/commander-2.9.0.tgz"
=======
>>>>>>> 8345d178
                    },
                    "core-util-is": {
                      "version": "1.0.2",
                      "from": "core-util-is@~1.0.0",
                      "resolved": "https://registry.npmjs.org/core-util-is/-/core-util-is-1.0.2.tgz"
<<<<<<< HEAD
=======
                    },
                    "commander": {
                      "version": "2.9.0",
                      "from": "commander@^2.9.0",
                      "resolved": "https://registry.npmjs.org/commander/-/commander-2.9.0.tgz"
>>>>>>> 8345d178
                    },
                    "cryptiles": {
                      "version": "2.0.5",
                      "from": "cryptiles@2.x.x",
                      "resolved": "https://registry.npmjs.org/cryptiles/-/cryptiles-2.0.5.tgz"
                    },
                    "debug": {
                      "version": "2.2.0",
                      "from": "debug@~2.2.0",
                      "resolved": "https://registry.npmjs.org/debug/-/debug-2.2.0.tgz"
                    },
                    "deep-extend": {
                      "version": "0.4.1",
                      "from": "deep-extend@~0.4.0",
                      "resolved": "https://registry.npmjs.org/deep-extend/-/deep-extend-0.4.1.tgz"
                    },
                    "delayed-stream": {
                      "version": "1.0.0",
                      "from": "delayed-stream@~1.0.0",
                      "resolved": "https://registry.npmjs.org/delayed-stream/-/delayed-stream-1.0.0.tgz"
                    },
                    "delegates": {
                      "version": "1.0.0",
                      "from": "delegates@^1.0.0",
                      "resolved": "https://registry.npmjs.org/delegates/-/delegates-1.0.0.tgz"
<<<<<<< HEAD
                    },
                    "ecc-jsbn": {
                      "version": "0.1.1",
                      "from": "ecc-jsbn@>=0.0.1 <1.0.0",
                      "resolved": "https://registry.npmjs.org/ecc-jsbn/-/ecc-jsbn-0.1.1.tgz"
=======
>>>>>>> 8345d178
                    },
                    "escape-string-regexp": {
                      "version": "1.0.5",
                      "from": "escape-string-regexp@^1.0.2",
                      "resolved": "https://registry.npmjs.org/escape-string-regexp/-/escape-string-regexp-1.0.5.tgz"
<<<<<<< HEAD
=======
                    },
                    "ecc-jsbn": {
                      "version": "0.1.1",
                      "from": "ecc-jsbn@>=0.0.1 <1.0.0",
                      "resolved": "https://registry.npmjs.org/ecc-jsbn/-/ecc-jsbn-0.1.1.tgz"
>>>>>>> 8345d178
                    },
                    "extend": {
                      "version": "3.0.0",
                      "from": "extend@~3.0.0",
                      "resolved": "https://registry.npmjs.org/extend/-/extend-3.0.0.tgz"
                    },
                    "extsprintf": {
                      "version": "1.0.2",
                      "from": "extsprintf@1.0.2",
                      "resolved": "https://registry.npmjs.org/extsprintf/-/extsprintf-1.0.2.tgz"
                    },
                    "forever-agent": {
                      "version": "0.6.1",
                      "from": "forever-agent@~0.6.1",
                      "resolved": "https://registry.npmjs.org/forever-agent/-/forever-agent-0.6.1.tgz"
                    },
                    "form-data": {
                      "version": "1.0.0-rc4",
                      "from": "form-data@~1.0.0-rc3",
                      "resolved": "https://registry.npmjs.org/form-data/-/form-data-1.0.0-rc4.tgz"
                    },
                    "fstream": {
                      "version": "1.0.8",
                      "from": "fstream@^1.0.2",
                      "resolved": "https://registry.npmjs.org/fstream/-/fstream-1.0.8.tgz"
                    },
                    "gauge": {
                      "version": "1.2.7",
                      "from": "gauge@~1.2.5",
                      "resolved": "https://registry.npmjs.org/gauge/-/gauge-1.2.7.tgz"
<<<<<<< HEAD
=======
                    },
                    "generate-object-property": {
                      "version": "1.2.0",
                      "from": "generate-object-property@^1.1.0",
                      "resolved": "https://registry.npmjs.org/generate-object-property/-/generate-object-property-1.2.0.tgz"
>>>>>>> 8345d178
                    },
                    "generate-function": {
                      "version": "2.0.0",
                      "from": "generate-function@^2.0.0",
                      "resolved": "https://registry.npmjs.org/generate-function/-/generate-function-2.0.0.tgz"
<<<<<<< HEAD
                    },
                    "generate-object-property": {
                      "version": "1.2.0",
                      "from": "generate-object-property@^1.1.0",
                      "resolved": "https://registry.npmjs.org/generate-object-property/-/generate-object-property-1.2.0.tgz"
=======
>>>>>>> 8345d178
                    },
                    "graceful-fs": {
                      "version": "4.1.3",
                      "from": "graceful-fs@^4.1.2",
                      "resolved": "https://registry.npmjs.org/graceful-fs/-/graceful-fs-4.1.3.tgz"
<<<<<<< HEAD
                    },
                    "graceful-readlink": {
                      "version": "1.0.1",
                      "from": "graceful-readlink@>= 1.0.0",
                      "resolved": "https://registry.npmjs.org/graceful-readlink/-/graceful-readlink-1.0.1.tgz"
=======
>>>>>>> 8345d178
                    },
                    "har-validator": {
                      "version": "2.0.6",
                      "from": "har-validator@~2.0.6",
                      "resolved": "https://registry.npmjs.org/har-validator/-/har-validator-2.0.6.tgz"
<<<<<<< HEAD
=======
                    },
                    "graceful-readlink": {
                      "version": "1.0.1",
                      "from": "graceful-readlink@>= 1.0.0",
                      "resolved": "https://registry.npmjs.org/graceful-readlink/-/graceful-readlink-1.0.1.tgz"
>>>>>>> 8345d178
                    },
                    "has-ansi": {
                      "version": "2.0.0",
                      "from": "has-ansi@^2.0.0",
                      "resolved": "https://registry.npmjs.org/has-ansi/-/has-ansi-2.0.0.tgz"
                    },
                    "has-unicode": {
                      "version": "2.0.0",
                      "from": "has-unicode@^2.0.0",
                      "resolved": "https://registry.npmjs.org/has-unicode/-/has-unicode-2.0.0.tgz"
                    },
                    "hawk": {
                      "version": "3.1.3",
                      "from": "hawk@~3.1.0",
                      "resolved": "https://registry.npmjs.org/hawk/-/hawk-3.1.3.tgz"
                    },
                    "hoek": {
                      "version": "2.16.3",
                      "from": "hoek@2.x.x",
                      "resolved": "https://registry.npmjs.org/hoek/-/hoek-2.16.3.tgz"
                    },
                    "http-signature": {
                      "version": "1.1.1",
                      "from": "http-signature@~1.1.0",
                      "resolved": "https://registry.npmjs.org/http-signature/-/http-signature-1.1.1.tgz"
                    },
                    "inherits": {
                      "version": "2.0.1",
                      "from": "inherits@*",
                      "resolved": "https://registry.npmjs.org/inherits/-/inherits-2.0.1.tgz"
                    },
                    "ini": {
                      "version": "1.3.4",
                      "from": "ini@~1.3.0",
                      "resolved": "https://registry.npmjs.org/ini/-/ini-1.3.4.tgz"
                    },
                    "is-my-json-valid": {
                      "version": "2.13.1",
                      "from": "is-my-json-valid@^2.12.4",
                      "resolved": "https://registry.npmjs.org/is-my-json-valid/-/is-my-json-valid-2.13.1.tgz"
                    },
                    "is-property": {
                      "version": "1.0.2",
                      "from": "is-property@^1.0.0",
                      "resolved": "https://registry.npmjs.org/is-property/-/is-property-1.0.2.tgz"
                    },
                    "is-typedarray": {
                      "version": "1.0.0",
                      "from": "is-typedarray@~1.0.0",
                      "resolved": "https://registry.npmjs.org/is-typedarray/-/is-typedarray-1.0.0.tgz"
<<<<<<< HEAD
                    },
                    "isarray": {
                      "version": "1.0.0",
                      "from": "isarray@~1.0.0",
                      "resolved": "https://registry.npmjs.org/isarray/-/isarray-1.0.0.tgz"
=======
>>>>>>> 8345d178
                    },
                    "isstream": {
                      "version": "0.1.2",
                      "from": "isstream@~0.1.2",
                      "resolved": "https://registry.npmjs.org/isstream/-/isstream-0.1.2.tgz"
                    },
<<<<<<< HEAD
                    "jodid25519": {
                      "version": "1.0.2",
                      "from": "jodid25519@>=1.0.0 <2.0.0",
                      "resolved": "https://registry.npmjs.org/jodid25519/-/jodid25519-1.0.2.tgz"
                    },
                    "jsbn": {
                      "version": "0.1.0",
                      "from": "jsbn@>=0.1.0 <0.2.0",
                      "resolved": "https://registry.npmjs.org/jsbn/-/jsbn-0.1.0.tgz"
=======
                    "isarray": {
                      "version": "1.0.0",
                      "from": "isarray@~1.0.0",
                      "resolved": "https://registry.npmjs.org/isarray/-/isarray-1.0.0.tgz"
                    },
                    "jodid25519": {
                      "version": "1.0.2",
                      "from": "jodid25519@>=1.0.0 <2.0.0",
                      "resolved": "https://registry.npmjs.org/jodid25519/-/jodid25519-1.0.2.tgz"
>>>>>>> 8345d178
                    },
                    "json-schema": {
                      "version": "0.2.2",
                      "from": "json-schema@0.2.2",
                      "resolved": "https://registry.npmjs.org/json-schema/-/json-schema-0.2.2.tgz"
                    },
<<<<<<< HEAD
                    "json-stringify-safe": {
                      "version": "5.0.1",
                      "from": "json-stringify-safe@~5.0.1",
                      "resolved": "https://registry.npmjs.org/json-stringify-safe/-/json-stringify-safe-5.0.1.tgz"
=======
                    "jsbn": {
                      "version": "0.1.0",
                      "from": "jsbn@>=0.1.0 <0.2.0",
                      "resolved": "https://registry.npmjs.org/jsbn/-/jsbn-0.1.0.tgz"
>>>>>>> 8345d178
                    },
                    "jsonpointer": {
                      "version": "2.0.0",
                      "from": "jsonpointer@2.0.0",
                      "resolved": "https://registry.npmjs.org/jsonpointer/-/jsonpointer-2.0.0.tgz"
<<<<<<< HEAD
=======
                    },
                    "json-stringify-safe": {
                      "version": "5.0.1",
                      "from": "json-stringify-safe@~5.0.1",
                      "resolved": "https://registry.npmjs.org/json-stringify-safe/-/json-stringify-safe-5.0.1.tgz"
>>>>>>> 8345d178
                    },
                    "jsprim": {
                      "version": "1.2.2",
                      "from": "jsprim@^1.2.2",
                      "resolved": "https://registry.npmjs.org/jsprim/-/jsprim-1.2.2.tgz"
                    },
                    "lodash.pad": {
                      "version": "4.1.0",
                      "from": "lodash.pad@^4.1.0",
                      "resolved": "https://registry.npmjs.org/lodash.pad/-/lodash.pad-4.1.0.tgz"
                    },
                    "lodash.padend": {
                      "version": "4.2.0",
                      "from": "lodash.padend@^4.1.0",
                      "resolved": "https://registry.npmjs.org/lodash.padend/-/lodash.padend-4.2.0.tgz"
<<<<<<< HEAD
                    },
                    "lodash.padstart": {
                      "version": "4.2.0",
                      "from": "lodash.padstart@^4.1.0",
                      "resolved": "https://registry.npmjs.org/lodash.padstart/-/lodash.padstart-4.2.0.tgz"
=======
>>>>>>> 8345d178
                    },
                    "lodash.repeat": {
                      "version": "4.0.0",
                      "from": "lodash.repeat@^4.0.0",
                      "resolved": "https://registry.npmjs.org/lodash.repeat/-/lodash.repeat-4.0.0.tgz"
<<<<<<< HEAD
=======
                    },
                    "lodash.padstart": {
                      "version": "4.2.0",
                      "from": "lodash.padstart@^4.1.0",
                      "resolved": "https://registry.npmjs.org/lodash.padstart/-/lodash.padstart-4.2.0.tgz"
>>>>>>> 8345d178
                    },
                    "lodash.tostring": {
                      "version": "4.1.2",
                      "from": "lodash.tostring@^4.0.0",
                      "resolved": "https://registry.npmjs.org/lodash.tostring/-/lodash.tostring-4.1.2.tgz"
                    },
                    "mime-db": {
                      "version": "1.22.0",
                      "from": "mime-db@~1.22.0",
                      "resolved": "https://registry.npmjs.org/mime-db/-/mime-db-1.22.0.tgz"
                    },
                    "mime-types": {
                      "version": "2.1.10",
                      "from": "mime-types@~2.1.7",
                      "resolved": "https://registry.npmjs.org/mime-types/-/mime-types-2.1.10.tgz"
                    },
                    "minimist": {
                      "version": "0.0.8",
                      "from": "minimist@0.0.8",
                      "resolved": "https://registry.npmjs.org/minimist/-/minimist-0.0.8.tgz"
                    },
                    "mkdirp": {
                      "version": "0.5.1",
                      "from": "mkdirp@>=0.3.0 <0.4.0||>=0.4.0 <0.5.0||>=0.5.0 <0.6.0",
                      "resolved": "https://registry.npmjs.org/mkdirp/-/mkdirp-0.5.1.tgz"
                    },
                    "ms": {
                      "version": "0.7.1",
                      "from": "ms@0.7.1",
                      "resolved": "https://registry.npmjs.org/ms/-/ms-0.7.1.tgz"
                    },
                    "node-uuid": {
                      "version": "1.4.7",
                      "from": "node-uuid@~1.4.7",
                      "resolved": "https://registry.npmjs.org/node-uuid/-/node-uuid-1.4.7.tgz"
                    },
                    "npmlog": {
                      "version": "2.0.3",
                      "from": "npmlog@~2.0.0",
                      "resolved": "https://registry.npmjs.org/npmlog/-/npmlog-2.0.3.tgz"
                    },
                    "oauth-sign": {
                      "version": "0.8.1",
                      "from": "oauth-sign@~0.8.0",
                      "resolved": "https://registry.npmjs.org/oauth-sign/-/oauth-sign-0.8.1.tgz"
                    },
                    "once": {
                      "version": "1.3.3",
                      "from": "once@~1.3.3",
                      "resolved": "https://registry.npmjs.org/once/-/once-1.3.3.tgz"
                    },
                    "pinkie": {
                      "version": "2.0.4",
                      "from": "pinkie@^2.0.0",
                      "resolved": "https://registry.npmjs.org/pinkie/-/pinkie-2.0.4.tgz"
                    },
                    "pinkie-promise": {
                      "version": "2.0.0",
                      "from": "pinkie-promise@^2.0.0",
                      "resolved": "https://registry.npmjs.org/pinkie-promise/-/pinkie-promise-2.0.0.tgz"
                    },
                    "process-nextick-args": {
                      "version": "1.0.6",
                      "from": "process-nextick-args@~1.0.6",
                      "resolved": "https://registry.npmjs.org/process-nextick-args/-/process-nextick-args-1.0.6.tgz"
                    },
                    "qs": {
                      "version": "6.0.2",
                      "from": "qs@~6.0.2",
                      "resolved": "https://registry.npmjs.org/qs/-/qs-6.0.2.tgz"
                    },
                    "readable-stream": {
                      "version": "2.0.6",
                      "from": "readable-stream@^2.0.0 || ^1.1.13",
                      "resolved": "https://registry.npmjs.org/readable-stream/-/readable-stream-2.0.6.tgz"
                    },
                    "request": {
                      "version": "2.69.0",
                      "from": "request@2.x",
                      "resolved": "https://registry.npmjs.org/request/-/request-2.69.0.tgz"
                    },
                    "semver": {
                      "version": "5.1.0",
                      "from": "semver@~5.1.0",
                      "resolved": "https://registry.npmjs.org/semver/-/semver-5.1.0.tgz"
                    },
                    "sntp": {
                      "version": "1.0.9",
                      "from": "sntp@1.x.x",
                      "resolved": "https://registry.npmjs.org/sntp/-/sntp-1.0.9.tgz"
                    },
                    "sshpk": {
                      "version": "1.7.4",
                      "from": "sshpk@^1.7.0",
                      "resolved": "https://registry.npmjs.org/sshpk/-/sshpk-1.7.4.tgz"
                    },
                    "string_decoder": {
                      "version": "0.10.31",
                      "from": "string_decoder@~0.10.x",
                      "resolved": "https://registry.npmjs.org/string_decoder/-/string_decoder-0.10.31.tgz"
                    },
                    "stringstream": {
                      "version": "0.0.5",
                      "from": "stringstream@~0.0.4",
                      "resolved": "https://registry.npmjs.org/stringstream/-/stringstream-0.0.5.tgz"
                    },
                    "strip-ansi": {
                      "version": "3.0.1",
                      "from": "strip-ansi@^3.0.0",
                      "resolved": "https://registry.npmjs.org/strip-ansi/-/strip-ansi-3.0.1.tgz"
                    },
                    "strip-json-comments": {
                      "version": "1.0.4",
                      "from": "strip-json-comments@~1.0.4",
                      "resolved": "https://registry.npmjs.org/strip-json-comments/-/strip-json-comments-1.0.4.tgz"
                    },
                    "supports-color": {
                      "version": "2.0.0",
                      "from": "supports-color@^2.0.0",
                      "resolved": "https://registry.npmjs.org/supports-color/-/supports-color-2.0.0.tgz"
                    },
                    "tar": {
                      "version": "2.2.1",
                      "from": "tar@~2.2.0",
                      "resolved": "https://registry.npmjs.org/tar/-/tar-2.2.1.tgz"
                    },
                    "tar-pack": {
                      "version": "3.1.3",
                      "from": "tar-pack@~3.1.0",
                      "resolved": "https://registry.npmjs.org/tar-pack/-/tar-pack-3.1.3.tgz"
                    },
                    "tough-cookie": {
                      "version": "2.2.2",
                      "from": "tough-cookie@~2.2.0",
                      "resolved": "https://registry.npmjs.org/tough-cookie/-/tough-cookie-2.2.2.tgz"
                    },
                    "tunnel-agent": {
                      "version": "0.4.2",
                      "from": "tunnel-agent@~0.4.1",
                      "resolved": "https://registry.npmjs.org/tunnel-agent/-/tunnel-agent-0.4.2.tgz"
                    },
                    "tweetnacl": {
                      "version": "0.14.3",
                      "from": "tweetnacl@>=0.13.0 <1.0.0",
                      "resolved": "https://registry.npmjs.org/tweetnacl/-/tweetnacl-0.14.3.tgz"
                    },
                    "uid-number": {
                      "version": "0.0.6",
                      "from": "uid-number@~0.0.6",
                      "resolved": "https://registry.npmjs.org/uid-number/-/uid-number-0.0.6.tgz"
                    },
                    "util-deprecate": {
                      "version": "1.0.2",
                      "from": "util-deprecate@~1.0.1",
                      "resolved": "https://registry.npmjs.org/util-deprecate/-/util-deprecate-1.0.2.tgz"
                    },
                    "verror": {
                      "version": "1.3.6",
                      "from": "verror@1.3.6",
                      "resolved": "https://registry.npmjs.org/verror/-/verror-1.3.6.tgz"
                    },
                    "wrappy": {
                      "version": "1.0.1",
                      "from": "wrappy@1",
                      "resolved": "https://registry.npmjs.org/wrappy/-/wrappy-1.0.1.tgz"
                    },
                    "xtend": {
                      "version": "4.0.1",
                      "from": "xtend@^4.0.0",
                      "resolved": "https://registry.npmjs.org/xtend/-/xtend-4.0.1.tgz"
                    },
                    "dashdash": {
                      "version": "1.13.0",
                      "from": "dashdash@>=1.10.1 <2.0.0",
                      "resolved": "https://registry.npmjs.org/dashdash/-/dashdash-1.13.0.tgz",
                      "dependencies": {
                        "assert-plus": {
                          "version": "1.0.0",
                          "from": "assert-plus@^1.0.0",
                          "resolved": "https://registry.npmjs.org/assert-plus/-/assert-plus-1.0.0.tgz"
                        }
                      }
                    },
                    "rc": {
                      "version": "1.1.6",
                      "from": "rc@~1.1.0",
                      "resolved": "https://registry.npmjs.org/rc/-/rc-1.1.6.tgz",
                      "dependencies": {
                        "minimist": {
                          "version": "1.2.0",
                          "from": "minimist@^1.2.0",
                          "resolved": "https://registry.npmjs.org/minimist/-/minimist-1.2.0.tgz"
                        }
                      }
                    },
                    "aws4": {
                      "version": "1.3.2",
                      "from": "aws4@^1.2.1",
                      "resolved": "https://registry.npmjs.org/aws4/-/aws4-1.3.2.tgz",
                      "dependencies": {
                        "lru-cache": {
                          "version": "4.0.1",
                          "from": "lru-cache@^4.0.0",
                          "resolved": "https://registry.npmjs.org/lru-cache/-/lru-cache-4.0.1.tgz",
                          "dependencies": {
                            "pseudomap": {
                              "version": "1.0.2",
                              "from": "pseudomap@^1.0.1",
                              "resolved": "https://registry.npmjs.org/pseudomap/-/pseudomap-1.0.2.tgz"
                            },
                            "yallist": {
                              "version": "2.0.0",
                              "from": "yallist@^2.0.0",
                              "resolved": "https://registry.npmjs.org/yallist/-/yallist-2.0.0.tgz"
                            }
                          }
                        }
                      }
                    },
                    "fstream-ignore": {
                      "version": "1.0.3",
                      "from": "fstream-ignore@~1.0.3",
                      "resolved": "https://registry.npmjs.org/fstream-ignore/-/fstream-ignore-1.0.3.tgz",
                      "dependencies": {
                        "minimatch": {
                          "version": "3.0.0",
                          "from": "minimatch@^3.0.0",
                          "resolved": "https://registry.npmjs.org/minimatch/-/minimatch-3.0.0.tgz",
                          "dependencies": {
                            "brace-expansion": {
                              "version": "1.1.3",
                              "from": "brace-expansion@^1.0.0",
                              "resolved": "https://registry.npmjs.org/brace-expansion/-/brace-expansion-1.1.3.tgz",
                              "dependencies": {
                                "balanced-match": {
                                  "version": "0.3.0",
                                  "from": "balanced-match@^0.3.0",
                                  "resolved": "https://registry.npmjs.org/balanced-match/-/balanced-match-0.3.0.tgz"
                                },
                                "concat-map": {
                                  "version": "0.0.1",
                                  "from": "concat-map@0.0.1",
                                  "resolved": "https://registry.npmjs.org/concat-map/-/concat-map-0.0.1.tgz"
                                }
                              }
                            }
                          }
                        }
                      }
                    },
                    "rimraf": {
                      "version": "2.5.2",
                      "from": "rimraf@~2.5.0",
                      "resolved": "https://registry.npmjs.org/rimraf/-/rimraf-2.5.2.tgz",
                      "dependencies": {
                        "glob": {
                          "version": "7.0.3",
                          "from": "glob@^7.0.0",
                          "resolved": "https://registry.npmjs.org/glob/-/glob-7.0.3.tgz",
                          "dependencies": {
                            "inflight": {
                              "version": "1.0.4",
                              "from": "inflight@^1.0.4",
                              "resolved": "https://registry.npmjs.org/inflight/-/inflight-1.0.4.tgz",
                              "dependencies": {
                                "wrappy": {
                                  "version": "1.0.1",
                                  "from": "wrappy@1",
                                  "resolved": "https://registry.npmjs.org/wrappy/-/wrappy-1.0.1.tgz"
                                }
                              }
                            },
                            "inherits": {
                              "version": "2.0.1",
                              "from": "inherits@2",
                              "resolved": "https://registry.npmjs.org/inherits/-/inherits-2.0.1.tgz"
                            },
                            "minimatch": {
                              "version": "3.0.0",
                              "from": "minimatch@2 || 3",
                              "resolved": "https://registry.npmjs.org/minimatch/-/minimatch-3.0.0.tgz",
                              "dependencies": {
                                "brace-expansion": {
                                  "version": "1.1.3",
                                  "from": "brace-expansion@^1.0.0",
                                  "resolved": "https://registry.npmjs.org/brace-expansion/-/brace-expansion-1.1.3.tgz",
                                  "dependencies": {
                                    "balanced-match": {
                                      "version": "0.3.0",
                                      "from": "balanced-match@^0.3.0",
                                      "resolved": "https://registry.npmjs.org/balanced-match/-/balanced-match-0.3.0.tgz"
                                    },
                                    "concat-map": {
                                      "version": "0.0.1",
                                      "from": "concat-map@0.0.1",
                                      "resolved": "https://registry.npmjs.org/concat-map/-/concat-map-0.0.1.tgz"
                                    }
                                  }
                                }
                              }
                            },
                            "once": {
                              "version": "1.3.3",
                              "from": "once@^1.3.0",
                              "resolved": "https://registry.npmjs.org/once/-/once-1.3.3.tgz",
                              "dependencies": {
                                "wrappy": {
                                  "version": "1.0.1",
                                  "from": "wrappy@1",
                                  "resolved": "https://registry.npmjs.org/wrappy/-/wrappy-1.0.1.tgz"
                                }
                              }
                            },
                            "path-is-absolute": {
                              "version": "1.0.0",
                              "from": "path-is-absolute@^1.0.0",
                              "resolved": "https://registry.npmjs.org/path-is-absolute/-/path-is-absolute-1.0.0.tgz"
                            }
                          }
                        }
                      }
                    }
                  }
                }
              }
            },
            "graceful-fs": {
              "version": "4.1.4",
              "from": "graceful-fs@4.1.4",
              "resolved": "https://registry.npmjs.org/graceful-fs/-/graceful-fs-4.1.4.tgz"
            }
          }
        },
        "webpack-core": {
          "version": "0.6.8",
          "from": "webpack-core@0.6.8",
          "resolved": "https://registry.npmjs.org/webpack-core/-/webpack-core-0.6.8.tgz",
          "dependencies": {
            "source-map": {
              "version": "0.4.4",
              "from": "source-map@0.4.4",
              "resolved": "https://registry.npmjs.org/source-map/-/source-map-0.4.4.tgz",
              "dependencies": {
                "amdefine": {
                  "version": "1.0.0",
                  "from": "amdefine@1.0.0",
                  "resolved": "https://registry.npmjs.org/amdefine/-/amdefine-1.0.0.tgz"
                }
              }
            },
            "source-list-map": {
              "version": "0.1.6",
              "from": "source-list-map@0.1.6",
              "resolved": "https://registry.npmjs.org/source-list-map/-/source-list-map-0.1.6.tgz"
            }
          }
        }
      }
    }
  }
}<|MERGE_RESOLUTION|>--- conflicted
+++ resolved
@@ -1,83 +1,47 @@
 {
-  "name": "openproject-frontend",
-  "version": "0.1.0",
   "dependencies": {
     "URIjs": {
-      "version": "1.15.0",
-      "from": "URIjs@1.15.0",
-      "resolved": "https://registry.npmjs.org/URIjs/-/URIjs-1.15.0.tgz"
-<<<<<<< HEAD
-=======
-    },
-    "amdefine": {
-      "version": "1.0.0",
-      "from": "amdefine@*",
-      "resolved": "https://registry.npmjs.org/amdefine/-/amdefine-1.0.0.tgz"
->>>>>>> 8345d178
+      "version": "1.15.0"
     },
     "angular-elastic": {
       "version": "2.5.0",
-      "from": "angular-elastic@2.5.0",
-      "resolved": "https://registry.npmjs.org/angular-elastic/-/angular-elastic-2.5.0.tgz",
       "dependencies": {
         "angular": {
-          "version": "1.4.5",
-          "from": "angular@1.4.5",
-          "resolved": "https://registry.npmjs.org/angular/-/angular-1.4.5.tgz"
+          "version": "1.4.5"
         }
       }
     },
     "atoa": {
-      "version": "1.0.0",
-      "from": "atoa@*",
-      "resolved": "https://registry.npmjs.org/atoa/-/atoa-1.0.0.tgz"
+      "version": "1.0.0"
     },
     "autoprefixer-loader": {
       "version": "1.2.0",
-      "from": "autoprefixer-loader@1.2.0",
-      "resolved": "https://registry.npmjs.org/autoprefixer-loader/-/autoprefixer-loader-1.2.0.tgz",
       "dependencies": {
         "autoprefixer-core": {
           "version": "5.1.8",
-          "from": "autoprefixer-core@5.1.8",
-          "resolved": "https://registry.npmjs.org/autoprefixer-core/-/autoprefixer-core-5.1.8.tgz",
           "dependencies": {
             "browserslist": {
-              "version": "0.2.0",
-              "from": "browserslist@0.2.0",
-              "resolved": "https://registry.npmjs.org/browserslist/-/browserslist-0.2.0.tgz"
+              "version": "0.2.0"
             },
             "num2fraction": {
-              "version": "1.0.1",
-              "from": "num2fraction@1.0.1",
-              "resolved": "https://registry.npmjs.org/num2fraction/-/num2fraction-1.0.1.tgz"
+              "version": "1.0.1"
             },
             "caniuse-db": {
-              "version": "1.0.30000113",
-              "from": "caniuse-db@1.0.30000113",
-              "resolved": "https://registry.npmjs.org/caniuse-db/-/caniuse-db-1.0.30000113.tgz"
+              "version": "1.0.30000113"
             },
             "postcss": {
               "version": "4.0.6",
-              "from": "postcss@4.0.6",
-              "resolved": "https://registry.npmjs.org/postcss/-/postcss-4.0.6.tgz",
               "dependencies": {
                 "source-map": {
                   "version": "0.2.0",
-                  "from": "source-map@0.2.0",
-                  "resolved": "https://registry.npmjs.org/source-map/-/source-map-0.2.0.tgz",
                   "dependencies": {
                     "amdefine": {
-                      "version": "0.1.0",
-                      "from": "amdefine@0.1.0",
-                      "resolved": "https://registry.npmjs.org/amdefine/-/amdefine-0.1.0.tgz"
+                      "version": "0.1.0"
                     }
                   }
                 },
                 "js-base64": {
-                  "version": "2.1.7",
-                  "from": "js-base64@2.1.7",
-                  "resolved": "https://registry.npmjs.org/js-base64/-/js-base64-2.1.7.tgz"
+                  "version": "2.1.7"
                 }
               }
             }
@@ -85,18 +49,12 @@
         },
         "loader-utils": {
           "version": "0.2.6",
-          "from": "loader-utils@0.2.6",
-          "resolved": "https://registry.npmjs.org/loader-utils/-/loader-utils-0.2.6.tgz",
           "dependencies": {
             "json5": {
-              "version": "0.1.0",
-              "from": "json5@0.1.0",
-              "resolved": "https://registry.npmjs.org/json5/-/json5-0.1.0.tgz"
+              "version": "0.1.0"
             },
             "big.js": {
-              "version": "2.5.1",
-              "from": "big.js@2.5.1",
-              "resolved": "https://registry.npmjs.org/big.js/-/big.js-2.5.1.tgz"
+              "version": "2.5.1"
             }
           }
         }
@@ -104,521 +62,333 @@
     },
     "bower": {
       "version": "1.4.1",
-      "from": "bower@1.4.1",
-      "resolved": "https://registry.npmjs.org/bower/-/bower-1.4.1.tgz",
       "dependencies": {
         "abbrev": {
-          "version": "1.0.5",
-          "from": "abbrev@1.0.5",
-          "resolved": "https://registry.npmjs.org/abbrev/-/abbrev-1.0.5.tgz"
+          "version": "1.0.5"
         },
         "archy": {
-          "version": "1.0.0",
-          "from": "archy@1.0.0",
-          "resolved": "https://registry.npmjs.org/archy/-/archy-1.0.0.tgz"
+          "version": "1.0.0"
         },
         "bower-config": {
           "version": "0.6.1",
-          "from": "bower-config@0.6.1",
-          "resolved": "https://registry.npmjs.org/bower-config/-/bower-config-0.6.1.tgz",
           "dependencies": {
             "graceful-fs": {
-              "version": "2.0.3",
-              "from": "graceful-fs@2.0.3",
-              "resolved": "https://registry.npmjs.org/graceful-fs/-/graceful-fs-2.0.3.tgz"
+              "version": "2.0.3"
             },
             "mout": {
-              "version": "0.9.1",
-              "from": "mout@0.9.1",
-              "resolved": "https://registry.npmjs.org/mout/-/mout-0.9.1.tgz"
+              "version": "0.9.1"
             },
             "optimist": {
               "version": "0.6.1",
-              "from": "optimist@0.6.1",
-              "resolved": "https://registry.npmjs.org/optimist/-/optimist-0.6.1.tgz",
               "dependencies": {
                 "wordwrap": {
-                  "version": "0.0.2",
-                  "from": "wordwrap@0.0.2",
-                  "resolved": "https://registry.npmjs.org/wordwrap/-/wordwrap-0.0.2.tgz"
+                  "version": "0.0.2"
                 },
                 "minimist": {
-                  "version": "0.0.10",
-                  "from": "minimist@0.0.10",
-                  "resolved": "https://registry.npmjs.org/minimist/-/minimist-0.0.10.tgz"
+                  "version": "0.0.10"
                 }
               }
             },
             "osenv": {
-              "version": "0.0.3",
-              "from": "osenv@0.0.3",
-              "resolved": "https://registry.npmjs.org/osenv/-/osenv-0.0.3.tgz"
+              "version": "0.0.3"
             }
           }
         },
         "bower-endpoint-parser": {
-          "version": "0.2.2",
-          "from": "bower-endpoint-parser@0.2.2",
-          "resolved": "https://registry.npmjs.org/bower-endpoint-parser/-/bower-endpoint-parser-0.2.2.tgz"
+          "version": "0.2.2"
         },
         "bower-json": {
           "version": "0.4.0",
-          "from": "bower-json@0.4.0",
-          "resolved": "https://registry.npmjs.org/bower-json/-/bower-json-0.4.0.tgz",
           "dependencies": {
             "deep-extend": {
-              "version": "0.2.11",
-              "from": "deep-extend@0.2.11",
-              "resolved": "https://registry.npmjs.org/deep-extend/-/deep-extend-0.2.11.tgz"
+              "version": "0.2.11"
             },
             "graceful-fs": {
-              "version": "2.0.3",
-              "from": "graceful-fs@2.0.3",
-              "resolved": "https://registry.npmjs.org/graceful-fs/-/graceful-fs-2.0.3.tgz"
+              "version": "2.0.3"
             },
             "intersect": {
-              "version": "0.0.3",
-              "from": "intersect@0.0.3",
-              "resolved": "https://registry.npmjs.org/intersect/-/intersect-0.0.3.tgz"
+              "version": "0.0.3"
             }
           }
         },
         "bower-logger": {
-          "version": "0.2.2",
-          "from": "bower-logger@0.2.2",
-          "resolved": "https://registry.npmjs.org/bower-logger/-/bower-logger-0.2.2.tgz"
+          "version": "0.2.2"
         },
         "bower-registry-client": {
           "version": "0.3.0",
-          "from": "bower-registry-client@0.3.0",
-          "resolved": "https://registry.npmjs.org/bower-registry-client/-/bower-registry-client-0.3.0.tgz",
           "dependencies": {
             "async": {
-              "version": "0.2.10",
-              "from": "async@0.2.10",
-              "resolved": "https://registry.npmjs.org/async/-/async-0.2.10.tgz"
+              "version": "0.2.10"
             },
             "graceful-fs": {
-              "version": "2.0.3",
-              "from": "graceful-fs@2.0.3",
-              "resolved": "https://registry.npmjs.org/graceful-fs/-/graceful-fs-2.0.3.tgz"
+              "version": "2.0.3"
             },
             "lru-cache": {
-              "version": "2.3.1",
-              "from": "lru-cache@2.3.1",
-              "resolved": "https://registry.npmjs.org/lru-cache/-/lru-cache-2.3.1.tgz"
+              "version": "2.3.1"
             },
             "request": {
               "version": "2.51.0",
-              "from": "request@2.51.0",
-              "resolved": "https://registry.npmjs.org/request/-/request-2.51.0.tgz",
               "dependencies": {
                 "bl": {
                   "version": "0.9.4",
-                  "from": "bl@0.9.4",
-                  "resolved": "https://registry.npmjs.org/bl/-/bl-0.9.4.tgz",
                   "dependencies": {
                     "readable-stream": {
                       "version": "1.0.33",
-                      "from": "readable-stream@1.0.33",
-                      "resolved": "https://registry.npmjs.org/readable-stream/-/readable-stream-1.0.33.tgz",
                       "dependencies": {
                         "core-util-is": {
-                          "version": "1.0.1",
-                          "from": "core-util-is@1.0.1",
-                          "resolved": "https://registry.npmjs.org/core-util-is/-/core-util-is-1.0.1.tgz"
+                          "version": "1.0.1"
                         },
                         "isarray": {
-                          "version": "0.0.1",
-                          "from": "isarray@0.0.1",
-                          "resolved": "https://registry.npmjs.org/isarray/-/isarray-0.0.1.tgz"
+                          "version": "0.0.1"
                         },
                         "string_decoder": {
-                          "version": "0.10.31",
-                          "from": "string_decoder@0.10.31",
-                          "resolved": "https://registry.npmjs.org/string_decoder/-/string_decoder-0.10.31.tgz"
+                          "version": "0.10.31"
                         },
                         "inherits": {
-                          "version": "2.0.1",
-                          "from": "inherits@2.0.1",
-                          "resolved": "https://registry.npmjs.org/inherits/-/inherits-2.0.1.tgz"
+                          "version": "2.0.1"
                         }
                       }
                     }
                   }
                 },
                 "caseless": {
-                  "version": "0.8.0",
-                  "from": "caseless@0.8.0",
-                  "resolved": "https://registry.npmjs.org/caseless/-/caseless-0.8.0.tgz"
+                  "version": "0.8.0"
                 },
                 "forever-agent": {
-                  "version": "0.5.2",
-                  "from": "forever-agent@0.5.2",
-                  "resolved": "https://registry.npmjs.org/forever-agent/-/forever-agent-0.5.2.tgz"
+                  "version": "0.5.2"
                 },
                 "form-data": {
                   "version": "0.2.0",
-                  "from": "form-data@0.2.0",
-                  "resolved": "https://registry.npmjs.org/form-data/-/form-data-0.2.0.tgz",
                   "dependencies": {
                     "async": {
-                      "version": "0.9.0",
-                      "from": "async@0.9.0",
-                      "resolved": "https://registry.npmjs.org/async/-/async-0.9.0.tgz"
+                      "version": "0.9.0"
                     },
                     "mime-types": {
                       "version": "2.0.10",
-                      "from": "mime-types@2.0.10",
-                      "resolved": "https://registry.npmjs.org/mime-types/-/mime-types-2.0.10.tgz",
                       "dependencies": {
                         "mime-db": {
-                          "version": "1.8.0",
-                          "from": "mime-db@1.8.0",
-                          "resolved": "https://registry.npmjs.org/mime-db/-/mime-db-1.8.0.tgz"
+                          "version": "1.8.0"
                         }
                       }
                     }
                   }
                 },
                 "json-stringify-safe": {
-                  "version": "5.0.0",
-                  "from": "json-stringify-safe@5.0.0",
-                  "resolved": "https://registry.npmjs.org/json-stringify-safe/-/json-stringify-safe-5.0.0.tgz"
+                  "version": "5.0.0"
                 },
                 "mime-types": {
-                  "version": "1.0.2",
-                  "from": "mime-types@1.0.2",
-                  "resolved": "https://registry.npmjs.org/mime-types/-/mime-types-1.0.2.tgz"
+                  "version": "1.0.2"
                 },
                 "node-uuid": {
-                  "version": "1.4.3",
-                  "from": "node-uuid@1.4.3",
-                  "resolved": "https://registry.npmjs.org/node-uuid/-/node-uuid-1.4.3.tgz"
+                  "version": "1.4.3"
                 },
                 "qs": {
-                  "version": "2.3.3",
-                  "from": "qs@2.3.3",
-                  "resolved": "https://registry.npmjs.org/qs/-/qs-2.3.3.tgz"
+                  "version": "2.3.3"
                 },
                 "tunnel-agent": {
-                  "version": "0.4.0",
-                  "from": "tunnel-agent@0.4.0",
-                  "resolved": "https://registry.npmjs.org/tunnel-agent/-/tunnel-agent-0.4.0.tgz"
+                  "version": "0.4.0"
                 },
                 "tough-cookie": {
                   "version": "0.12.1",
-                  "from": "tough-cookie@0.12.1",
-                  "resolved": "https://registry.npmjs.org/tough-cookie/-/tough-cookie-0.12.1.tgz",
                   "dependencies": {
                     "punycode": {
-                      "version": "1.3.2",
-                      "from": "punycode@1.3.2",
-                      "resolved": "https://registry.npmjs.org/punycode/-/punycode-1.3.2.tgz"
+                      "version": "1.3.2"
                     }
                   }
                 },
                 "http-signature": {
                   "version": "0.10.1",
-                  "from": "http-signature@0.10.1",
-                  "resolved": "https://registry.npmjs.org/http-signature/-/http-signature-0.10.1.tgz",
                   "dependencies": {
                     "assert-plus": {
-                      "version": "0.1.5",
-                      "from": "assert-plus@0.1.5",
-                      "resolved": "https://registry.npmjs.org/assert-plus/-/assert-plus-0.1.5.tgz"
+                      "version": "0.1.5"
                     },
                     "asn1": {
-                      "version": "0.1.11",
-                      "from": "asn1@0.1.11",
-                      "resolved": "https://registry.npmjs.org/asn1/-/asn1-0.1.11.tgz"
+                      "version": "0.1.11"
                     },
                     "ctype": {
-                      "version": "0.5.3",
-                      "from": "ctype@0.5.3",
-                      "resolved": "https://registry.npmjs.org/ctype/-/ctype-0.5.3.tgz"
+                      "version": "0.5.3"
                     }
                   }
                 },
                 "oauth-sign": {
-                  "version": "0.5.0",
-                  "from": "oauth-sign@0.5.0",
-                  "resolved": "https://registry.npmjs.org/oauth-sign/-/oauth-sign-0.5.0.tgz"
+                  "version": "0.5.0"
                 },
                 "hawk": {
                   "version": "1.1.1",
-                  "from": "hawk@1.1.1",
-                  "resolved": "https://registry.npmjs.org/hawk/-/hawk-1.1.1.tgz",
                   "dependencies": {
                     "hoek": {
-                      "version": "0.9.1",
-                      "from": "hoek@0.9.1",
-                      "resolved": "https://registry.npmjs.org/hoek/-/hoek-0.9.1.tgz"
+                      "version": "0.9.1"
                     },
                     "boom": {
-                      "version": "0.4.2",
-                      "from": "boom@0.4.2",
-                      "resolved": "https://registry.npmjs.org/boom/-/boom-0.4.2.tgz"
+                      "version": "0.4.2"
                     },
                     "cryptiles": {
-                      "version": "0.2.2",
-                      "from": "cryptiles@0.2.2",
-                      "resolved": "https://registry.npmjs.org/cryptiles/-/cryptiles-0.2.2.tgz"
+                      "version": "0.2.2"
                     },
                     "sntp": {
-                      "version": "0.2.4",
-                      "from": "sntp@0.2.4",
-                      "resolved": "https://registry.npmjs.org/sntp/-/sntp-0.2.4.tgz"
+                      "version": "0.2.4"
                     }
                   }
                 },
                 "aws-sign2": {
-                  "version": "0.5.0",
-                  "from": "aws-sign2@0.5.0",
-                  "resolved": "https://registry.npmjs.org/aws-sign2/-/aws-sign2-0.5.0.tgz"
+                  "version": "0.5.0"
                 },
                 "stringstream": {
-                  "version": "0.0.4",
-                  "from": "stringstream@0.0.4",
-                  "resolved": "https://registry.npmjs.org/stringstream/-/stringstream-0.0.4.tgz"
+                  "version": "0.0.4"
                 },
                 "combined-stream": {
                   "version": "0.0.7",
-                  "from": "combined-stream@0.0.7",
-                  "resolved": "https://registry.npmjs.org/combined-stream/-/combined-stream-0.0.7.tgz",
                   "dependencies": {
                     "delayed-stream": {
-                      "version": "0.0.5",
-                      "from": "delayed-stream@0.0.5",
-                      "resolved": "https://registry.npmjs.org/delayed-stream/-/delayed-stream-0.0.5.tgz"
+                      "version": "0.0.5"
                     }
                   }
                 }
               }
             },
             "request-replay": {
-              "version": "0.2.0",
-              "from": "request-replay@0.2.0",
-              "resolved": "https://registry.npmjs.org/request-replay/-/request-replay-0.2.0.tgz"
+              "version": "0.2.0"
             },
             "rimraf": {
-              "version": "2.2.8",
-              "from": "rimraf@2.2.8",
-              "resolved": "https://registry.npmjs.org/rimraf/-/rimraf-2.2.8.tgz"
+              "version": "2.2.8"
             },
             "mkdirp": {
-              "version": "0.3.5",
-              "from": "mkdirp@0.3.5",
-              "resolved": "https://registry.npmjs.org/mkdirp/-/mkdirp-0.3.5.tgz"
+              "version": "0.3.5"
             }
           }
         },
         "cardinal": {
           "version": "0.4.4",
-          "from": "cardinal@0.4.4",
-          "resolved": "https://registry.npmjs.org/cardinal/-/cardinal-0.4.4.tgz",
           "dependencies": {
             "redeyed": {
               "version": "0.4.4",
-              "from": "redeyed@0.4.4",
-              "resolved": "https://registry.npmjs.org/redeyed/-/redeyed-0.4.4.tgz",
               "dependencies": {
                 "esprima": {
-                  "version": "1.0.4",
-                  "from": "esprima@1.0.4",
-                  "resolved": "https://registry.npmjs.org/esprima/-/esprima-1.0.4.tgz"
+                  "version": "1.0.4"
                 }
               }
             },
             "ansicolors": {
-              "version": "0.2.1",
-              "from": "ansicolors@0.2.1",
-              "resolved": "https://registry.npmjs.org/ansicolors/-/ansicolors-0.2.1.tgz"
+              "version": "0.2.1"
             }
           }
         },
         "chalk": {
           "version": "1.0.0",
-          "from": "chalk@1.0.0",
-          "resolved": "https://registry.npmjs.org/chalk/-/chalk-1.0.0.tgz",
           "dependencies": {
             "ansi-styles": {
-              "version": "2.0.1",
-              "from": "ansi-styles@2.0.1",
-              "resolved": "https://registry.npmjs.org/ansi-styles/-/ansi-styles-2.0.1.tgz"
+              "version": "2.0.1"
             },
             "escape-string-regexp": {
-              "version": "1.0.3",
-              "from": "escape-string-regexp@1.0.3",
-              "resolved": "https://registry.npmjs.org/escape-string-regexp/-/escape-string-regexp-1.0.3.tgz"
+              "version": "1.0.3"
             },
             "has-ansi": {
               "version": "1.0.3",
-              "from": "has-ansi@1.0.3",
-              "resolved": "https://registry.npmjs.org/has-ansi/-/has-ansi-1.0.3.tgz",
               "dependencies": {
                 "ansi-regex": {
-                  "version": "1.1.1",
-                  "from": "ansi-regex@1.1.1",
-                  "resolved": "https://registry.npmjs.org/ansi-regex/-/ansi-regex-1.1.1.tgz"
+                  "version": "1.1.1"
                 },
                 "get-stdin": {
-                  "version": "4.0.1",
-                  "from": "get-stdin@4.0.1",
-                  "resolved": "https://registry.npmjs.org/get-stdin/-/get-stdin-4.0.1.tgz"
+                  "version": "4.0.1"
                 }
               }
             },
             "strip-ansi": {
               "version": "2.0.1",
-              "from": "strip-ansi@2.0.1",
-              "resolved": "https://registry.npmjs.org/strip-ansi/-/strip-ansi-2.0.1.tgz",
               "dependencies": {
                 "ansi-regex": {
-                  "version": "1.1.1",
-                  "from": "ansi-regex@1.1.1",
-                  "resolved": "https://registry.npmjs.org/ansi-regex/-/ansi-regex-1.1.1.tgz"
+                  "version": "1.1.1"
                 }
               }
             },
             "supports-color": {
-              "version": "1.3.1",
-              "from": "supports-color@1.3.1",
-              "resolved": "https://registry.npmjs.org/supports-color/-/supports-color-1.3.1.tgz"
+              "version": "1.3.1"
             }
           }
         },
         "chmodr": {
-          "version": "0.1.0",
-          "from": "chmodr@0.1.0",
-          "resolved": "https://registry.npmjs.org/chmodr/-/chmodr-0.1.0.tgz"
+          "version": "0.1.0"
         },
         "configstore": {
           "version": "0.3.2",
-          "from": "configstore@0.3.2",
-          "resolved": "https://registry.npmjs.org/configstore/-/configstore-0.3.2.tgz",
           "dependencies": {
             "js-yaml": {
               "version": "3.2.7",
-              "from": "js-yaml@3.2.7",
-              "resolved": "https://registry.npmjs.org/js-yaml/-/js-yaml-3.2.7.tgz",
               "dependencies": {
                 "argparse": {
                   "version": "1.0.2",
-                  "from": "argparse@1.0.2",
-                  "resolved": "https://registry.npmjs.org/argparse/-/argparse-1.0.2.tgz",
                   "dependencies": {
                     "lodash": {
-                      "version": "3.6.0",
-                      "from": "lodash@3.6.0",
-                      "resolved": "https://registry.npmjs.org/lodash/-/lodash-3.6.0.tgz"
+                      "version": "3.6.0"
                     },
                     "sprintf-js": {
-                      "version": "1.0.2",
-                      "from": "sprintf-js@1.0.2",
-                      "resolved": "https://registry.npmjs.org/sprintf-js/-/sprintf-js-1.0.2.tgz"
+                      "version": "1.0.2"
                     }
                   }
                 },
                 "esprima": {
-                  "version": "2.0.0",
-                  "from": "esprima@2.0.0",
-                  "resolved": "https://registry.npmjs.org/esprima/-/esprima-2.0.0.tgz"
+                  "version": "2.0.0"
                 }
               }
             },
             "object-assign": {
-              "version": "2.0.0",
-              "from": "object-assign@2.0.0",
-              "resolved": "https://registry.npmjs.org/object-assign/-/object-assign-2.0.0.tgz"
+              "version": "2.0.0"
             },
             "osenv": {
-              "version": "0.1.0",
-              "from": "osenv@0.1.0",
-              "resolved": "https://registry.npmjs.org/osenv/-/osenv-0.1.0.tgz"
+              "version": "0.1.0"
             },
             "uuid": {
-              "version": "2.0.1",
-              "from": "uuid@2.0.1",
-              "resolved": "https://registry.npmjs.org/uuid/-/uuid-2.0.1.tgz"
+              "version": "2.0.1"
             },
             "xdg-basedir": {
-              "version": "1.0.1",
-              "from": "xdg-basedir@1.0.1",
-              "resolved": "https://registry.npmjs.org/xdg-basedir/-/xdg-basedir-1.0.1.tgz"
+              "version": "1.0.1"
             }
           }
         },
         "decompress-zip": {
           "version": "0.1.0",
-          "from": "decompress-zip@0.1.0",
-          "resolved": "https://registry.npmjs.org/decompress-zip/-/decompress-zip-0.1.0.tgz",
           "dependencies": {
             "binary": {
               "version": "0.3.0",
-              "from": "binary@0.3.0",
-              "resolved": "https://registry.npmjs.org/binary/-/binary-0.3.0.tgz",
               "dependencies": {
                 "chainsaw": {
                   "version": "0.1.0",
-                  "from": "chainsaw@0.1.0",
-                  "resolved": "https://registry.npmjs.org/chainsaw/-/chainsaw-0.1.0.tgz",
                   "dependencies": {
                     "traverse": {
-                      "version": "0.3.9",
-                      "from": "traverse@0.3.9",
-                      "resolved": "https://registry.npmjs.org/traverse/-/traverse-0.3.9.tgz"
+                      "version": "0.3.9"
                     }
                   }
                 },
                 "buffers": {
-                  "version": "0.1.1",
-                  "from": "buffers@0.1.1",
-                  "resolved": "https://registry.npmjs.org/buffers/-/buffers-0.1.1.tgz"
+                  "version": "0.1.1"
                 }
               }
             },
             "mkpath": {
-              "version": "0.1.0",
-              "from": "mkpath@0.1.0",
-              "resolved": "https://registry.npmjs.org/mkpath/-/mkpath-0.1.0.tgz"
+              "version": "0.1.0"
             },
             "readable-stream": {
               "version": "1.1.13",
-              "from": "readable-stream@1.1.13",
-              "resolved": "https://registry.npmjs.org/readable-stream/-/readable-stream-1.1.13.tgz",
               "dependencies": {
                 "core-util-is": {
-                  "version": "1.0.1",
-                  "from": "core-util-is@1.0.1",
-                  "resolved": "https://registry.npmjs.org/core-util-is/-/core-util-is-1.0.1.tgz"
+                  "version": "1.0.1"
                 },
                 "isarray": {
-                  "version": "0.0.1",
-                  "from": "isarray@0.0.1",
-                  "resolved": "https://registry.npmjs.org/isarray/-/isarray-0.0.1.tgz"
+                  "version": "0.0.1"
                 },
                 "string_decoder": {
-                  "version": "0.10.31",
-                  "from": "string_decoder@0.10.31",
-                  "resolved": "https://registry.npmjs.org/string_decoder/-/string_decoder-0.10.31.tgz"
+                  "version": "0.10.31"
                 },
                 "inherits": {
-                  "version": "2.0.1",
-                  "from": "inherits@2.0.1",
-                  "resolved": "https://registry.npmjs.org/inherits/-/inherits-2.0.1.tgz"
+                  "version": "2.0.1"
                 }
               }
             },
             "touch": {
               "version": "0.0.3",
-              "from": "touch@0.0.3",
-              "resolved": "https://registry.npmjs.org/touch/-/touch-0.0.3.tgz",
               "dependencies": {
                 "nopt": {
-                  "version": "1.0.10",
-                  "from": "nopt@1.0.10",
-                  "resolved": "https://registry.npmjs.org/nopt/-/nopt-1.0.10.tgz"
+                  "version": "1.0.10"
                 }
               }
             }
@@ -626,45 +396,29 @@
         },
         "fstream": {
           "version": "1.0.4",
-          "from": "fstream@1.0.4",
-          "resolved": "https://registry.npmjs.org/fstream/-/fstream-1.0.4.tgz",
           "dependencies": {
             "inherits": {
-              "version": "2.0.1",
-              "from": "inherits@2.0.1",
-              "resolved": "https://registry.npmjs.org/inherits/-/inherits-2.0.1.tgz"
+              "version": "2.0.1"
             }
           }
         },
         "fstream-ignore": {
           "version": "1.0.2",
-          "from": "fstream-ignore@1.0.2",
-          "resolved": "https://registry.npmjs.org/fstream-ignore/-/fstream-ignore-1.0.2.tgz",
           "dependencies": {
             "inherits": {
-              "version": "2.0.1",
-              "from": "inherits@2.0.1",
-              "resolved": "https://registry.npmjs.org/inherits/-/inherits-2.0.1.tgz"
+              "version": "2.0.1"
             },
             "minimatch": {
               "version": "2.0.4",
-              "from": "minimatch@2.0.4",
-              "resolved": "https://registry.npmjs.org/minimatch/-/minimatch-2.0.4.tgz",
               "dependencies": {
                 "brace-expansion": {
                   "version": "1.1.0",
-                  "from": "brace-expansion@1.1.0",
-                  "resolved": "https://registry.npmjs.org/brace-expansion/-/brace-expansion-1.1.0.tgz",
                   "dependencies": {
                     "balanced-match": {
-                      "version": "0.2.0",
-                      "from": "balanced-match@0.2.0",
-                      "resolved": "https://registry.npmjs.org/balanced-match/-/balanced-match-0.2.0.tgz"
+                      "version": "0.2.0"
                     },
                     "concat-map": {
-                      "version": "0.0.1",
-                      "from": "concat-map@0.0.1",
-                      "resolved": "https://registry.npmjs.org/concat-map/-/concat-map-0.0.1.tgz"
+                      "version": "0.0.1"
                     }
                   }
                 }
@@ -673,51 +427,33 @@
           }
         },
         "github": {
-          "version": "0.2.3",
-          "from": "github@0.2.3",
-          "resolved": "https://registry.npmjs.org/github/-/github-0.2.3.tgz"
+          "version": "0.2.3"
         },
         "graceful-fs": {
-          "version": "3.0.6",
-          "from": "graceful-fs@3.0.6",
-          "resolved": "https://registry.npmjs.org/graceful-fs/-/graceful-fs-3.0.6.tgz"
+          "version": "3.0.6"
         },
         "handlebars": {
           "version": "2.0.0",
-          "from": "handlebars@2.0.0",
-          "resolved": "https://registry.npmjs.org/handlebars/-/handlebars-2.0.0.tgz",
           "dependencies": {
             "optimist": {
               "version": "0.3.7",
-              "from": "optimist@0.3.7",
-              "resolved": "https://registry.npmjs.org/optimist/-/optimist-0.3.7.tgz",
               "dependencies": {
                 "wordwrap": {
-                  "version": "0.0.2",
-                  "from": "wordwrap@0.0.2",
-                  "resolved": "https://registry.npmjs.org/wordwrap/-/wordwrap-0.0.2.tgz"
+                  "version": "0.0.2"
                 }
               }
             },
             "uglify-js": {
               "version": "2.3.6",
-              "from": "uglify-js@2.3.6",
-              "resolved": "https://registry.npmjs.org/uglify-js/-/uglify-js-2.3.6.tgz",
               "dependencies": {
                 "async": {
-                  "version": "0.2.10",
-                  "from": "async@0.2.10",
-                  "resolved": "https://registry.npmjs.org/async/-/async-0.2.10.tgz"
+                  "version": "0.2.10"
                 },
                 "source-map": {
                   "version": "0.1.43",
-                  "from": "source-map@0.1.43",
-                  "resolved": "https://registry.npmjs.org/source-map/-/source-map-0.1.43.tgz",
                   "dependencies": {
                     "amdefine": {
-                      "version": "0.1.0",
-                      "from": "amdefine@0.1.0",
-                      "resolved": "https://registry.npmjs.org/amdefine/-/amdefine-0.1.0.tgz"
+                      "version": "0.1.0"
                     }
                   }
                 }
@@ -727,629 +463,405 @@
         },
         "inquirer": {
           "version": "0.8.0",
-          "from": "inquirer@0.8.0",
-          "resolved": "https://registry.npmjs.org/inquirer/-/inquirer-0.8.0.tgz",
           "dependencies": {
             "ansi-regex": {
-              "version": "1.1.1",
-              "from": "ansi-regex@1.1.1",
-              "resolved": "https://registry.npmjs.org/ansi-regex/-/ansi-regex-1.1.1.tgz"
+              "version": "1.1.1"
             },
             "chalk": {
               "version": "0.5.1",
-              "from": "chalk@0.5.1",
-              "resolved": "https://registry.npmjs.org/chalk/-/chalk-0.5.1.tgz",
               "dependencies": {
                 "ansi-styles": {
-                  "version": "1.1.0",
-                  "from": "ansi-styles@1.1.0",
-                  "resolved": "https://registry.npmjs.org/ansi-styles/-/ansi-styles-1.1.0.tgz"
+                  "version": "1.1.0"
                 },
                 "escape-string-regexp": {
-                  "version": "1.0.3",
-                  "from": "escape-string-regexp@1.0.3",
-                  "resolved": "https://registry.npmjs.org/escape-string-regexp/-/escape-string-regexp-1.0.3.tgz"
+                  "version": "1.0.3"
                 },
                 "has-ansi": {
                   "version": "0.1.0",
-                  "from": "has-ansi@0.1.0",
-                  "resolved": "https://registry.npmjs.org/has-ansi/-/has-ansi-0.1.0.tgz",
                   "dependencies": {
                     "ansi-regex": {
-                      "version": "0.2.1",
-                      "from": "ansi-regex@0.2.1",
-                      "resolved": "https://registry.npmjs.org/ansi-regex/-/ansi-regex-0.2.1.tgz"
+                      "version": "0.2.1"
                     }
                   }
                 },
                 "strip-ansi": {
                   "version": "0.3.0",
-                  "from": "strip-ansi@0.3.0",
-                  "resolved": "https://registry.npmjs.org/strip-ansi/-/strip-ansi-0.3.0.tgz",
                   "dependencies": {
                     "ansi-regex": {
-                      "version": "0.2.1",
-                      "from": "ansi-regex@0.2.1",
-                      "resolved": "https://registry.npmjs.org/ansi-regex/-/ansi-regex-0.2.1.tgz"
+                      "version": "0.2.1"
                     }
                   }
                 },
                 "supports-color": {
-                  "version": "0.2.0",
-                  "from": "supports-color@0.2.0",
-                  "resolved": "https://registry.npmjs.org/supports-color/-/supports-color-0.2.0.tgz"
+                  "version": "0.2.0"
                 }
               }
             },
             "cli-color": {
               "version": "0.3.3",
-              "from": "cli-color@0.3.3",
-              "resolved": "https://registry.npmjs.org/cli-color/-/cli-color-0.3.3.tgz",
               "dependencies": {
                 "d": {
-                  "version": "0.1.1",
-                  "from": "d@0.1.1",
-                  "resolved": "https://registry.npmjs.org/d/-/d-0.1.1.tgz"
+                  "version": "0.1.1"
                 },
                 "es5-ext": {
                   "version": "0.10.6",
-                  "from": "es5-ext@0.10.6",
-                  "resolved": "https://registry.npmjs.org/es5-ext/-/es5-ext-0.10.6.tgz",
                   "dependencies": {
                     "es6-iterator": {
-                      "version": "0.1.3",
-                      "from": "es6-iterator@0.1.3",
-                      "resolved": "https://registry.npmjs.org/es6-iterator/-/es6-iterator-0.1.3.tgz"
+                      "version": "0.1.3"
                     },
                     "es6-symbol": {
-                      "version": "2.0.1",
-                      "from": "es6-symbol@2.0.1",
-                      "resolved": "https://registry.npmjs.org/es6-symbol/-/es6-symbol-2.0.1.tgz"
+                      "version": "2.0.1"
                     }
                   }
                 },
                 "memoizee": {
                   "version": "0.3.8",
-                  "from": "memoizee@0.3.8",
-                  "resolved": "https://registry.npmjs.org/memoizee/-/memoizee-0.3.8.tgz",
                   "dependencies": {
                     "es6-weak-map": {
                       "version": "0.1.2",
-                      "from": "es6-weak-map@0.1.2",
-                      "resolved": "https://registry.npmjs.org/es6-weak-map/-/es6-weak-map-0.1.2.tgz",
                       "dependencies": {
                         "es6-iterator": {
                           "version": "0.1.3",
-                          "from": "es6-iterator@0.1.3",
-                          "resolved": "https://registry.npmjs.org/es6-iterator/-/es6-iterator-0.1.3.tgz",
                           "dependencies": {
                             "es6-symbol": {
-                              "version": "2.0.1",
-                              "from": "es6-symbol@2.0.1",
-                              "resolved": "https://registry.npmjs.org/es6-symbol/-/es6-symbol-2.0.1.tgz"
+                              "version": "2.0.1"
                             }
                           }
                         },
                         "es6-symbol": {
-                          "version": "0.1.1",
-                          "from": "es6-symbol@0.1.1",
-                          "resolved": "https://registry.npmjs.org/es6-symbol/-/es6-symbol-0.1.1.tgz"
+                          "version": "0.1.1"
                         }
                       }
                     },
                     "event-emitter": {
-                      "version": "0.3.3",
-                      "from": "event-emitter@0.3.3",
-                      "resolved": "https://registry.npmjs.org/event-emitter/-/event-emitter-0.3.3.tgz"
+                      "version": "0.3.3"
                     },
                     "lru-queue": {
-                      "version": "0.1.0",
-                      "from": "lru-queue@0.1.0",
-                      "resolved": "https://registry.npmjs.org/lru-queue/-/lru-queue-0.1.0.tgz"
+                      "version": "0.1.0"
                     },
                     "next-tick": {
-                      "version": "0.2.2",
-                      "from": "next-tick@0.2.2",
-                      "resolved": "https://registry.npmjs.org/next-tick/-/next-tick-0.2.2.tgz"
+                      "version": "0.2.2"
                     }
                   }
                 },
                 "timers-ext": {
                   "version": "0.1.0",
-                  "from": "timers-ext@0.1.0",
-                  "resolved": "https://registry.npmjs.org/timers-ext/-/timers-ext-0.1.0.tgz",
                   "dependencies": {
                     "next-tick": {
-                      "version": "0.2.2",
-                      "from": "next-tick@0.2.2",
-                      "resolved": "https://registry.npmjs.org/next-tick/-/next-tick-0.2.2.tgz"
+                      "version": "0.2.2"
                     }
                   }
                 }
               }
             },
             "figures": {
-              "version": "1.3.5",
-              "from": "figures@1.3.5",
-              "resolved": "https://registry.npmjs.org/figures/-/figures-1.3.5.tgz"
+              "version": "1.3.5"
             },
             "mute-stream": {
-              "version": "0.0.4",
-              "from": "mute-stream@0.0.4",
-              "resolved": "https://registry.npmjs.org/mute-stream/-/mute-stream-0.0.4.tgz"
+              "version": "0.0.4"
             },
             "readline2": {
               "version": "0.1.1",
-              "from": "readline2@0.1.1",
-              "resolved": "https://registry.npmjs.org/readline2/-/readline2-0.1.1.tgz",
               "dependencies": {
                 "strip-ansi": {
-                  "version": "2.0.1",
-                  "from": "strip-ansi@2.0.1",
-                  "resolved": "https://registry.npmjs.org/strip-ansi/-/strip-ansi-2.0.1.tgz"
+                  "version": "2.0.1"
                 }
               }
             },
             "rx": {
-              "version": "2.4.8",
-              "from": "rx@2.4.8",
-              "resolved": "https://registry.npmjs.org/rx/-/rx-2.4.8.tgz"
+              "version": "2.4.8"
             },
             "through": {
-              "version": "2.3.6",
-              "from": "through@2.3.6",
-              "resolved": "https://registry.npmjs.org/through/-/through-2.3.6.tgz"
+              "version": "2.3.6"
             }
           }
         },
         "insight": {
           "version": "0.5.3",
-          "from": "insight@0.5.3",
-          "resolved": "https://registry.npmjs.org/insight/-/insight-0.5.3.tgz",
           "dependencies": {
             "async": {
-              "version": "0.9.0",
-              "from": "async@0.9.0",
-              "resolved": "https://registry.npmjs.org/async/-/async-0.9.0.tgz"
+              "version": "0.9.0"
             },
             "lodash.debounce": {
               "version": "3.0.3",
-              "from": "lodash.debounce@3.0.3",
-              "resolved": "https://registry.npmjs.org/lodash.debounce/-/lodash.debounce-3.0.3.tgz",
               "dependencies": {
                 "lodash.isnative": {
-                  "version": "3.0.1",
-                  "from": "lodash.isnative@3.0.1",
-                  "resolved": "https://registry.npmjs.org/lodash.isnative/-/lodash.isnative-3.0.1.tgz"
+                  "version": "3.0.1"
                 }
               }
             },
             "object-assign": {
-              "version": "2.0.0",
-              "from": "object-assign@2.0.0",
-              "resolved": "https://registry.npmjs.org/object-assign/-/object-assign-2.0.0.tgz"
+              "version": "2.0.0"
             },
             "os-name": {
               "version": "1.0.3",
-              "from": "os-name@1.0.3",
-              "resolved": "https://registry.npmjs.org/os-name/-/os-name-1.0.3.tgz",
               "dependencies": {
                 "osx-release": {
                   "version": "1.0.0",
-                  "from": "osx-release@1.0.0",
-                  "resolved": "https://registry.npmjs.org/osx-release/-/osx-release-1.0.0.tgz",
                   "dependencies": {
                     "minimist": {
-                      "version": "1.1.1",
-                      "from": "minimist@1.1.1",
-                      "resolved": "https://registry.npmjs.org/minimist/-/minimist-1.1.1.tgz"
+                      "version": "1.1.1"
                     }
                   }
                 },
                 "win-release": {
-                  "version": "1.0.0",
-                  "from": "win-release@1.0.0",
-                  "resolved": "https://registry.npmjs.org/win-release/-/win-release-1.0.0.tgz"
+                  "version": "1.0.0"
                 }
               }
             },
             "tough-cookie": {
               "version": "0.12.1",
-              "from": "tough-cookie@0.12.1",
-              "resolved": "https://registry.npmjs.org/tough-cookie/-/tough-cookie-0.12.1.tgz",
               "dependencies": {
                 "punycode": {
-                  "version": "1.3.2",
-                  "from": "punycode@1.3.2",
-                  "resolved": "https://registry.npmjs.org/punycode/-/punycode-1.3.2.tgz"
+                  "version": "1.3.2"
                 }
               }
             }
           }
         },
         "is-root": {
-          "version": "1.0.0",
-          "from": "is-root@1.0.0",
-          "resolved": "https://registry.npmjs.org/is-root/-/is-root-1.0.0.tgz"
+          "version": "1.0.0"
         },
         "junk": {
-          "version": "1.0.1",
-          "from": "junk@1.0.1",
-          "resolved": "https://registry.npmjs.org/junk/-/junk-1.0.1.tgz"
+          "version": "1.0.1"
         },
         "lockfile": {
-          "version": "1.0.0",
-          "from": "lockfile@1.0.0",
-          "resolved": "https://registry.npmjs.org/lockfile/-/lockfile-1.0.0.tgz"
+          "version": "1.0.0"
         },
         "lru-cache": {
-          "version": "2.5.0",
-          "from": "lru-cache@2.5.0",
-          "resolved": "https://registry.npmjs.org/lru-cache/-/lru-cache-2.5.0.tgz"
+          "version": "2.5.0"
         },
         "mkdirp": {
           "version": "0.5.0",
-          "from": "mkdirp@0.5.0",
-          "resolved": "https://registry.npmjs.org/mkdirp/-/mkdirp-0.5.0.tgz",
           "dependencies": {
             "minimist": {
-              "version": "0.0.8",
-              "from": "minimist@0.0.8",
-              "resolved": "https://registry.npmjs.org/minimist/-/minimist-0.0.8.tgz"
+              "version": "0.0.8"
             }
           }
         },
         "mout": {
-          "version": "0.11.0",
-          "from": "mout@0.11.0",
-          "resolved": "https://registry.npmjs.org/mout/-/mout-0.11.0.tgz"
+          "version": "0.11.0"
         },
         "nopt": {
-          "version": "3.0.1",
-          "from": "nopt@3.0.1",
-          "resolved": "https://registry.npmjs.org/nopt/-/nopt-3.0.1.tgz"
+          "version": "3.0.1"
         },
         "opn": {
-          "version": "1.0.1",
-          "from": "opn@1.0.1",
-          "resolved": "https://registry.npmjs.org/opn/-/opn-1.0.1.tgz"
+          "version": "1.0.1"
         },
         "p-throttler": {
           "version": "0.1.1",
-          "from": "p-throttler@0.1.1",
-          "resolved": "https://registry.npmjs.org/p-throttler/-/p-throttler-0.1.1.tgz",
           "dependencies": {
             "q": {
-              "version": "0.9.7",
-              "from": "q@0.9.7",
-              "resolved": "https://registry.npmjs.org/q/-/q-0.9.7.tgz"
+              "version": "0.9.7"
             }
           }
         },
         "promptly": {
           "version": "0.2.0",
-          "from": "promptly@0.2.0",
-          "resolved": "https://registry.npmjs.org/promptly/-/promptly-0.2.0.tgz",
           "dependencies": {
             "read": {
               "version": "1.0.5",
-              "from": "read@1.0.5",
-              "resolved": "https://registry.npmjs.org/read/-/read-1.0.5.tgz",
               "dependencies": {
                 "mute-stream": {
-                  "version": "0.0.4",
-                  "from": "mute-stream@0.0.4",
-                  "resolved": "https://registry.npmjs.org/mute-stream/-/mute-stream-0.0.4.tgz"
+                  "version": "0.0.4"
                 }
               }
             }
           }
         },
         "q": {
-          "version": "1.2.0",
-          "from": "q@1.2.0",
-          "resolved": "https://registry.npmjs.org/q/-/q-1.2.0.tgz"
+          "version": "1.2.0"
         },
         "request": {
           "version": "2.53.0",
-          "from": "request@2.53.0",
-          "resolved": "https://registry.npmjs.org/request/-/request-2.53.0.tgz",
           "dependencies": {
             "bl": {
               "version": "0.9.4",
-              "from": "bl@0.9.4",
-              "resolved": "https://registry.npmjs.org/bl/-/bl-0.9.4.tgz",
               "dependencies": {
                 "readable-stream": {
                   "version": "1.0.33",
-                  "from": "readable-stream@1.0.33",
-                  "resolved": "https://registry.npmjs.org/readable-stream/-/readable-stream-1.0.33.tgz",
                   "dependencies": {
                     "core-util-is": {
-                      "version": "1.0.1",
-                      "from": "core-util-is@1.0.1",
-                      "resolved": "https://registry.npmjs.org/core-util-is/-/core-util-is-1.0.1.tgz"
+                      "version": "1.0.1"
                     },
                     "isarray": {
-                      "version": "0.0.1",
-                      "from": "isarray@0.0.1",
-                      "resolved": "https://registry.npmjs.org/isarray/-/isarray-0.0.1.tgz"
+                      "version": "0.0.1"
                     },
                     "string_decoder": {
-                      "version": "0.10.31",
-                      "from": "string_decoder@0.10.31",
-                      "resolved": "https://registry.npmjs.org/string_decoder/-/string_decoder-0.10.31.tgz"
+                      "version": "0.10.31"
                     },
                     "inherits": {
-                      "version": "2.0.1",
-                      "from": "inherits@2.0.1",
-                      "resolved": "https://registry.npmjs.org/inherits/-/inherits-2.0.1.tgz"
+                      "version": "2.0.1"
                     }
                   }
                 }
               }
             },
             "caseless": {
-              "version": "0.9.0",
-              "from": "caseless@0.9.0",
-              "resolved": "https://registry.npmjs.org/caseless/-/caseless-0.9.0.tgz"
+              "version": "0.9.0"
             },
             "forever-agent": {
-              "version": "0.5.2",
-              "from": "forever-agent@0.5.2",
-              "resolved": "https://registry.npmjs.org/forever-agent/-/forever-agent-0.5.2.tgz"
+              "version": "0.5.2"
             },
             "form-data": {
               "version": "0.2.0",
-              "from": "form-data@0.2.0",
-              "resolved": "https://registry.npmjs.org/form-data/-/form-data-0.2.0.tgz",
               "dependencies": {
                 "async": {
-                  "version": "0.9.0",
-                  "from": "async@0.9.0",
-                  "resolved": "https://registry.npmjs.org/async/-/async-0.9.0.tgz"
+                  "version": "0.9.0"
                 }
               }
             },
             "json-stringify-safe": {
-              "version": "5.0.0",
-              "from": "json-stringify-safe@5.0.0",
-              "resolved": "https://registry.npmjs.org/json-stringify-safe/-/json-stringify-safe-5.0.0.tgz"
+              "version": "5.0.0"
             },
             "mime-types": {
               "version": "2.0.10",
-              "from": "mime-types@2.0.10",
-              "resolved": "https://registry.npmjs.org/mime-types/-/mime-types-2.0.10.tgz",
               "dependencies": {
                 "mime-db": {
-                  "version": "1.8.0",
-                  "from": "mime-db@1.8.0",
-                  "resolved": "https://registry.npmjs.org/mime-db/-/mime-db-1.8.0.tgz"
+                  "version": "1.8.0"
                 }
               }
             },
             "node-uuid": {
-              "version": "1.4.3",
-              "from": "node-uuid@1.4.3",
-              "resolved": "https://registry.npmjs.org/node-uuid/-/node-uuid-1.4.3.tgz"
+              "version": "1.4.3"
             },
             "qs": {
-              "version": "2.3.3",
-              "from": "qs@2.3.3",
-              "resolved": "https://registry.npmjs.org/qs/-/qs-2.3.3.tgz"
+              "version": "2.3.3"
             },
             "tunnel-agent": {
-              "version": "0.4.0",
-              "from": "tunnel-agent@0.4.0",
-              "resolved": "https://registry.npmjs.org/tunnel-agent/-/tunnel-agent-0.4.0.tgz"
+              "version": "0.4.0"
             },
             "tough-cookie": {
               "version": "0.12.1",
-              "from": "tough-cookie@0.12.1",
-              "resolved": "https://registry.npmjs.org/tough-cookie/-/tough-cookie-0.12.1.tgz",
               "dependencies": {
                 "punycode": {
-                  "version": "1.3.2",
-                  "from": "punycode@1.3.2",
-                  "resolved": "https://registry.npmjs.org/punycode/-/punycode-1.3.2.tgz"
+                  "version": "1.3.2"
                 }
               }
             },
             "http-signature": {
               "version": "0.10.1",
-              "from": "http-signature@0.10.1",
-              "resolved": "https://registry.npmjs.org/http-signature/-/http-signature-0.10.1.tgz",
               "dependencies": {
                 "assert-plus": {
-                  "version": "0.1.5",
-                  "from": "assert-plus@0.1.5",
-                  "resolved": "https://registry.npmjs.org/assert-plus/-/assert-plus-0.1.5.tgz"
+                  "version": "0.1.5"
                 },
                 "asn1": {
-                  "version": "0.1.11",
-                  "from": "asn1@0.1.11",
-                  "resolved": "https://registry.npmjs.org/asn1/-/asn1-0.1.11.tgz"
+                  "version": "0.1.11"
                 },
                 "ctype": {
-                  "version": "0.5.3",
-                  "from": "ctype@0.5.3",
-                  "resolved": "https://registry.npmjs.org/ctype/-/ctype-0.5.3.tgz"
+                  "version": "0.5.3"
                 }
               }
             },
             "oauth-sign": {
-              "version": "0.6.0",
-              "from": "oauth-sign@0.6.0",
-              "resolved": "https://registry.npmjs.org/oauth-sign/-/oauth-sign-0.6.0.tgz"
+              "version": "0.6.0"
             },
             "hawk": {
               "version": "2.3.1",
-              "from": "hawk@2.3.1",
-              "resolved": "https://registry.npmjs.org/hawk/-/hawk-2.3.1.tgz",
               "dependencies": {
                 "hoek": {
-                  "version": "2.12.0",
-                  "from": "hoek@2.12.0",
-                  "resolved": "https://registry.npmjs.org/hoek/-/hoek-2.12.0.tgz"
+                  "version": "2.12.0"
                 },
                 "boom": {
-                  "version": "2.7.0",
-                  "from": "boom@2.7.0",
-                  "resolved": "https://registry.npmjs.org/boom/-/boom-2.7.0.tgz"
+                  "version": "2.7.0"
                 },
                 "cryptiles": {
-                  "version": "2.0.4",
-                  "from": "cryptiles@2.0.4",
-                  "resolved": "https://registry.npmjs.org/cryptiles/-/cryptiles-2.0.4.tgz"
+                  "version": "2.0.4"
                 },
                 "sntp": {
-                  "version": "1.0.9",
-                  "from": "sntp@1.0.9",
-                  "resolved": "https://registry.npmjs.org/sntp/-/sntp-1.0.9.tgz"
+                  "version": "1.0.9"
                 }
               }
             },
             "aws-sign2": {
-              "version": "0.5.0",
-              "from": "aws-sign2@0.5.0",
-              "resolved": "https://registry.npmjs.org/aws-sign2/-/aws-sign2-0.5.0.tgz"
+              "version": "0.5.0"
             },
             "stringstream": {
-              "version": "0.0.4",
-              "from": "stringstream@0.0.4",
-              "resolved": "https://registry.npmjs.org/stringstream/-/stringstream-0.0.4.tgz"
+              "version": "0.0.4"
             },
             "combined-stream": {
               "version": "0.0.7",
-              "from": "combined-stream@0.0.7",
-              "resolved": "https://registry.npmjs.org/combined-stream/-/combined-stream-0.0.7.tgz",
               "dependencies": {
                 "delayed-stream": {
-                  "version": "0.0.5",
-                  "from": "delayed-stream@0.0.5",
-                  "resolved": "https://registry.npmjs.org/delayed-stream/-/delayed-stream-0.0.5.tgz"
+                  "version": "0.0.5"
                 }
               }
             },
             "isstream": {
-              "version": "0.1.2",
-              "from": "isstream@0.1.2",
-              "resolved": "https://registry.npmjs.org/isstream/-/isstream-0.1.2.tgz"
+              "version": "0.1.2"
             }
           }
         },
         "request-progress": {
           "version": "0.3.1",
-          "from": "request-progress@0.3.1",
-          "resolved": "https://registry.npmjs.org/request-progress/-/request-progress-0.3.1.tgz",
           "dependencies": {
             "throttleit": {
-              "version": "0.0.2",
-              "from": "throttleit@0.0.2",
-              "resolved": "https://registry.npmjs.org/throttleit/-/throttleit-0.0.2.tgz"
+              "version": "0.0.2"
             }
           }
         },
         "retry": {
-          "version": "0.6.1",
-          "from": "retry@0.6.1",
-          "resolved": "https://registry.npmjs.org/retry/-/retry-0.6.1.tgz"
+          "version": "0.6.1"
         },
         "rimraf": {
-          "version": "2.3.2",
-          "from": "rimraf@2.3.2",
-          "resolved": "https://registry.npmjs.org/rimraf/-/rimraf-2.3.2.tgz"
+          "version": "2.3.2"
         },
         "semver": {
-          "version": "2.3.2",
-          "from": "semver@2.3.2",
-          "resolved": "https://registry.npmjs.org/semver/-/semver-2.3.2.tgz"
+          "version": "2.3.2"
         },
         "shell-quote": {
           "version": "1.4.3",
-          "from": "shell-quote@1.4.3",
-          "resolved": "https://registry.npmjs.org/shell-quote/-/shell-quote-1.4.3.tgz",
           "dependencies": {
             "jsonify": {
-              "version": "0.0.0",
-              "from": "jsonify@0.0.0",
-              "resolved": "https://registry.npmjs.org/jsonify/-/jsonify-0.0.0.tgz"
+              "version": "0.0.0"
             },
             "array-filter": {
-              "version": "0.0.1",
-              "from": "array-filter@0.0.1",
-              "resolved": "https://registry.npmjs.org/array-filter/-/array-filter-0.0.1.tgz"
+              "version": "0.0.1"
             },
             "array-reduce": {
-              "version": "0.0.0",
-              "from": "array-reduce@0.0.0",
-              "resolved": "https://registry.npmjs.org/array-reduce/-/array-reduce-0.0.0.tgz"
+              "version": "0.0.0"
             },
             "array-map": {
-              "version": "0.0.0",
-              "from": "array-map@0.0.0",
-              "resolved": "https://registry.npmjs.org/array-map/-/array-map-0.0.0.tgz"
+              "version": "0.0.0"
             }
           }
         },
         "stringify-object": {
-          "version": "1.0.1",
-          "from": "stringify-object@1.0.1",
-          "resolved": "https://registry.npmjs.org/stringify-object/-/stringify-object-1.0.1.tgz"
+          "version": "1.0.1"
         },
         "tar-fs": {
           "version": "1.5.0",
-          "from": "tar-fs@1.5.0",
-          "resolved": "https://registry.npmjs.org/tar-fs/-/tar-fs-1.5.0.tgz",
           "dependencies": {
             "pump": {
               "version": "1.0.0",
-              "from": "pump@1.0.0",
-              "resolved": "https://registry.npmjs.org/pump/-/pump-1.0.0.tgz",
-              "dependencies": {
+              "dependencies": {
+                "end-of-stream": {
+                  "version": "1.1.0"
+                },
+                "once": {
+                  "version": "1.3.1",
+                  "dependencies": {
+                    "wrappy": {
+                      "version": "1.0.1"
+                    }
+                  }
+                }
+              }
+            },
+            "tar-stream": {
+              "version": "1.1.2",
+              "dependencies": {
+                "bl": {
+                  "version": "0.9.4"
+                },
                 "end-of-stream": {
                   "version": "1.1.0",
-                  "from": "end-of-stream@1.1.0",
-                  "resolved": "https://registry.npmjs.org/end-of-stream/-/end-of-stream-1.1.0.tgz"
-                },
-                "once": {
-                  "version": "1.3.1",
-                  "from": "once@1.3.1",
-                  "resolved": "https://registry.npmjs.org/once/-/once-1.3.1.tgz",
-                  "dependencies": {
-                    "wrappy": {
-                      "version": "1.0.1",
-                      "from": "wrappy@1.0.1",
-                      "resolved": "https://registry.npmjs.org/wrappy/-/wrappy-1.0.1.tgz"
-                    }
-                  }
-                }
-              }
-            },
-            "tar-stream": {
-              "version": "1.1.2",
-              "from": "tar-stream@1.1.2",
-              "resolved": "https://registry.npmjs.org/tar-stream/-/tar-stream-1.1.2.tgz",
-              "dependencies": {
-                "bl": {
-                  "version": "0.9.4",
-                  "from": "bl@0.9.4",
-                  "resolved": "https://registry.npmjs.org/bl/-/bl-0.9.4.tgz"
-                },
-                "end-of-stream": {
-                  "version": "1.1.0",
-                  "from": "end-of-stream@1.1.0",
-                  "resolved": "https://registry.npmjs.org/end-of-stream/-/end-of-stream-1.1.0.tgz",
                   "dependencies": {
                     "once": {
                       "version": "1.3.1",
-                      "from": "once@1.3.1",
-                      "resolved": "https://registry.npmjs.org/once/-/once-1.3.1.tgz",
                       "dependencies": {
                         "wrappy": {
-                          "version": "1.0.1",
-                          "from": "wrappy@1.0.1",
-                          "resolved": "https://registry.npmjs.org/wrappy/-/wrappy-1.0.1.tgz"
+                          "version": "1.0.1"
                         }
                       }
                     }
@@ -1357,89 +869,57 @@
                 },
                 "readable-stream": {
                   "version": "1.0.33",
-                  "from": "readable-stream@1.0.33",
-                  "resolved": "https://registry.npmjs.org/readable-stream/-/readable-stream-1.0.33.tgz",
                   "dependencies": {
                     "core-util-is": {
-                      "version": "1.0.1",
-                      "from": "core-util-is@1.0.1",
-                      "resolved": "https://registry.npmjs.org/core-util-is/-/core-util-is-1.0.1.tgz"
+                      "version": "1.0.1"
                     },
                     "isarray": {
-                      "version": "0.0.1",
-                      "from": "isarray@0.0.1",
-                      "resolved": "https://registry.npmjs.org/isarray/-/isarray-0.0.1.tgz"
+                      "version": "0.0.1"
                     },
                     "string_decoder": {
-                      "version": "0.10.31",
-                      "from": "string_decoder@0.10.31",
-                      "resolved": "https://registry.npmjs.org/string_decoder/-/string_decoder-0.10.31.tgz"
+                      "version": "0.10.31"
                     },
                     "inherits": {
-                      "version": "2.0.1",
-                      "from": "inherits@2.0.1",
-                      "resolved": "https://registry.npmjs.org/inherits/-/inherits-2.0.1.tgz"
+                      "version": "2.0.1"
                     }
                   }
                 },
                 "xtend": {
-                  "version": "4.0.0",
-                  "from": "xtend@4.0.0",
-                  "resolved": "https://registry.npmjs.org/xtend/-/xtend-4.0.0.tgz"
+                  "version": "4.0.0"
                 }
               }
             }
           }
         },
         "tmp": {
-          "version": "0.0.24",
-          "from": "tmp@0.0.24",
-          "resolved": "https://registry.npmjs.org/tmp/-/tmp-0.0.24.tgz"
+          "version": "0.0.24"
         },
         "update-notifier": {
           "version": "0.3.1",
-          "from": "update-notifier@0.3.1",
-          "resolved": "https://registry.npmjs.org/update-notifier/-/update-notifier-0.3.1.tgz",
           "dependencies": {
             "is-npm": {
-              "version": "1.0.0",
-              "from": "is-npm@1.0.0",
-              "resolved": "https://registry.npmjs.org/is-npm/-/is-npm-1.0.0.tgz"
+              "version": "1.0.0"
             },
             "latest-version": {
               "version": "1.0.0",
-              "from": "latest-version@1.0.0",
-              "resolved": "https://registry.npmjs.org/latest-version/-/latest-version-1.0.0.tgz",
               "dependencies": {
                 "package-json": {
                   "version": "1.1.0",
-                  "from": "package-json@1.1.0",
-                  "resolved": "https://registry.npmjs.org/package-json/-/package-json-1.1.0.tgz",
                   "dependencies": {
                     "got": {
                       "version": "2.5.0",
-                      "from": "got@2.5.0",
-                      "resolved": "https://registry.npmjs.org/got/-/got-2.5.0.tgz",
                       "dependencies": {
                         "duplexify": {
                           "version": "3.2.0",
-                          "from": "duplexify@3.2.0",
-                          "resolved": "https://registry.npmjs.org/duplexify/-/duplexify-3.2.0.tgz",
                           "dependencies": {
                             "end-of-stream": {
                               "version": "1.0.0",
-                              "from": "end-of-stream@1.0.0",
-                              "resolved": "https://registry.npmjs.org/end-of-stream/-/end-of-stream-1.0.0.tgz",
                               "dependencies": {
                                 "once": {
                                   "version": "1.3.1",
-                                  "from": "once@1.3.1",
-                                  "resolved": "https://registry.npmjs.org/once/-/once-1.3.1.tgz",
                                   "dependencies": {
                                     "wrappy": {
-                                      "version": "1.0.1",
-                                      "from": "wrappy@1.0.1",
-                                      "resolved": "https://registry.npmjs.org/wrappy/-/wrappy-1.0.1.tgz"
+                                      "version": "1.0.1"
                                     }
                                   }
                                 }
@@ -1447,104 +927,66 @@
                             },
                             "readable-stream": {
                               "version": "1.0.33",
-                              "from": "readable-stream@1.0.33",
-                              "resolved": "https://registry.npmjs.org/readable-stream/-/readable-stream-1.0.33.tgz",
                               "dependencies": {
                                 "core-util-is": {
-                                  "version": "1.0.1",
-                                  "from": "core-util-is@1.0.1",
-                                  "resolved": "https://registry.npmjs.org/core-util-is/-/core-util-is-1.0.1.tgz"
+                                  "version": "1.0.1"
                                 },
                                 "isarray": {
-                                  "version": "0.0.1",
-                                  "from": "isarray@0.0.1",
-                                  "resolved": "https://registry.npmjs.org/isarray/-/isarray-0.0.1.tgz"
+                                  "version": "0.0.1"
                                 },
                                 "string_decoder": {
-                                  "version": "0.10.31",
-                                  "from": "string_decoder@0.10.31",
-                                  "resolved": "https://registry.npmjs.org/string_decoder/-/string_decoder-0.10.31.tgz"
+                                  "version": "0.10.31"
                                 },
                                 "inherits": {
-                                  "version": "2.0.1",
-                                  "from": "inherits@2.0.1",
-                                  "resolved": "https://registry.npmjs.org/inherits/-/inherits-2.0.1.tgz"
+                                  "version": "2.0.1"
                                 }
                               }
                             }
                           }
                         },
                         "infinity-agent": {
-                          "version": "1.0.2",
-                          "from": "infinity-agent@1.0.2",
-                          "resolved": "https://registry.npmjs.org/infinity-agent/-/infinity-agent-1.0.2.tgz"
+                          "version": "1.0.2"
                         },
                         "is-stream": {
-                          "version": "1.0.1",
-                          "from": "is-stream@1.0.1",
-                          "resolved": "https://registry.npmjs.org/is-stream/-/is-stream-1.0.1.tgz"
+                          "version": "1.0.1"
                         },
                         "lowercase-keys": {
-                          "version": "1.0.0",
-                          "from": "lowercase-keys@1.0.0",
-                          "resolved": "https://registry.npmjs.org/lowercase-keys/-/lowercase-keys-1.0.0.tgz"
+                          "version": "1.0.0"
                         },
                         "object-assign": {
-                          "version": "2.0.0",
-                          "from": "object-assign@2.0.0",
-                          "resolved": "https://registry.npmjs.org/object-assign/-/object-assign-2.0.0.tgz"
+                          "version": "2.0.0"
                         },
                         "prepend-http": {
-                          "version": "1.0.1",
-                          "from": "prepend-http@1.0.1",
-                          "resolved": "https://registry.npmjs.org/prepend-http/-/prepend-http-1.0.1.tgz"
+                          "version": "1.0.1"
                         },
                         "read-all-stream": {
-                          "version": "1.0.2",
-                          "from": "read-all-stream@1.0.2",
-                          "resolved": "https://registry.npmjs.org/read-all-stream/-/read-all-stream-1.0.2.tgz"
+                          "version": "1.0.2"
                         },
                         "statuses": {
-                          "version": "1.2.1",
-                          "from": "statuses@1.2.1",
-                          "resolved": "https://registry.npmjs.org/statuses/-/statuses-1.2.1.tgz"
+                          "version": "1.2.1"
                         },
                         "timed-out": {
-                          "version": "2.0.0",
-                          "from": "timed-out@2.0.0",
-                          "resolved": "https://registry.npmjs.org/timed-out/-/timed-out-2.0.0.tgz"
+                          "version": "2.0.0"
                         }
                       }
                     },
                     "registry-url": {
                       "version": "3.0.2",
-                      "from": "registry-url@3.0.2",
-                      "resolved": "https://registry.npmjs.org/registry-url/-/registry-url-3.0.2.tgz",
                       "dependencies": {
                         "rc": {
                           "version": "0.6.0",
-                          "from": "rc@0.6.0",
-                          "resolved": "https://registry.npmjs.org/rc/-/rc-0.6.0.tgz",
                           "dependencies": {
                             "minimist": {
-                              "version": "0.0.10",
-                              "from": "minimist@0.0.10",
-                              "resolved": "https://registry.npmjs.org/minimist/-/minimist-0.0.10.tgz"
+                              "version": "0.0.10"
                             },
                             "deep-extend": {
-                              "version": "0.2.11",
-                              "from": "deep-extend@0.2.11",
-                              "resolved": "https://registry.npmjs.org/deep-extend/-/deep-extend-0.2.11.tgz"
+                              "version": "0.2.11"
                             },
                             "strip-json-comments": {
-                              "version": "0.1.3",
-                              "from": "strip-json-comments@0.1.3",
-                              "resolved": "https://registry.npmjs.org/strip-json-comments/-/strip-json-comments-0.1.3.tgz"
+                              "version": "0.1.3"
                             },
                             "ini": {
-                              "version": "1.3.3",
-                              "from": "ini@1.3.3",
-                              "resolved": "https://registry.npmjs.org/ini/-/ini-1.3.3.tgz"
+                              "version": "1.3.3"
                             }
                           }
                         }
@@ -1556,30 +998,20 @@
             },
             "semver-diff": {
               "version": "2.0.0",
-              "from": "semver-diff@2.0.0",
-              "resolved": "https://registry.npmjs.org/semver-diff/-/semver-diff-2.0.0.tgz",
               "dependencies": {
                 "semver": {
-                  "version": "4.3.3",
-                  "from": "semver@4.3.3",
-                  "resolved": "https://registry.npmjs.org/semver/-/semver-4.3.3.tgz"
+                  "version": "4.3.3"
                 }
               }
             },
             "string-length": {
               "version": "1.0.0",
-              "from": "string-length@1.0.0",
-              "resolved": "https://registry.npmjs.org/string-length/-/string-length-1.0.0.tgz",
               "dependencies": {
                 "strip-ansi": {
                   "version": "2.0.1",
-                  "from": "strip-ansi@2.0.1",
-                  "resolved": "https://registry.npmjs.org/strip-ansi/-/strip-ansi-2.0.1.tgz",
                   "dependencies": {
                     "ansi-regex": {
-                      "version": "1.1.1",
-                      "from": "ansi-regex@1.1.1",
-                      "resolved": "https://registry.npmjs.org/ansi-regex/-/ansi-regex-1.1.1.tgz"
+                      "version": "1.1.1"
                     }
                   }
                 }
@@ -1588,53 +1020,35 @@
           }
         },
         "user-home": {
-          "version": "1.1.1",
-          "from": "user-home@1.1.1",
-          "resolved": "https://registry.npmjs.org/user-home/-/user-home-1.1.1.tgz"
+          "version": "1.1.1"
         },
         "which": {
-          "version": "1.0.9",
-          "from": "which@1.0.9",
-          "resolved": "https://registry.npmjs.org/which/-/which-1.0.9.tgz"
+          "version": "1.0.9"
         }
       }
     },
     "css-loader": {
       "version": "0.9.1",
-      "from": "css-loader@0.9.1",
-      "resolved": "https://registry.npmjs.org/css-loader/-/css-loader-0.9.1.tgz",
       "dependencies": {
         "csso": {
-          "version": "1.3.11",
-          "from": "csso@1.3.11",
-          "resolved": "https://registry.npmjs.org/csso/-/csso-1.3.11.tgz"
+          "version": "1.3.11"
         },
         "source-map": {
           "version": "0.1.43",
-          "from": "source-map@0.1.43",
-          "resolved": "https://registry.npmjs.org/source-map/-/source-map-0.1.43.tgz",
           "dependencies": {
             "amdefine": {
-              "version": "0.1.0",
-              "from": "amdefine@0.1.0",
-              "resolved": "https://registry.npmjs.org/amdefine/-/amdefine-0.1.0.tgz"
+              "version": "0.1.0"
             }
           }
         },
         "loader-utils": {
           "version": "0.2.6",
-          "from": "loader-utils@0.2.6",
-          "resolved": "https://registry.npmjs.org/loader-utils/-/loader-utils-0.2.6.tgz",
           "dependencies": {
             "json5": {
-              "version": "0.1.0",
-              "from": "json5@0.1.0",
-              "resolved": "https://registry.npmjs.org/json5/-/json5-0.1.0.tgz"
+              "version": "0.1.0"
             },
             "big.js": {
-              "version": "2.5.1",
-              "from": "big.js@2.5.1",
-              "resolved": "https://registry.npmjs.org/big.js/-/big.js-2.5.1.tgz"
+              "version": "2.5.1"
             }
           }
         }
@@ -1642,35 +1056,23 @@
     },
     "dragula": {
       "version": "3.5.2",
-      "from": "dragula@3.5.2",
-      "resolved": "https://registry.npmjs.org/dragula/-/dragula-3.5.2.tgz",
       "dependencies": {
         "contra": {
           "version": "1.9.1",
-          "from": "contra@1.9.1",
-          "resolved": "https://registry.npmjs.org/contra/-/contra-1.9.1.tgz",
           "dependencies": {
             "atoa": {
-              "version": "1.0.0",
-              "from": "atoa@1.0.0",
-              "resolved": "https://registry.npmjs.org/atoa/-/atoa-1.0.0.tgz"
+              "version": "1.0.0"
             },
             "ticky": {
-              "version": "1.0.0",
-              "from": "ticky@1.0.0",
-              "resolved": "https://registry.npmjs.org/ticky/-/ticky-1.0.0.tgz"
+              "version": "1.0.0"
             }
           }
         },
         "crossvent": {
           "version": "1.5.4",
-          "from": "crossvent@1.5.4",
-          "resolved": "https://registry.npmjs.org/crossvent/-/crossvent-1.5.4.tgz",
           "dependencies": {
             "custom-event": {
-              "version": "1.0.0",
-              "from": "custom-event@1.0.0",
-              "resolved": "https://registry.npmjs.org/custom-event/-/custom-event-1.0.0.tgz"
+              "version": "1.0.0"
             }
           }
         }
@@ -1678,336 +1080,213 @@
     },
     "exports-loader": {
       "version": "0.6.2",
-      "from": "exports-loader@0.6.2",
-      "resolved": "https://registry.npmjs.org/exports-loader/-/exports-loader-0.6.2.tgz",
       "dependencies": {
         "loader-utils": {
           "version": "0.2.6",
-          "from": "loader-utils@0.2.6",
-          "resolved": "https://registry.npmjs.org/loader-utils/-/loader-utils-0.2.6.tgz",
           "dependencies": {
             "json5": {
-              "version": "0.1.0",
-              "from": "json5@0.1.0",
-              "resolved": "https://registry.npmjs.org/json5/-/json5-0.1.0.tgz"
+              "version": "0.1.0"
             },
             "big.js": {
-              "version": "2.5.1",
-              "from": "big.js@2.5.1",
-              "resolved": "https://registry.npmjs.org/big.js/-/big.js-2.5.1.tgz"
+              "version": "2.5.1"
             }
           }
         },
         "source-map": {
           "version": "0.1.43",
-          "from": "source-map@0.1.43",
-          "resolved": "https://registry.npmjs.org/source-map/-/source-map-0.1.43.tgz",
           "dependencies": {
             "amdefine": {
-              "version": "0.1.0",
-              "from": "amdefine@0.1.0",
-              "resolved": "https://registry.npmjs.org/amdefine/-/amdefine-0.1.0.tgz"
+              "version": "0.1.0"
             }
           }
         }
       }
     },
     "expose-loader": {
-      "version": "0.6.0",
-      "from": "expose-loader@0.6.0",
-      "resolved": "https://registry.npmjs.org/expose-loader/-/expose-loader-0.6.0.tgz"
-<<<<<<< HEAD
+      "version": "0.6.0"
     },
     "express": {
       "version": "4.14.0",
-      "from": "express@>=4.9.7 <5.0.0",
-      "resolved": "https://registry.npmjs.org/express/-/express-4.14.0.tgz",
       "dependencies": {
         "accepts": {
           "version": "1.3.3",
-          "from": "accepts@>=1.3.3 <1.4.0",
-          "resolved": "https://registry.npmjs.org/accepts/-/accepts-1.3.3.tgz",
           "dependencies": {
             "mime-types": {
               "version": "2.1.11",
-              "from": "mime-types@>=2.1.11 <2.2.0",
-              "resolved": "https://registry.npmjs.org/mime-types/-/mime-types-2.1.11.tgz",
               "dependencies": {
                 "mime-db": {
-                  "version": "1.23.0",
-                  "from": "mime-db@>=1.23.0 <1.24.0",
-                  "resolved": "https://registry.npmjs.org/mime-db/-/mime-db-1.23.0.tgz"
+                  "version": "1.23.0"
                 }
               }
             },
             "negotiator": {
-              "version": "0.6.1",
-              "from": "negotiator@0.6.1",
-              "resolved": "https://registry.npmjs.org/negotiator/-/negotiator-0.6.1.tgz"
+              "version": "0.6.1"
             }
           }
         },
         "array-flatten": {
-          "version": "1.1.1",
-          "from": "array-flatten@1.1.1",
-          "resolved": "https://registry.npmjs.org/array-flatten/-/array-flatten-1.1.1.tgz"
+          "version": "1.1.1"
         },
         "content-disposition": {
-          "version": "0.5.1",
-          "from": "content-disposition@0.5.1",
-          "resolved": "https://registry.npmjs.org/content-disposition/-/content-disposition-0.5.1.tgz"
+          "version": "0.5.1"
         },
         "content-type": {
-          "version": "1.0.2",
-          "from": "content-type@>=1.0.2 <1.1.0",
-          "resolved": "https://registry.npmjs.org/content-type/-/content-type-1.0.2.tgz"
+          "version": "1.0.2"
         },
         "cookie": {
-          "version": "0.3.1",
-          "from": "cookie@0.3.1",
-          "resolved": "https://registry.npmjs.org/cookie/-/cookie-0.3.1.tgz"
+          "version": "0.3.1"
         },
         "cookie-signature": {
-          "version": "1.0.6",
-          "from": "cookie-signature@1.0.6",
-          "resolved": "https://registry.npmjs.org/cookie-signature/-/cookie-signature-1.0.6.tgz"
+          "version": "1.0.6"
         },
         "debug": {
           "version": "2.2.0",
-          "from": "debug@>=2.2.0 <2.3.0",
-          "resolved": "https://registry.npmjs.org/debug/-/debug-2.2.0.tgz",
           "dependencies": {
             "ms": {
-              "version": "0.7.1",
-              "from": "ms@0.7.1",
-              "resolved": "https://registry.npmjs.org/ms/-/ms-0.7.1.tgz"
+              "version": "0.7.1"
             }
           }
         },
         "depd": {
-          "version": "1.1.0",
-          "from": "depd@>=1.1.0 <1.2.0",
-          "resolved": "https://registry.npmjs.org/depd/-/depd-1.1.0.tgz"
+          "version": "1.1.0"
         },
         "encodeurl": {
-          "version": "1.0.1",
-          "from": "encodeurl@>=1.0.1 <1.1.0",
-          "resolved": "https://registry.npmjs.org/encodeurl/-/encodeurl-1.0.1.tgz"
+          "version": "1.0.1"
         },
         "escape-html": {
-          "version": "1.0.3",
-          "from": "escape-html@>=1.0.3 <1.1.0",
-          "resolved": "https://registry.npmjs.org/escape-html/-/escape-html-1.0.3.tgz"
+          "version": "1.0.3"
         },
         "etag": {
-          "version": "1.7.0",
-          "from": "etag@>=1.7.0 <1.8.0",
-          "resolved": "https://registry.npmjs.org/etag/-/etag-1.7.0.tgz"
+          "version": "1.7.0"
         },
         "finalhandler": {
           "version": "0.5.0",
-          "from": "finalhandler@0.5.0",
-          "resolved": "https://registry.npmjs.org/finalhandler/-/finalhandler-0.5.0.tgz",
           "dependencies": {
             "statuses": {
-              "version": "1.3.0",
-              "from": "statuses@>=1.3.0 <1.4.0",
-              "resolved": "https://registry.npmjs.org/statuses/-/statuses-1.3.0.tgz"
+              "version": "1.3.0"
             },
             "unpipe": {
-              "version": "1.0.0",
-              "from": "unpipe@>=1.0.0 <1.1.0",
-              "resolved": "https://registry.npmjs.org/unpipe/-/unpipe-1.0.0.tgz"
+              "version": "1.0.0"
             }
           }
         },
         "fresh": {
-          "version": "0.3.0",
-          "from": "fresh@0.3.0",
-          "resolved": "https://registry.npmjs.org/fresh/-/fresh-0.3.0.tgz"
+          "version": "0.3.0"
         },
         "merge-descriptors": {
-          "version": "1.0.1",
-          "from": "merge-descriptors@1.0.1",
-          "resolved": "https://registry.npmjs.org/merge-descriptors/-/merge-descriptors-1.0.1.tgz"
+          "version": "1.0.1"
         },
         "methods": {
-          "version": "1.1.2",
-          "from": "methods@>=1.1.2 <1.2.0",
-          "resolved": "https://registry.npmjs.org/methods/-/methods-1.1.2.tgz"
+          "version": "1.1.2"
         },
         "on-finished": {
           "version": "2.3.0",
-          "from": "on-finished@>=2.3.0 <2.4.0",
-          "resolved": "https://registry.npmjs.org/on-finished/-/on-finished-2.3.0.tgz",
           "dependencies": {
             "ee-first": {
-              "version": "1.1.1",
-              "from": "ee-first@1.1.1",
-              "resolved": "https://registry.npmjs.org/ee-first/-/ee-first-1.1.1.tgz"
+              "version": "1.1.1"
             }
           }
         },
         "parseurl": {
-          "version": "1.3.1",
-          "from": "parseurl@>=1.3.1 <1.4.0",
-          "resolved": "https://registry.npmjs.org/parseurl/-/parseurl-1.3.1.tgz"
+          "version": "1.3.1"
         },
         "path-to-regexp": {
-          "version": "0.1.7",
-          "from": "path-to-regexp@0.1.7",
-          "resolved": "https://registry.npmjs.org/path-to-regexp/-/path-to-regexp-0.1.7.tgz"
+          "version": "0.1.7"
         },
         "proxy-addr": {
           "version": "1.1.2",
-          "from": "proxy-addr@>=1.1.2 <1.2.0",
-          "resolved": "https://registry.npmjs.org/proxy-addr/-/proxy-addr-1.1.2.tgz",
           "dependencies": {
             "forwarded": {
-              "version": "0.1.0",
-              "from": "forwarded@>=0.1.0 <0.2.0",
-              "resolved": "https://registry.npmjs.org/forwarded/-/forwarded-0.1.0.tgz"
+              "version": "0.1.0"
             },
             "ipaddr.js": {
-              "version": "1.1.1",
-              "from": "ipaddr.js@1.1.1",
-              "resolved": "https://registry.npmjs.org/ipaddr.js/-/ipaddr.js-1.1.1.tgz"
+              "version": "1.1.1"
             }
           }
         },
         "qs": {
-          "version": "6.2.0",
-          "from": "qs@6.2.0",
-          "resolved": "https://registry.npmjs.org/qs/-/qs-6.2.0.tgz"
+          "version": "6.2.0"
         },
         "range-parser": {
-          "version": "1.2.0",
-          "from": "range-parser@>=1.2.0 <1.3.0",
-          "resolved": "https://registry.npmjs.org/range-parser/-/range-parser-1.2.0.tgz"
+          "version": "1.2.0"
         },
         "send": {
           "version": "0.14.1",
-          "from": "send@0.14.1",
-          "resolved": "https://registry.npmjs.org/send/-/send-0.14.1.tgz",
           "dependencies": {
             "destroy": {
-              "version": "1.0.4",
-              "from": "destroy@>=1.0.4 <1.1.0",
-              "resolved": "https://registry.npmjs.org/destroy/-/destroy-1.0.4.tgz"
+              "version": "1.0.4"
             },
             "http-errors": {
               "version": "1.5.0",
-              "from": "http-errors@>=1.5.0 <1.6.0",
-              "resolved": "https://registry.npmjs.org/http-errors/-/http-errors-1.5.0.tgz",
               "dependencies": {
                 "inherits": {
-                  "version": "2.0.1",
-                  "from": "inherits@2.0.1",
-                  "resolved": "https://registry.npmjs.org/inherits/-/inherits-2.0.1.tgz"
+                  "version": "2.0.1"
                 },
                 "setprototypeof": {
-                  "version": "1.0.1",
-                  "from": "setprototypeof@1.0.1",
-                  "resolved": "https://registry.npmjs.org/setprototypeof/-/setprototypeof-1.0.1.tgz"
+                  "version": "1.0.1"
                 }
               }
             },
             "mime": {
-              "version": "1.3.4",
-              "from": "mime@1.3.4",
-              "resolved": "https://registry.npmjs.org/mime/-/mime-1.3.4.tgz"
+              "version": "1.3.4"
             },
             "ms": {
-              "version": "0.7.1",
-              "from": "ms@0.7.1",
-              "resolved": "https://registry.npmjs.org/ms/-/ms-0.7.1.tgz"
+              "version": "0.7.1"
             },
             "statuses": {
-              "version": "1.3.0",
-              "from": "statuses@>=1.3.0 <1.4.0",
-              "resolved": "https://registry.npmjs.org/statuses/-/statuses-1.3.0.tgz"
+              "version": "1.3.0"
             }
           }
         },
         "serve-static": {
-          "version": "1.11.1",
-          "from": "serve-static@>=1.11.1 <1.12.0",
-          "resolved": "https://registry.npmjs.org/serve-static/-/serve-static-1.11.1.tgz"
+          "version": "1.11.1"
         },
         "type-is": {
           "version": "1.6.13",
-          "from": "type-is@>=1.6.13 <1.7.0",
-          "resolved": "https://registry.npmjs.org/type-is/-/type-is-1.6.13.tgz",
           "dependencies": {
             "media-typer": {
-              "version": "0.3.0",
-              "from": "media-typer@0.3.0",
-              "resolved": "https://registry.npmjs.org/media-typer/-/media-typer-0.3.0.tgz"
+              "version": "0.3.0"
             },
             "mime-types": {
               "version": "2.1.11",
-              "from": "mime-types@>=2.1.11 <2.2.0",
-              "resolved": "https://registry.npmjs.org/mime-types/-/mime-types-2.1.11.tgz",
               "dependencies": {
                 "mime-db": {
-                  "version": "1.23.0",
-                  "from": "mime-db@>=1.23.0 <1.24.0",
-                  "resolved": "https://registry.npmjs.org/mime-db/-/mime-db-1.23.0.tgz"
+                  "version": "1.23.0"
                 }
               }
             }
           }
         },
         "utils-merge": {
-          "version": "1.0.0",
-          "from": "utils-merge@1.0.0",
-          "resolved": "https://registry.npmjs.org/utils-merge/-/utils-merge-1.0.0.tgz"
+          "version": "1.0.0"
         },
         "vary": {
-          "version": "1.1.0",
-          "from": "vary@>=1.1.0 <1.2.0",
-          "resolved": "https://registry.npmjs.org/vary/-/vary-1.1.0.tgz"
+          "version": "1.1.0"
         }
       }
-=======
->>>>>>> 8345d178
     },
     "extract-text-webpack-plugin": {
       "version": "0.3.8",
-      "from": "extract-text-webpack-plugin@0.3.8",
-      "resolved": "https://registry.npmjs.org/extract-text-webpack-plugin/-/extract-text-webpack-plugin-0.3.8.tgz",
       "dependencies": {
         "async": {
-          "version": "0.2.10",
-          "from": "async@0.2.10",
-          "resolved": "https://registry.npmjs.org/async/-/async-0.2.10.tgz"
+          "version": "0.2.10"
         },
         "source-map": {
           "version": "0.1.43",
-          "from": "source-map@0.1.43",
-          "resolved": "https://registry.npmjs.org/source-map/-/source-map-0.1.43.tgz",
           "dependencies": {
             "amdefine": {
-              "version": "0.1.0",
-              "from": "amdefine@0.1.0",
-              "resolved": "https://registry.npmjs.org/amdefine/-/amdefine-0.1.0.tgz"
+              "version": "0.1.0"
             }
           }
         },
         "loader-utils": {
           "version": "0.2.6",
-          "from": "loader-utils@0.2.6",
-          "resolved": "https://registry.npmjs.org/loader-utils/-/loader-utils-0.2.6.tgz",
           "dependencies": {
             "json5": {
-              "version": "0.1.0",
-              "from": "json5@0.1.0",
-              "resolved": "https://registry.npmjs.org/json5/-/json5-0.1.0.tgz"
+              "version": "0.1.0"
             },
             "big.js": {
-              "version": "2.5.1",
-              "from": "big.js@2.5.1",
-              "resolved": "https://registry.npmjs.org/big.js/-/big.js-2.5.1.tgz"
+              "version": "2.5.1"
             }
           }
         }
@@ -2015,23 +1294,15 @@
     },
     "file-loader": {
       "version": "0.8.1",
-      "from": "file-loader@0.8.1",
-      "resolved": "https://registry.npmjs.org/file-loader/-/file-loader-0.8.1.tgz",
       "dependencies": {
         "loader-utils": {
           "version": "0.2.6",
-          "from": "loader-utils@0.2.6",
-          "resolved": "https://registry.npmjs.org/loader-utils/-/loader-utils-0.2.6.tgz",
           "dependencies": {
             "json5": {
-              "version": "0.1.0",
-              "from": "json5@0.1.0",
-              "resolved": "https://registry.npmjs.org/json5/-/json5-0.1.0.tgz"
+              "version": "0.1.0"
             },
             "big.js": {
-              "version": "2.5.1",
-              "from": "big.js@2.5.1",
-              "resolved": "https://registry.npmjs.org/big.js/-/big.js-2.5.1.tgz"
+              "version": "2.5.1"
             }
           }
         }
@@ -2039,45 +1310,29 @@
     },
     "glob": {
       "version": "4.5.3",
-      "from": "glob@4.5.3",
-      "resolved": "https://registry.npmjs.org/glob/-/glob-4.5.3.tgz",
       "dependencies": {
         "inflight": {
           "version": "1.0.4",
-          "from": "inflight@1.0.4",
-          "resolved": "https://registry.npmjs.org/inflight/-/inflight-1.0.4.tgz",
           "dependencies": {
             "wrappy": {
-              "version": "1.0.1",
-              "from": "wrappy@1.0.1",
-              "resolved": "https://registry.npmjs.org/wrappy/-/wrappy-1.0.1.tgz"
+              "version": "1.0.1"
             }
           }
         },
         "inherits": {
-          "version": "2.0.1",
-          "from": "inherits@2.0.1",
-          "resolved": "https://registry.npmjs.org/inherits/-/inherits-2.0.1.tgz"
+          "version": "2.0.1"
         },
         "minimatch": {
           "version": "2.0.4",
-          "from": "minimatch@2.0.4",
-          "resolved": "https://registry.npmjs.org/minimatch/-/minimatch-2.0.4.tgz",
           "dependencies": {
             "brace-expansion": {
               "version": "1.1.0",
-              "from": "brace-expansion@1.1.0",
-              "resolved": "https://registry.npmjs.org/brace-expansion/-/brace-expansion-1.1.0.tgz",
               "dependencies": {
                 "balanced-match": {
-                  "version": "0.2.0",
-                  "from": "balanced-match@0.2.0",
-                  "resolved": "https://registry.npmjs.org/balanced-match/-/balanced-match-0.2.0.tgz"
+                  "version": "0.2.0"
                 },
                 "concat-map": {
-                  "version": "0.0.1",
-                  "from": "concat-map@0.0.1",
-                  "resolved": "https://registry.npmjs.org/concat-map/-/concat-map-0.0.1.tgz"
+                  "version": "0.0.1"
                 }
               }
             }
@@ -2085,13 +1340,9 @@
         },
         "once": {
           "version": "1.3.1",
-          "from": "once@1.3.1",
-          "resolved": "https://registry.npmjs.org/once/-/once-1.3.1.tgz",
           "dependencies": {
             "wrappy": {
-              "version": "1.0.1",
-              "from": "wrappy@1.0.1",
-              "resolved": "https://registry.npmjs.org/wrappy/-/wrappy-1.0.1.tgz"
+              "version": "1.0.1"
             }
           }
         }
@@ -2099,179 +1350,110 @@
     },
     "html-loader": {
       "version": "0.2.3",
-      "from": "html-loader@0.2.3",
-      "resolved": "https://registry.npmjs.org/html-loader/-/html-loader-0.2.3.tgz",
       "dependencies": {
         "html-minifier": {
-          "version": "0.5.6",
-          "from": "html-minifier@0.5.6",
-          "resolved": "https://registry.npmjs.org/html-minifier/-/html-minifier-0.5.6.tgz"
+          "version": "0.5.6"
         },
         "source-map": {
           "version": "0.1.43",
-          "from": "source-map@0.1.43",
-          "resolved": "https://registry.npmjs.org/source-map/-/source-map-0.1.43.tgz",
           "dependencies": {
             "amdefine": {
-              "version": "0.1.0",
-              "from": "amdefine@0.1.0",
-              "resolved": "https://registry.npmjs.org/amdefine/-/amdefine-0.1.0.tgz"
+              "version": "0.1.0"
             }
           }
         },
         "fastparse": {
-          "version": "1.0.0",
-          "from": "fastparse@1.0.0",
-          "resolved": "https://registry.npmjs.org/fastparse/-/fastparse-1.0.0.tgz"
+          "version": "1.0.0"
         },
         "loader-utils": {
           "version": "0.2.6",
-          "from": "loader-utils@0.2.6",
-          "resolved": "https://registry.npmjs.org/loader-utils/-/loader-utils-0.2.6.tgz",
           "dependencies": {
             "json5": {
-              "version": "0.1.0",
-              "from": "json5@0.1.0",
-              "resolved": "https://registry.npmjs.org/json5/-/json5-0.1.0.tgz"
+              "version": "0.1.0"
             },
             "big.js": {
-              "version": "2.5.1",
-              "from": "big.js@2.5.1",
-              "resolved": "https://registry.npmjs.org/big.js/-/big.js-2.5.1.tgz"
+              "version": "2.5.1"
             }
           }
         }
       }
     },
     "json5": {
-      "version": "0.4.0",
-      "from": "json5@0.4.0",
-      "resolved": "https://registry.npmjs.org/json5/-/json5-0.4.0.tgz"
+      "version": "0.4.0"
     },
     "lodash": {
-      "version": "2.4.2",
-      "from": "lodash@2.4.2",
-      "resolved": "https://registry.npmjs.org/lodash/-/lodash-2.4.2.tgz"
+      "version": "2.4.2"
     },
     "ng-annotate-loader": {
       "version": "0.0.10",
-      "from": "ng-annotate-loader@0.0.10",
-      "resolved": "https://registry.npmjs.org/ng-annotate-loader/-/ng-annotate-loader-0.0.10.tgz",
       "dependencies": {
         "ng-annotate": {
           "version": "1.0.2",
-          "from": "ng-annotate@1.0.2",
-          "resolved": "https://registry.npmjs.org/ng-annotate/-/ng-annotate-1.0.2.tgz",
           "dependencies": {
             "acorn": {
-              "version": "2.1.0",
-              "from": "acorn@2.1.0",
-              "resolved": "https://registry.npmjs.org/acorn/-/acorn-2.1.0.tgz"
+              "version": "2.1.0"
             },
             "alter": {
-              "version": "0.2.0",
-              "from": "alter@0.2.0",
-              "resolved": "https://registry.npmjs.org/alter/-/alter-0.2.0.tgz"
+              "version": "0.2.0"
             },
             "convert-source-map": {
-              "version": "1.0.0",
-              "from": "convert-source-map@1.0.0",
-              "resolved": "https://registry.npmjs.org/convert-source-map/-/convert-source-map-1.0.0.tgz"
+              "version": "1.0.0"
             },
             "optimist": {
               "version": "0.6.1",
-              "from": "optimist@0.6.1",
-              "resolved": "https://registry.npmjs.org/optimist/-/optimist-0.6.1.tgz",
               "dependencies": {
                 "wordwrap": {
-                  "version": "0.0.3",
-                  "from": "wordwrap@0.0.3",
-                  "resolved": "https://registry.npmjs.org/wordwrap/-/wordwrap-0.0.3.tgz"
+                  "version": "0.0.3"
                 },
                 "minimist": {
-                  "version": "0.0.10",
-                  "from": "minimist@0.0.10",
-                  "resolved": "https://registry.npmjs.org/minimist/-/minimist-0.0.10.tgz"
+                  "version": "0.0.10"
                 }
               }
             },
             "ordered-ast-traverse": {
               "version": "1.1.1",
-              "from": "ordered-ast-traverse@1.1.1",
-              "resolved": "https://registry.npmjs.org/ordered-ast-traverse/-/ordered-ast-traverse-1.1.1.tgz",
               "dependencies": {
                 "ordered-esprima-props": {
-                  "version": "1.1.0",
-                  "from": "ordered-esprima-props@1.1.0",
-                  "resolved": "https://registry.npmjs.org/ordered-esprima-props/-/ordered-esprima-props-1.1.0.tgz"
+                  "version": "1.1.0"
                 }
               }
             },
             "simple-fmt": {
-              "version": "0.1.0",
-              "from": "simple-fmt@0.1.0",
-              "resolved": "https://registry.npmjs.org/simple-fmt/-/simple-fmt-0.1.0.tgz"
+              "version": "0.1.0"
             },
             "simple-is": {
-              "version": "0.2.0",
-              "from": "simple-is@0.2.0",
-              "resolved": "https://registry.npmjs.org/simple-is/-/simple-is-0.2.0.tgz"
+              "version": "0.2.0"
             },
             "stable": {
-              "version": "0.1.5",
-              "from": "stable@0.1.5",
-              "resolved": "https://registry.npmjs.org/stable/-/stable-0.1.5.tgz"
+              "version": "0.1.5"
             },
             "stringmap": {
-              "version": "0.2.2",
-              "from": "stringmap@0.2.2",
-              "resolved": "https://registry.npmjs.org/stringmap/-/stringmap-0.2.2.tgz"
+              "version": "0.2.2"
             },
             "stringset": {
-              "version": "0.2.1",
-              "from": "stringset@0.2.1",
-              "resolved": "https://registry.npmjs.org/stringset/-/stringset-0.2.1.tgz"
+              "version": "0.2.1"
             },
             "tryor": {
-              "version": "0.1.2",
-              "from": "tryor@0.1.2",
-              "resolved": "https://registry.npmjs.org/tryor/-/tryor-0.1.2.tgz"
+              "version": "0.1.2"
             }
           }
         },
         "source-map": {
           "version": "0.4.2",
-          "from": "source-map@0.4.2",
-          "resolved": "https://registry.npmjs.org/source-map/-/source-map-0.4.2.tgz",
           "dependencies": {
             "amdefine": {
-              "version": "1.0.0",
-<<<<<<< HEAD
-              "from": "amdefine@1.0.0",
-=======
-              "from": "amdefine@>=0.0.4",
->>>>>>> 8345d178
-              "resolved": "https://registry.npmjs.org/amdefine/-/amdefine-1.0.0.tgz"
+              "version": "1.0.0"
             }
           }
         },
         "loader-utils": {
           "version": "0.2.12",
-          "from": "loader-utils@0.2.12",
-          "resolved": "https://registry.npmjs.org/loader-utils/-/loader-utils-0.2.12.tgz",
           "dependencies": {
             "big.js": {
-              "version": "3.1.3",
-              "from": "big.js@3.1.3",
-              "resolved": "https://registry.npmjs.org/big.js/-/big.js-3.1.3.tgz"
-<<<<<<< HEAD
+              "version": "3.1.3"
             },
             "json5": {
-              "version": "0.4.0",
-              "from": "json5@0.4.0",
-              "resolved": "https://registry.npmjs.org/json5/-/json5-0.4.0.tgz"
-=======
->>>>>>> 8345d178
+              "version": "0.4.0"
             }
           }
         }
@@ -2279,23 +1461,15 @@
     },
     "ngtemplate-loader": {
       "version": "0.1.3",
-      "from": "ngtemplate-loader@0.1.3",
-      "resolved": "https://registry.npmjs.org/ngtemplate-loader/-/ngtemplate-loader-0.1.3.tgz",
       "dependencies": {
         "loader-utils": {
           "version": "0.2.6",
-          "from": "loader-utils@0.2.6",
-          "resolved": "https://registry.npmjs.org/loader-utils/-/loader-utils-0.2.6.tgz",
           "dependencies": {
             "json5": {
-              "version": "0.1.0",
-              "from": "json5@0.1.0",
-              "resolved": "https://registry.npmjs.org/json5/-/json5-0.1.0.tgz"
+              "version": "0.1.0"
             },
             "big.js": {
-              "version": "2.5.1",
-              "from": "big.js@2.5.1",
-              "resolved": "https://registry.npmjs.org/big.js/-/big.js-2.5.1.tgz"
+              "version": "2.5.1"
             }
           }
         }
@@ -2303,226 +1477,144 @@
     },
     "node-libs-browser": {
       "version": "0.5.2",
-      "from": "node-libs-browser@0.5.2",
-      "resolved": "https://registry.npmjs.org/node-libs-browser/-/node-libs-browser-0.5.2.tgz",
       "dependencies": {
         "assert": {
-          "version": "1.3.0",
-          "from": "assert@1.3.0",
-          "resolved": "https://registry.npmjs.org/assert/-/assert-1.3.0.tgz"
+          "version": "1.3.0"
         },
         "browserify-zlib": {
           "version": "0.1.4",
-          "from": "browserify-zlib@0.1.4",
-          "resolved": "https://registry.npmjs.org/browserify-zlib/-/browserify-zlib-0.1.4.tgz",
           "dependencies": {
             "pako": {
-              "version": "0.2.7",
-              "from": "pako@0.2.7",
-              "resolved": "https://registry.npmjs.org/pako/-/pako-0.2.7.tgz"
+              "version": "0.2.7"
             }
           }
         },
         "buffer": {
           "version": "3.2.2",
-          "from": "buffer@3.2.2",
-          "resolved": "https://registry.npmjs.org/buffer/-/buffer-3.2.2.tgz",
           "dependencies": {
             "base64-js": {
-              "version": "0.0.8",
-              "from": "base64-js@0.0.8",
-              "resolved": "https://registry.npmjs.org/base64-js/-/base64-js-0.0.8.tgz"
+              "version": "0.0.8"
             },
             "ieee754": {
-              "version": "1.1.6",
-              "from": "ieee754@1.1.6",
-              "resolved": "https://registry.npmjs.org/ieee754/-/ieee754-1.1.6.tgz"
+              "version": "1.1.6"
             },
             "is-array": {
-              "version": "1.0.1",
-              "from": "is-array@1.0.1",
-              "resolved": "https://registry.npmjs.org/is-array/-/is-array-1.0.1.tgz"
+              "version": "1.0.1"
             }
           }
         },
         "console-browserify": {
           "version": "1.1.0",
-          "from": "console-browserify@1.1.0",
-          "resolved": "https://registry.npmjs.org/console-browserify/-/console-browserify-1.1.0.tgz",
           "dependencies": {
             "date-now": {
-              "version": "0.1.4",
-              "from": "date-now@0.1.4",
-              "resolved": "https://registry.npmjs.org/date-now/-/date-now-0.1.4.tgz"
+              "version": "0.1.4"
             }
           }
         },
         "constants-browserify": {
-          "version": "0.0.1",
-          "from": "constants-browserify@0.0.1",
-          "resolved": "https://registry.npmjs.org/constants-browserify/-/constants-browserify-0.0.1.tgz"
+          "version": "0.0.1"
         },
         "crypto-browserify": {
           "version": "3.2.8",
-          "from": "crypto-browserify@3.2.8",
-          "resolved": "https://registry.npmjs.org/crypto-browserify/-/crypto-browserify-3.2.8.tgz",
           "dependencies": {
             "pbkdf2-compat": {
-              "version": "2.0.1",
-              "from": "pbkdf2-compat@2.0.1",
-              "resolved": "https://registry.npmjs.org/pbkdf2-compat/-/pbkdf2-compat-2.0.1.tgz"
+              "version": "2.0.1"
             },
             "ripemd160": {
-              "version": "0.2.0",
-              "from": "ripemd160@0.2.0",
-              "resolved": "https://registry.npmjs.org/ripemd160/-/ripemd160-0.2.0.tgz"
+              "version": "0.2.0"
             },
             "sha.js": {
-              "version": "2.2.6",
-              "from": "sha.js@2.2.6",
-              "resolved": "https://registry.npmjs.org/sha.js/-/sha.js-2.2.6.tgz"
+              "version": "2.2.6"
             }
           }
         },
         "domain-browser": {
-          "version": "1.1.4",
-          "from": "domain-browser@1.1.4",
-          "resolved": "https://registry.npmjs.org/domain-browser/-/domain-browser-1.1.4.tgz"
+          "version": "1.1.4"
         },
         "events": {
-          "version": "1.0.2",
-          "from": "events@1.0.2",
-          "resolved": "https://registry.npmjs.org/events/-/events-1.0.2.tgz"
+          "version": "1.0.2"
         },
         "http-browserify": {
           "version": "1.7.0",
-          "from": "http-browserify@1.7.0",
-          "resolved": "https://registry.npmjs.org/http-browserify/-/http-browserify-1.7.0.tgz",
           "dependencies": {
             "Base64": {
-              "version": "0.2.1",
-              "from": "Base64@0.2.1",
-              "resolved": "https://registry.npmjs.org/Base64/-/Base64-0.2.1.tgz"
+              "version": "0.2.1"
             },
             "inherits": {
-              "version": "2.0.1",
-              "from": "inherits@2.0.1",
-              "resolved": "https://registry.npmjs.org/inherits/-/inherits-2.0.1.tgz"
+              "version": "2.0.1"
             }
           }
         },
         "https-browserify": {
-          "version": "0.0.0",
-          "from": "https-browserify@0.0.0",
-          "resolved": "https://registry.npmjs.org/https-browserify/-/https-browserify-0.0.0.tgz"
+          "version": "0.0.0"
         },
         "os-browserify": {
-          "version": "0.1.2",
-          "from": "os-browserify@0.1.2",
-          "resolved": "https://registry.npmjs.org/os-browserify/-/os-browserify-0.1.2.tgz"
+          "version": "0.1.2"
         },
         "path-browserify": {
-          "version": "0.0.0",
-          "from": "path-browserify@0.0.0",
-          "resolved": "https://registry.npmjs.org/path-browserify/-/path-browserify-0.0.0.tgz"
+          "version": "0.0.0"
         },
         "process": {
-          "version": "0.11.1",
-          "from": "process@0.11.1",
-          "resolved": "https://registry.npmjs.org/process/-/process-0.11.1.tgz"
+          "version": "0.11.1"
         },
         "punycode": {
-          "version": "1.3.2",
-          "from": "punycode@1.3.2",
-          "resolved": "https://registry.npmjs.org/punycode/-/punycode-1.3.2.tgz"
+          "version": "1.3.2"
         },
         "querystring-es3": {
-          "version": "0.2.1",
-          "from": "querystring-es3@0.2.1",
-          "resolved": "https://registry.npmjs.org/querystring-es3/-/querystring-es3-0.2.1.tgz"
+          "version": "0.2.1"
         },
         "readable-stream": {
           "version": "1.1.13",
-          "from": "readable-stream@1.1.13",
-          "resolved": "https://registry.npmjs.org/readable-stream/-/readable-stream-1.1.13.tgz",
           "dependencies": {
             "core-util-is": {
-              "version": "1.0.1",
-              "from": "core-util-is@1.0.1",
-              "resolved": "https://registry.npmjs.org/core-util-is/-/core-util-is-1.0.1.tgz"
+              "version": "1.0.1"
             },
             "isarray": {
-              "version": "0.0.1",
-              "from": "isarray@0.0.1",
-              "resolved": "https://registry.npmjs.org/isarray/-/isarray-0.0.1.tgz"
+              "version": "0.0.1"
             },
             "inherits": {
-              "version": "2.0.1",
-              "from": "inherits@2.0.1",
-              "resolved": "https://registry.npmjs.org/inherits/-/inherits-2.0.1.tgz"
+              "version": "2.0.1"
             }
           }
         },
         "stream-browserify": {
           "version": "1.0.0",
-          "from": "stream-browserify@1.0.0",
-          "resolved": "https://registry.npmjs.org/stream-browserify/-/stream-browserify-1.0.0.tgz",
           "dependencies": {
             "inherits": {
-              "version": "2.0.1",
-              "from": "inherits@2.0.1",
-              "resolved": "https://registry.npmjs.org/inherits/-/inherits-2.0.1.tgz"
+              "version": "2.0.1"
             }
           }
         },
         "string_decoder": {
-          "version": "0.10.31",
-          "from": "string_decoder@0.10.31",
-          "resolved": "https://registry.npmjs.org/string_decoder/-/string_decoder-0.10.31.tgz"
+          "version": "0.10.31"
         },
         "timers-browserify": {
-          "version": "1.4.1",
-          "from": "timers-browserify@1.4.1",
-          "resolved": "https://registry.npmjs.org/timers-browserify/-/timers-browserify-1.4.1.tgz"
+          "version": "1.4.1"
         },
         "tty-browserify": {
-          "version": "0.0.0",
-          "from": "tty-browserify@0.0.0",
-          "resolved": "https://registry.npmjs.org/tty-browserify/-/tty-browserify-0.0.0.tgz"
+          "version": "0.0.0"
         },
         "url": {
           "version": "0.10.3",
-          "from": "url@0.10.3",
-          "resolved": "https://registry.npmjs.org/url/-/url-0.10.3.tgz",
           "dependencies": {
             "querystring": {
-              "version": "0.2.0",
-              "from": "querystring@0.2.0",
-              "resolved": "https://registry.npmjs.org/querystring/-/querystring-0.2.0.tgz"
+              "version": "0.2.0"
             }
           }
         },
         "util": {
           "version": "0.10.3",
-          "from": "util@0.10.3",
-          "resolved": "https://registry.npmjs.org/util/-/util-0.10.3.tgz",
           "dependencies": {
             "inherits": {
-              "version": "2.0.1",
-              "from": "inherits@2.0.1",
-              "resolved": "https://registry.npmjs.org/inherits/-/inherits-2.0.1.tgz"
+              "version": "2.0.1"
             }
           }
         },
         "vm-browserify": {
           "version": "0.0.4",
-          "from": "vm-browserify@0.0.4",
-          "resolved": "https://registry.npmjs.org/vm-browserify/-/vm-browserify-0.0.4.tgz",
           "dependencies": {
             "indexof": {
-              "version": "0.0.1",
-              "from": "indexof@0.0.1",
-              "resolved": "https://registry.npmjs.org/indexof/-/indexof-0.0.1.tgz"
+              "version": "0.0.1"
             }
           }
         }
@@ -2530,118 +1622,76 @@
     },
     "observable-array": {
       "version": "0.0.4",
-      "from": "observable-array@0.0.4",
-      "resolved": "https://registry.npmjs.org/observable-array/-/observable-array-0.0.4.tgz",
       "dependencies": {
         "d": {
-          "version": "0.1.1",
-          "from": "d@0.1.1",
-          "resolved": "https://registry.npmjs.org/d/-/d-0.1.1.tgz"
+          "version": "0.1.1"
         },
         "es5-ext": {
           "version": "0.10.11",
-          "from": "es5-ext@0.10.11",
-          "resolved": "https://registry.npmjs.org/es5-ext/-/es5-ext-0.10.11.tgz",
           "dependencies": {
             "es6-iterator": {
-              "version": "2.0.0",
-              "from": "es6-iterator@2.0.0",
-              "resolved": "https://registry.npmjs.org/es6-iterator/-/es6-iterator-2.0.0.tgz"
+              "version": "2.0.0"
             },
             "es6-symbol": {
-              "version": "3.0.2",
-              "from": "es6-symbol@3.0.2",
-              "resolved": "https://registry.npmjs.org/es6-symbol/-/es6-symbol-3.0.2.tgz"
+              "version": "3.0.2"
             }
           }
         },
         "event-emitter": {
-          "version": "0.3.4",
-          "from": "event-emitter@0.3.4",
-          "resolved": "https://registry.npmjs.org/event-emitter/-/event-emitter-0.3.4.tgz"
+          "version": "0.3.4"
         },
         "memoizee": {
           "version": "0.3.10",
-          "from": "memoizee@0.3.10",
-          "resolved": "https://registry.npmjs.org/memoizee/-/memoizee-0.3.10.tgz",
           "dependencies": {
             "es6-weak-map": {
               "version": "0.1.4",
-              "from": "es6-weak-map@0.1.4",
-              "resolved": "https://registry.npmjs.org/es6-weak-map/-/es6-weak-map-0.1.4.tgz",
               "dependencies": {
                 "es6-iterator": {
-                  "version": "0.1.3",
-                  "from": "es6-iterator@0.1.3",
-                  "resolved": "https://registry.npmjs.org/es6-iterator/-/es6-iterator-0.1.3.tgz"
+                  "version": "0.1.3"
                 },
                 "es6-symbol": {
-                  "version": "2.0.1",
-                  "from": "es6-symbol@2.0.1",
-                  "resolved": "https://registry.npmjs.org/es6-symbol/-/es6-symbol-2.0.1.tgz"
+                  "version": "2.0.1"
                 }
               }
             },
             "lru-queue": {
-              "version": "0.1.0",
-              "from": "lru-queue@0.1.0",
-              "resolved": "https://registry.npmjs.org/lru-queue/-/lru-queue-0.1.0.tgz"
+              "version": "0.1.0"
             },
             "next-tick": {
-              "version": "0.2.2",
-              "from": "next-tick@0.2.2",
-              "resolved": "https://registry.npmjs.org/next-tick/-/next-tick-0.2.2.tgz"
+              "version": "0.2.2"
             },
             "timers-ext": {
-              "version": "0.1.0",
-              "from": "timers-ext@0.1.0",
-              "resolved": "https://registry.npmjs.org/timers-ext/-/timers-ext-0.1.0.tgz"
+              "version": "0.1.0"
             }
           }
         },
         "observable-value": {
           "version": "0.0.5",
-          "from": "observable-value@0.0.5",
-          "resolved": "https://registry.npmjs.org/observable-value/-/observable-value-0.0.5.tgz",
           "dependencies": {
             "es6-symbol": {
-              "version": "3.1.0",
-              "from": "es6-symbol@3.1.0",
-              "resolved": "https://registry.npmjs.org/es6-symbol/-/es6-symbol-3.1.0.tgz"
+              "version": "3.1.0"
             }
           }
         }
       }
     },
     "polyfill-function-prototype-bind": {
-      "version": "0.0.1",
-      "from": "polyfill-function-prototype-bind@0.0.1",
-      "resolved": "https://registry.npmjs.org/polyfill-function-prototype-bind/-/polyfill-function-prototype-bind-0.0.1.tgz"
+      "version": "0.0.1"
     },
     "shelljs": {
-      "version": "0.3.0",
-      "from": "shelljs@0.3.0",
-      "resolved": "https://registry.npmjs.org/shelljs/-/shelljs-0.3.0.tgz"
+      "version": "0.3.0"
     },
     "style-loader": {
       "version": "0.8.3",
-      "from": "style-loader@0.8.3",
-      "resolved": "https://registry.npmjs.org/style-loader/-/style-loader-0.8.3.tgz",
       "dependencies": {
         "loader-utils": {
           "version": "0.2.6",
-          "from": "loader-utils@0.2.6",
-          "resolved": "https://registry.npmjs.org/loader-utils/-/loader-utils-0.2.6.tgz",
           "dependencies": {
             "json5": {
-              "version": "0.1.0",
-              "from": "json5@0.1.0",
-              "resolved": "https://registry.npmjs.org/json5/-/json5-0.1.0.tgz"
+              "version": "0.1.0"
             },
             "big.js": {
-              "version": "2.5.1",
-              "from": "big.js@2.5.1",
-              "resolved": "https://registry.npmjs.org/big.js/-/big.js-2.5.1.tgz"
+              "version": "2.5.1"
             }
           }
         }
@@ -2649,232 +1699,145 @@
     },
     "ts-loader": {
       "version": "0.7.2",
-      "from": "ts-loader@0.7.2",
-      "resolved": "https://registry.npmjs.org/ts-loader/-/ts-loader-0.7.2.tgz",
       "dependencies": {
         "arrify": {
-          "version": "1.0.0",
-          "from": "arrify@1.0.0",
-          "resolved": "https://registry.npmjs.org/arrify/-/arrify-1.0.0.tgz"
+          "version": "1.0.0"
         },
         "colors": {
-          "version": "1.1.2",
-          "from": "colors@1.1.2",
-          "resolved": "https://registry.npmjs.org/colors/-/colors-1.1.2.tgz"
+          "version": "1.1.2"
         },
         "enhanced-resolve": {
           "version": "0.9.1",
-          "from": "enhanced-resolve@0.9.1",
-          "resolved": "https://registry.npmjs.org/enhanced-resolve/-/enhanced-resolve-0.9.1.tgz",
           "dependencies": {
             "tapable": {
-              "version": "0.1.10",
-              "from": "tapable@0.1.10",
-              "resolved": "https://registry.npmjs.org/tapable/-/tapable-0.1.10.tgz"
+              "version": "0.1.10"
             },
             "memory-fs": {
-              "version": "0.2.0",
-              "from": "memory-fs@0.2.0",
-              "resolved": "https://registry.npmjs.org/memory-fs/-/memory-fs-0.2.0.tgz"
+              "version": "0.2.0"
             },
             "graceful-fs": {
-              "version": "4.1.2",
-              "from": "graceful-fs@4.1.2",
-              "resolved": "https://registry.npmjs.org/graceful-fs/-/graceful-fs-4.1.2.tgz"
+              "version": "4.1.2"
             }
           }
         },
         "loader-utils": {
           "version": "0.2.12",
-          "from": "loader-utils@0.2.12",
-          "resolved": "https://registry.npmjs.org/loader-utils/-/loader-utils-0.2.12.tgz",
           "dependencies": {
             "big.js": {
-              "version": "3.1.3",
-              "from": "big.js@3.1.3",
-              "resolved": "https://registry.npmjs.org/big.js/-/big.js-3.1.3.tgz"
-<<<<<<< HEAD
+              "version": "3.1.3"
             },
             "json5": {
-              "version": "0.4.0",
-              "from": "json5@0.4.0",
-              "resolved": "https://registry.npmjs.org/json5/-/json5-0.4.0.tgz"
-=======
->>>>>>> 8345d178
+              "version": "0.4.0"
             }
           }
         },
         "object-assign": {
-          "version": "2.1.1",
-          "from": "object-assign@2.1.1",
-          "resolved": "https://registry.npmjs.org/object-assign/-/object-assign-2.1.1.tgz"
+          "version": "2.1.1"
         },
         "semver": {
-          "version": "5.1.0",
-          "from": "semver@5.1.0",
-          "resolved": "https://registry.npmjs.org/semver/-/semver-5.1.0.tgz"
+          "version": "5.1.0"
         }
       }
     },
     "typescript": {
-      "version": "1.7.5",
-      "from": "typescript@1.7.5",
-      "resolved": "https://registry.npmjs.org/typescript/-/typescript-1.7.5.tgz"
+      "version": "1.7.5"
     },
     "url-loader": {
       "version": "0.5.5",
-      "from": "url-loader@0.5.5",
-      "resolved": "https://registry.npmjs.org/url-loader/-/url-loader-0.5.5.tgz",
       "dependencies": {
         "loader-utils": {
           "version": "0.2.6",
-          "from": "loader-utils@0.2.6",
-          "resolved": "https://registry.npmjs.org/loader-utils/-/loader-utils-0.2.6.tgz",
           "dependencies": {
             "json5": {
-              "version": "0.1.0",
-              "from": "json5@0.1.0",
-              "resolved": "https://registry.npmjs.org/json5/-/json5-0.1.0.tgz"
+              "version": "0.1.0"
             },
             "big.js": {
-              "version": "2.5.1",
-              "from": "big.js@2.5.1",
-              "resolved": "https://registry.npmjs.org/big.js/-/big.js-2.5.1.tgz"
+              "version": "2.5.1"
             }
           }
         },
         "mime": {
-          "version": "1.2.11",
-          "from": "mime@1.2.11",
-          "resolved": "https://registry.npmjs.org/mime/-/mime-1.2.11.tgz"
+          "version": "1.2.11"
         }
       }
     },
     "webpack": {
       "version": "1.13.1",
-      "from": "webpack@1.13.1",
-      "resolved": "https://registry.npmjs.org/webpack/-/webpack-1.13.1.tgz",
       "dependencies": {
         "async": {
-          "version": "1.5.2",
-          "from": "async@1.5.2",
-          "resolved": "https://registry.npmjs.org/async/-/async-1.5.2.tgz"
+          "version": "1.5.2"
         },
         "clone": {
-          "version": "1.0.2",
-          "from": "clone@1.0.2",
-          "resolved": "https://registry.npmjs.org/clone/-/clone-1.0.2.tgz"
+          "version": "1.0.2"
         },
         "enhanced-resolve": {
           "version": "0.9.1",
-          "from": "enhanced-resolve@0.9.1",
-          "resolved": "https://registry.npmjs.org/enhanced-resolve/-/enhanced-resolve-0.9.1.tgz",
           "dependencies": {
             "memory-fs": {
-              "version": "0.2.0",
-              "from": "memory-fs@0.2.0",
-              "resolved": "https://registry.npmjs.org/memory-fs/-/memory-fs-0.2.0.tgz"
+              "version": "0.2.0"
             },
             "graceful-fs": {
-              "version": "4.1.4",
-              "from": "graceful-fs@4.1.4",
-              "resolved": "https://registry.npmjs.org/graceful-fs/-/graceful-fs-4.1.4.tgz"
+              "version": "4.1.4"
             }
           }
         },
         "acorn": {
-          "version": "3.2.0",
-          "from": "acorn@3.2.0",
-          "resolved": "https://registry.npmjs.org/acorn/-/acorn-3.2.0.tgz"
+          "version": "3.2.0"
         },
         "interpret": {
-          "version": "0.6.6",
-          "from": "interpret@0.6.6",
-          "resolved": "https://registry.npmjs.org/interpret/-/interpret-0.6.6.tgz"
+          "version": "0.6.6"
         },
         "loader-utils": {
           "version": "0.2.15",
-          "from": "loader-utils@0.2.15",
-          "resolved": "https://registry.npmjs.org/loader-utils/-/loader-utils-0.2.15.tgz",
           "dependencies": {
             "big.js": {
-              "version": "3.1.3",
-              "from": "big.js@3.1.3",
-              "resolved": "https://registry.npmjs.org/big.js/-/big.js-3.1.3.tgz"
+              "version": "3.1.3"
             },
             "emojis-list": {
-              "version": "2.0.1",
-              "from": "emojis-list@2.0.1",
-              "resolved": "https://registry.npmjs.org/emojis-list/-/emojis-list-2.0.1.tgz"
+              "version": "2.0.1"
             },
             "json5": {
-              "version": "0.5.0",
-              "from": "json5@0.5.0",
-              "resolved": "https://registry.npmjs.org/json5/-/json5-0.5.0.tgz"
+              "version": "0.5.0"
             },
             "object-assign": {
-              "version": "4.1.0",
-              "from": "object-assign@4.1.0",
-              "resolved": "https://registry.npmjs.org/object-assign/-/object-assign-4.1.0.tgz"
+              "version": "4.1.0"
             }
           }
         },
         "memory-fs": {
           "version": "0.3.0",
-          "from": "memory-fs@0.3.0",
-          "resolved": "https://registry.npmjs.org/memory-fs/-/memory-fs-0.3.0.tgz",
           "dependencies": {
             "errno": {
               "version": "0.1.4",
-              "from": "errno@0.1.4",
-              "resolved": "https://registry.npmjs.org/errno/-/errno-0.1.4.tgz",
               "dependencies": {
                 "prr": {
-                  "version": "0.0.0",
-                  "from": "prr@0.0.0",
-                  "resolved": "https://registry.npmjs.org/prr/-/prr-0.0.0.tgz"
+                  "version": "0.0.0"
                 }
               }
             },
             "readable-stream": {
               "version": "2.1.4",
-              "from": "readable-stream@2.1.4",
-              "resolved": "https://registry.npmjs.org/readable-stream/-/readable-stream-2.1.4.tgz",
               "dependencies": {
                 "buffer-shims": {
-                  "version": "1.0.0",
-                  "from": "buffer-shims@1.0.0",
-                  "resolved": "https://registry.npmjs.org/buffer-shims/-/buffer-shims-1.0.0.tgz"
+                  "version": "1.0.0"
                 },
                 "core-util-is": {
-                  "version": "1.0.2",
-                  "from": "core-util-is@1.0.2",
-                  "resolved": "https://registry.npmjs.org/core-util-is/-/core-util-is-1.0.2.tgz"
+                  "version": "1.0.2"
                 },
                 "inherits": {
-                  "version": "2.0.1",
-                  "from": "inherits@2.0.1",
-                  "resolved": "https://registry.npmjs.org/inherits/-/inherits-2.0.1.tgz"
+                  "version": "2.0.1"
                 },
                 "isarray": {
-                  "version": "1.0.0",
-                  "from": "isarray@1.0.0",
-                  "resolved": "https://registry.npmjs.org/isarray/-/isarray-1.0.0.tgz"
+                  "version": "1.0.0"
                 },
                 "process-nextick-args": {
-                  "version": "1.0.7",
-                  "from": "process-nextick-args@1.0.7",
-                  "resolved": "https://registry.npmjs.org/process-nextick-args/-/process-nextick-args-1.0.7.tgz"
+                  "version": "1.0.7"
                 },
                 "string_decoder": {
-                  "version": "0.10.31",
-                  "from": "string_decoder@0.10.31",
-                  "resolved": "https://registry.npmjs.org/string_decoder/-/string_decoder-0.10.31.tgz"
+                  "version": "0.10.31"
                 },
                 "util-deprecate": {
-                  "version": "1.0.2",
-                  "from": "util-deprecate@1.0.2",
-                  "resolved": "https://registry.npmjs.org/util-deprecate/-/util-deprecate-1.0.2.tgz"
+                  "version": "1.0.2"
                 }
               }
             }
@@ -2882,178 +1845,116 @@
         },
         "mkdirp": {
           "version": "0.5.1",
-          "from": "mkdirp@0.5.1",
-          "resolved": "https://registry.npmjs.org/mkdirp/-/mkdirp-0.5.1.tgz",
           "dependencies": {
             "minimist": {
-              "version": "0.0.8",
-              "from": "minimist@0.0.8",
-              "resolved": "https://registry.npmjs.org/minimist/-/minimist-0.0.8.tgz"
+              "version": "0.0.8"
             }
           }
         },
         "optimist": {
           "version": "0.6.1",
-          "from": "optimist@0.6.1",
-          "resolved": "https://registry.npmjs.org/optimist/-/optimist-0.6.1.tgz",
           "dependencies": {
             "wordwrap": {
-              "version": "0.0.3",
-              "from": "wordwrap@0.0.3",
-              "resolved": "https://registry.npmjs.org/wordwrap/-/wordwrap-0.0.3.tgz"
+              "version": "0.0.3"
             },
             "minimist": {
-              "version": "0.0.10",
-              "from": "minimist@0.0.10",
-              "resolved": "https://registry.npmjs.org/minimist/-/minimist-0.0.10.tgz"
+              "version": "0.0.10"
             }
           }
         },
         "supports-color": {
           "version": "3.1.2",
-          "from": "supports-color@3.1.2",
-          "resolved": "https://registry.npmjs.org/supports-color/-/supports-color-3.1.2.tgz",
           "dependencies": {
             "has-flag": {
-              "version": "1.0.0",
-              "from": "has-flag@1.0.0",
-              "resolved": "https://registry.npmjs.org/has-flag/-/has-flag-1.0.0.tgz"
+              "version": "1.0.0"
             }
           }
         },
         "tapable": {
-          "version": "0.1.10",
-          "from": "tapable@0.1.10",
-          "resolved": "https://registry.npmjs.org/tapable/-/tapable-0.1.10.tgz"
+          "version": "0.1.10"
         },
         "uglify-js": {
           "version": "2.6.3",
-          "from": "uglify-js@2.6.3",
-          "resolved": "https://registry.npmjs.org/uglify-js/-/uglify-js-2.6.3.tgz",
           "dependencies": {
             "async": {
-              "version": "0.2.10",
-              "from": "async@0.2.10",
-              "resolved": "https://registry.npmjs.org/async/-/async-0.2.10.tgz"
+              "version": "0.2.10"
             },
             "source-map": {
-              "version": "0.5.6",
-              "from": "source-map@0.5.6",
-              "resolved": "https://registry.npmjs.org/source-map/-/source-map-0.5.6.tgz"
+              "version": "0.5.6"
             },
             "uglify-to-browserify": {
-              "version": "1.0.2",
-              "from": "uglify-to-browserify@1.0.2",
-              "resolved": "https://registry.npmjs.org/uglify-to-browserify/-/uglify-to-browserify-1.0.2.tgz"
+              "version": "1.0.2"
             },
             "yargs": {
               "version": "3.10.0",
-              "from": "yargs@3.10.0",
-              "resolved": "https://registry.npmjs.org/yargs/-/yargs-3.10.0.tgz",
               "dependencies": {
                 "camelcase": {
-                  "version": "1.2.1",
-                  "from": "camelcase@1.2.1",
-                  "resolved": "https://registry.npmjs.org/camelcase/-/camelcase-1.2.1.tgz"
+                  "version": "1.2.1"
                 },
                 "cliui": {
                   "version": "2.1.0",
-                  "from": "cliui@2.1.0",
-                  "resolved": "https://registry.npmjs.org/cliui/-/cliui-2.1.0.tgz",
                   "dependencies": {
                     "center-align": {
                       "version": "0.1.3",
-                      "from": "center-align@0.1.3",
-                      "resolved": "https://registry.npmjs.org/center-align/-/center-align-0.1.3.tgz",
                       "dependencies": {
                         "align-text": {
                           "version": "0.1.4",
-                          "from": "align-text@0.1.4",
-                          "resolved": "https://registry.npmjs.org/align-text/-/align-text-0.1.4.tgz",
                           "dependencies": {
                             "kind-of": {
                               "version": "3.0.3",
-                              "from": "kind-of@3.0.3",
-                              "resolved": "https://registry.npmjs.org/kind-of/-/kind-of-3.0.3.tgz",
                               "dependencies": {
                                 "is-buffer": {
-                                  "version": "1.1.3",
-                                  "from": "is-buffer@1.1.3",
-                                  "resolved": "https://registry.npmjs.org/is-buffer/-/is-buffer-1.1.3.tgz"
+                                  "version": "1.1.3"
                                 }
                               }
                             },
                             "longest": {
-                              "version": "1.0.1",
-                              "from": "longest@1.0.1",
-                              "resolved": "https://registry.npmjs.org/longest/-/longest-1.0.1.tgz"
+                              "version": "1.0.1"
                             },
                             "repeat-string": {
-                              "version": "1.5.4",
-                              "from": "repeat-string@1.5.4",
-                              "resolved": "https://registry.npmjs.org/repeat-string/-/repeat-string-1.5.4.tgz"
+                              "version": "1.5.4"
                             }
                           }
                         },
                         "lazy-cache": {
-                          "version": "1.0.4",
-                          "from": "lazy-cache@1.0.4",
-                          "resolved": "https://registry.npmjs.org/lazy-cache/-/lazy-cache-1.0.4.tgz"
+                          "version": "1.0.4"
                         }
                       }
                     },
                     "right-align": {
                       "version": "0.1.3",
-                      "from": "right-align@0.1.3",
-                      "resolved": "https://registry.npmjs.org/right-align/-/right-align-0.1.3.tgz",
                       "dependencies": {
                         "align-text": {
                           "version": "0.1.4",
-                          "from": "align-text@0.1.4",
-                          "resolved": "https://registry.npmjs.org/align-text/-/align-text-0.1.4.tgz",
                           "dependencies": {
                             "kind-of": {
                               "version": "3.0.3",
-                              "from": "kind-of@3.0.3",
-                              "resolved": "https://registry.npmjs.org/kind-of/-/kind-of-3.0.3.tgz",
                               "dependencies": {
                                 "is-buffer": {
-                                  "version": "1.1.3",
-                                  "from": "is-buffer@1.1.3",
-                                  "resolved": "https://registry.npmjs.org/is-buffer/-/is-buffer-1.1.3.tgz"
+                                  "version": "1.1.3"
                                 }
                               }
                             },
                             "longest": {
-                              "version": "1.0.1",
-                              "from": "longest@1.0.1",
-                              "resolved": "https://registry.npmjs.org/longest/-/longest-1.0.1.tgz"
+                              "version": "1.0.1"
                             },
                             "repeat-string": {
-                              "version": "1.5.4",
-                              "from": "repeat-string@1.5.4",
-                              "resolved": "https://registry.npmjs.org/repeat-string/-/repeat-string-1.5.4.tgz"
+                              "version": "1.5.4"
                             }
                           }
                         }
                       }
                     },
                     "wordwrap": {
-                      "version": "0.0.2",
-                      "from": "wordwrap@0.0.2",
-                      "resolved": "https://registry.npmjs.org/wordwrap/-/wordwrap-0.0.2.tgz"
+                      "version": "0.0.2"
                     }
                   }
                 },
                 "decamelize": {
-                  "version": "1.2.0",
-                  "from": "decamelize@1.2.0",
-                  "resolved": "https://registry.npmjs.org/decamelize/-/decamelize-1.2.0.tgz"
+                  "version": "1.2.0"
                 },
                 "window-size": {
-                  "version": "0.1.0",
-                  "from": "window-size@0.1.0",
-                  "resolved": "https://registry.npmjs.org/window-size/-/window-size-0.1.0.tgz"
+                  "version": "0.1.0"
                 }
               }
             }
@@ -3061,208 +1962,134 @@
         },
         "watchpack": {
           "version": "0.2.9",
-          "from": "watchpack@0.2.9",
-          "resolved": "https://registry.npmjs.org/watchpack/-/watchpack-0.2.9.tgz",
           "dependencies": {
             "async": {
-              "version": "0.9.2",
-              "from": "async@0.9.2",
-              "resolved": "https://registry.npmjs.org/async/-/async-0.9.2.tgz"
+              "version": "0.9.2"
             },
             "chokidar": {
               "version": "1.5.2",
-              "from": "chokidar@1.5.2",
-              "resolved": "https://registry.npmjs.org/chokidar/-/chokidar-1.5.2.tgz",
               "dependencies": {
                 "anymatch": {
                   "version": "1.3.0",
-                  "from": "anymatch@1.3.0",
-                  "resolved": "https://registry.npmjs.org/anymatch/-/anymatch-1.3.0.tgz",
                   "dependencies": {
                     "arrify": {
-                      "version": "1.0.1",
-                      "from": "arrify@1.0.1",
-                      "resolved": "https://registry.npmjs.org/arrify/-/arrify-1.0.1.tgz"
+                      "version": "1.0.1"
                     },
                     "micromatch": {
                       "version": "2.3.8",
-                      "from": "micromatch@2.3.8",
-                      "resolved": "https://registry.npmjs.org/micromatch/-/micromatch-2.3.8.tgz",
                       "dependencies": {
                         "arr-diff": {
                           "version": "2.0.0",
-                          "from": "arr-diff@2.0.0",
-                          "resolved": "https://registry.npmjs.org/arr-diff/-/arr-diff-2.0.0.tgz",
                           "dependencies": {
                             "arr-flatten": {
-                              "version": "1.0.1",
-                              "from": "arr-flatten@1.0.1",
-                              "resolved": "https://registry.npmjs.org/arr-flatten/-/arr-flatten-1.0.1.tgz"
+                              "version": "1.0.1"
                             }
                           }
                         },
                         "array-unique": {
-                          "version": "0.2.1",
-                          "from": "array-unique@0.2.1",
-                          "resolved": "https://registry.npmjs.org/array-unique/-/array-unique-0.2.1.tgz"
+                          "version": "0.2.1"
                         },
                         "braces": {
                           "version": "1.8.5",
-                          "from": "braces@1.8.5",
-                          "resolved": "https://registry.npmjs.org/braces/-/braces-1.8.5.tgz",
                           "dependencies": {
                             "expand-range": {
                               "version": "1.8.2",
-                              "from": "expand-range@1.8.2",
-                              "resolved": "https://registry.npmjs.org/expand-range/-/expand-range-1.8.2.tgz",
                               "dependencies": {
                                 "fill-range": {
                                   "version": "2.2.3",
-                                  "from": "fill-range@2.2.3",
-                                  "resolved": "https://registry.npmjs.org/fill-range/-/fill-range-2.2.3.tgz",
                                   "dependencies": {
                                     "is-number": {
-                                      "version": "2.1.0",
-                                      "from": "is-number@2.1.0",
-                                      "resolved": "https://registry.npmjs.org/is-number/-/is-number-2.1.0.tgz"
+                                      "version": "2.1.0"
                                     },
                                     "isobject": {
                                       "version": "2.1.0",
-                                      "from": "isobject@2.1.0",
-                                      "resolved": "https://registry.npmjs.org/isobject/-/isobject-2.1.0.tgz",
                                       "dependencies": {
                                         "isarray": {
-                                          "version": "1.0.0",
-                                          "from": "isarray@1.0.0",
-                                          "resolved": "https://registry.npmjs.org/isarray/-/isarray-1.0.0.tgz"
+                                          "version": "1.0.0"
                                         }
                                       }
                                     },
                                     "randomatic": {
-                                      "version": "1.1.5",
-                                      "from": "randomatic@1.1.5",
-                                      "resolved": "https://registry.npmjs.org/randomatic/-/randomatic-1.1.5.tgz"
+                                      "version": "1.1.5"
                                     },
                                     "repeat-string": {
-                                      "version": "1.5.4",
-                                      "from": "repeat-string@1.5.4",
-                                      "resolved": "https://registry.npmjs.org/repeat-string/-/repeat-string-1.5.4.tgz"
+                                      "version": "1.5.4"
                                     }
                                   }
                                 }
                               }
                             },
                             "preserve": {
-                              "version": "0.2.0",
-                              "from": "preserve@0.2.0",
-                              "resolved": "https://registry.npmjs.org/preserve/-/preserve-0.2.0.tgz"
+                              "version": "0.2.0"
                             },
                             "repeat-element": {
-                              "version": "1.1.2",
-                              "from": "repeat-element@1.1.2",
-                              "resolved": "https://registry.npmjs.org/repeat-element/-/repeat-element-1.1.2.tgz"
+                              "version": "1.1.2"
                             }
                           }
                         },
                         "expand-brackets": {
                           "version": "0.1.5",
-                          "from": "expand-brackets@0.1.5",
-                          "resolved": "https://registry.npmjs.org/expand-brackets/-/expand-brackets-0.1.5.tgz",
                           "dependencies": {
                             "is-posix-bracket": {
-                              "version": "0.1.1",
-                              "from": "is-posix-bracket@0.1.1",
-                              "resolved": "https://registry.npmjs.org/is-posix-bracket/-/is-posix-bracket-0.1.1.tgz"
+                              "version": "0.1.1"
                             }
                           }
                         },
                         "extglob": {
-                          "version": "0.3.2",
-                          "from": "extglob@0.3.2",
-                          "resolved": "https://registry.npmjs.org/extglob/-/extglob-0.3.2.tgz"
+                          "version": "0.3.2"
                         },
                         "filename-regex": {
-                          "version": "2.0.0",
-                          "from": "filename-regex@2.0.0",
-                          "resolved": "https://registry.npmjs.org/filename-regex/-/filename-regex-2.0.0.tgz"
+                          "version": "2.0.0"
                         },
                         "is-extglob": {
-                          "version": "1.0.0",
-                          "from": "is-extglob@1.0.0",
-                          "resolved": "https://registry.npmjs.org/is-extglob/-/is-extglob-1.0.0.tgz"
+                          "version": "1.0.0"
                         },
                         "kind-of": {
                           "version": "3.0.3",
-                          "from": "kind-of@3.0.3",
-                          "resolved": "https://registry.npmjs.org/kind-of/-/kind-of-3.0.3.tgz",
                           "dependencies": {
                             "is-buffer": {
-                              "version": "1.1.3",
-                              "from": "is-buffer@1.1.3",
-                              "resolved": "https://registry.npmjs.org/is-buffer/-/is-buffer-1.1.3.tgz"
+                              "version": "1.1.3"
                             }
                           }
                         },
                         "normalize-path": {
-                          "version": "2.0.1",
-                          "from": "normalize-path@2.0.1",
-                          "resolved": "https://registry.npmjs.org/normalize-path/-/normalize-path-2.0.1.tgz"
+                          "version": "2.0.1"
                         },
                         "object.omit": {
                           "version": "2.0.0",
-                          "from": "object.omit@2.0.0",
-                          "resolved": "https://registry.npmjs.org/object.omit/-/object.omit-2.0.0.tgz",
                           "dependencies": {
                             "for-own": {
                               "version": "0.1.4",
-                              "from": "for-own@0.1.4",
-                              "resolved": "https://registry.npmjs.org/for-own/-/for-own-0.1.4.tgz",
                               "dependencies": {
                                 "for-in": {
-                                  "version": "0.1.5",
-                                  "from": "for-in@0.1.5",
-                                  "resolved": "https://registry.npmjs.org/for-in/-/for-in-0.1.5.tgz"
+                                  "version": "0.1.5"
                                 }
                               }
                             },
                             "is-extendable": {
-                              "version": "0.1.1",
-                              "from": "is-extendable@0.1.1",
-                              "resolved": "https://registry.npmjs.org/is-extendable/-/is-extendable-0.1.1.tgz"
+                              "version": "0.1.1"
                             }
                           }
                         },
                         "parse-glob": {
                           "version": "3.0.4",
-                          "from": "parse-glob@3.0.4",
-                          "resolved": "https://registry.npmjs.org/parse-glob/-/parse-glob-3.0.4.tgz",
                           "dependencies": {
                             "glob-base": {
-                              "version": "0.3.0",
-                              "from": "glob-base@0.3.0",
-                              "resolved": "https://registry.npmjs.org/glob-base/-/glob-base-0.3.0.tgz"
+                              "version": "0.3.0"
                             },
                             "is-dotfile": {
-                              "version": "1.0.2",
-                              "from": "is-dotfile@1.0.2",
-                              "resolved": "https://registry.npmjs.org/is-dotfile/-/is-dotfile-1.0.2.tgz"
+                              "version": "1.0.2"
                             }
                           }
                         },
                         "regex-cache": {
                           "version": "0.4.3",
-                          "from": "regex-cache@0.4.3",
-                          "resolved": "https://registry.npmjs.org/regex-cache/-/regex-cache-0.4.3.tgz",
                           "dependencies": {
                             "is-equal-shallow": {
-                              "version": "0.1.3",
-                              "from": "is-equal-shallow@0.1.3",
-                              "resolved": "https://registry.npmjs.org/is-equal-shallow/-/is-equal-shallow-0.1.3.tgz"
+                              "version": "0.1.3"
                             },
                             "is-primitive": {
-                              "version": "2.0.0",
-                              "from": "is-primitive@2.0.0",
-                              "resolved": "https://registry.npmjs.org/is-primitive/-/is-primitive-2.0.0.tgz"
+                              "version": "2.0.0"
                             }
                           }
                         }
@@ -3271,73 +2098,47 @@
                   }
                 },
                 "async-each": {
-                  "version": "1.0.0",
-                  "from": "async-each@1.0.0",
-                  "resolved": "https://registry.npmjs.org/async-each/-/async-each-1.0.0.tgz"
+                  "version": "1.0.0"
                 },
                 "glob-parent": {
-                  "version": "2.0.0",
-                  "from": "glob-parent@2.0.0",
-                  "resolved": "https://registry.npmjs.org/glob-parent/-/glob-parent-2.0.0.tgz"
+                  "version": "2.0.0"
                 },
                 "inherits": {
-                  "version": "2.0.1",
-                  "from": "inherits@2.0.1",
-                  "resolved": "https://registry.npmjs.org/inherits/-/inherits-2.0.1.tgz"
+                  "version": "2.0.1"
                 },
                 "is-binary-path": {
                   "version": "1.0.1",
-                  "from": "is-binary-path@1.0.1",
-                  "resolved": "https://registry.npmjs.org/is-binary-path/-/is-binary-path-1.0.1.tgz",
                   "dependencies": {
                     "binary-extensions": {
-                      "version": "1.4.1",
-                      "from": "binary-extensions@1.4.1",
-                      "resolved": "https://registry.npmjs.org/binary-extensions/-/binary-extensions-1.4.1.tgz"
+                      "version": "1.4.1"
                     }
                   }
                 },
                 "is-glob": {
                   "version": "2.0.1",
-                  "from": "is-glob@2.0.1",
-                  "resolved": "https://registry.npmjs.org/is-glob/-/is-glob-2.0.1.tgz",
                   "dependencies": {
                     "is-extglob": {
-                      "version": "1.0.0",
-                      "from": "is-extglob@1.0.0",
-                      "resolved": "https://registry.npmjs.org/is-extglob/-/is-extglob-1.0.0.tgz"
+                      "version": "1.0.0"
                     }
                   }
                 },
                 "path-is-absolute": {
-                  "version": "1.0.0",
-                  "from": "path-is-absolute@1.0.0",
-                  "resolved": "https://registry.npmjs.org/path-is-absolute/-/path-is-absolute-1.0.0.tgz"
+                  "version": "1.0.0"
                 },
                 "readdirp": {
                   "version": "2.0.0",
-                  "from": "readdirp@2.0.0",
-                  "resolved": "https://registry.npmjs.org/readdirp/-/readdirp-2.0.0.tgz",
                   "dependencies": {
                     "minimatch": {
                       "version": "2.0.10",
-                      "from": "minimatch@2.0.10",
-                      "resolved": "https://registry.npmjs.org/minimatch/-/minimatch-2.0.10.tgz",
                       "dependencies": {
                         "brace-expansion": {
                           "version": "1.1.5",
-                          "from": "brace-expansion@1.1.5",
-                          "resolved": "https://registry.npmjs.org/brace-expansion/-/brace-expansion-1.1.5.tgz",
                           "dependencies": {
                             "balanced-match": {
-                              "version": "0.4.1",
-                              "from": "balanced-match@0.4.1",
-                              "resolved": "https://registry.npmjs.org/balanced-match/-/balanced-match-0.4.1.tgz"
+                              "version": "0.4.1"
                             },
                             "concat-map": {
-                              "version": "0.0.1",
-                              "from": "concat-map@0.0.1",
-                              "resolved": "https://registry.npmjs.org/concat-map/-/concat-map-0.0.1.tgz"
+                              "version": "0.0.1"
                             }
                           }
                         }
@@ -3345,38 +2146,24 @@
                     },
                     "readable-stream": {
                       "version": "2.1.4",
-                      "from": "readable-stream@2.1.4",
-                      "resolved": "https://registry.npmjs.org/readable-stream/-/readable-stream-2.1.4.tgz",
                       "dependencies": {
                         "buffer-shims": {
-                          "version": "1.0.0",
-                          "from": "buffer-shims@1.0.0",
-                          "resolved": "https://registry.npmjs.org/buffer-shims/-/buffer-shims-1.0.0.tgz"
+                          "version": "1.0.0"
                         },
                         "core-util-is": {
-                          "version": "1.0.2",
-                          "from": "core-util-is@1.0.2",
-                          "resolved": "https://registry.npmjs.org/core-util-is/-/core-util-is-1.0.2.tgz"
+                          "version": "1.0.2"
                         },
                         "isarray": {
-                          "version": "1.0.0",
-                          "from": "isarray@1.0.0",
-                          "resolved": "https://registry.npmjs.org/isarray/-/isarray-1.0.0.tgz"
+                          "version": "1.0.0"
                         },
                         "process-nextick-args": {
-                          "version": "1.0.7",
-                          "from": "process-nextick-args@1.0.7",
-                          "resolved": "https://registry.npmjs.org/process-nextick-args/-/process-nextick-args-1.0.7.tgz"
+                          "version": "1.0.7"
                         },
                         "string_decoder": {
-                          "version": "0.10.31",
-                          "from": "string_decoder@0.10.31",
-                          "resolved": "https://registry.npmjs.org/string_decoder/-/string_decoder-0.10.31.tgz"
+                          "version": "0.10.31"
                         },
                         "util-deprecate": {
-                          "version": "1.0.2",
-                          "from": "util-deprecate@1.0.2",
-                          "resolved": "https://registry.npmjs.org/util-deprecate/-/util-deprecate-1.0.2.tgz"
+                          "version": "1.0.2"
                         }
                       }
                     }
@@ -3384,622 +2171,320 @@
                 },
                 "fsevents": {
                   "version": "1.0.12",
-                  "from": "fsevents@1.0.12",
-                  "resolved": "https://registry.npmjs.org/fsevents/-/fsevents-1.0.12.tgz",
                   "dependencies": {
                     "nan": {
-                      "version": "2.3.5",
-                      "from": "nan@2.3.5",
-                      "resolved": "https://registry.npmjs.org/nan/-/nan-2.3.5.tgz"
+                      "version": "2.3.5"
                     },
                     "node-pre-gyp": {
                       "version": "0.6.25",
-                      "from": "node-pre-gyp@0.6.25",
-                      "resolved": "https://registry.npmjs.org/node-pre-gyp/-/node-pre-gyp-0.6.25.tgz",
                       "dependencies": {
                         "nopt": {
                           "version": "3.0.6",
-                          "from": "nopt@~3.0.1",
-                          "resolved": "https://registry.npmjs.org/nopt/-/nopt-3.0.6.tgz",
                           "dependencies": {
                             "abbrev": {
-                              "version": "1.0.7",
-                              "from": "abbrev@1",
-                              "resolved": "https://registry.npmjs.org/abbrev/-/abbrev-1.0.7.tgz"
+                              "version": "1.0.7"
                             }
                           }
                         }
                       }
                     },
                     "ansi": {
-                      "version": "0.3.1",
-                      "from": "ansi@~0.3.1",
-                      "resolved": "https://registry.npmjs.org/ansi/-/ansi-0.3.1.tgz"
-<<<<<<< HEAD
+                      "version": "0.3.1"
                     },
                     "ansi-regex": {
-                      "version": "2.0.0",
-                      "from": "ansi-regex@^2.0.0",
-                      "resolved": "https://registry.npmjs.org/ansi-regex/-/ansi-regex-2.0.0.tgz"
-=======
->>>>>>> 8345d178
+                      "version": "2.0.0"
                     },
                     "ansi-styles": {
-                      "version": "2.2.1",
-                      "from": "ansi-styles@^2.2.1",
-                      "resolved": "https://registry.npmjs.org/ansi-styles/-/ansi-styles-2.2.1.tgz"
-<<<<<<< HEAD
-=======
-                    },
-                    "ansi-regex": {
-                      "version": "2.0.0",
-                      "from": "ansi-regex@^2.0.0",
-                      "resolved": "https://registry.npmjs.org/ansi-regex/-/ansi-regex-2.0.0.tgz"
->>>>>>> 8345d178
+                      "version": "2.2.1"
                     },
                     "are-we-there-yet": {
-                      "version": "1.1.2",
-                      "from": "are-we-there-yet@~1.1.2",
-                      "resolved": "https://registry.npmjs.org/are-we-there-yet/-/are-we-there-yet-1.1.2.tgz"
+                      "version": "1.1.2"
                     },
                     "asn1": {
-                      "version": "0.2.3",
-                      "from": "asn1@>=0.2.3 <0.3.0",
-                      "resolved": "https://registry.npmjs.org/asn1/-/asn1-0.2.3.tgz"
+                      "version": "0.2.3"
                     },
                     "assert-plus": {
-                      "version": "0.2.0",
-                      "from": "assert-plus@^0.2.0",
-                      "resolved": "https://registry.npmjs.org/assert-plus/-/assert-plus-0.2.0.tgz"
+                      "version": "0.2.0"
                     },
                     "async": {
-                      "version": "1.5.2",
-                      "from": "async@^1.5.2",
-                      "resolved": "https://registry.npmjs.org/async/-/async-1.5.2.tgz"
+                      "version": "1.5.2"
                     },
                     "aws-sign2": {
-                      "version": "0.6.0",
-                      "from": "aws-sign2@~0.6.0",
-                      "resolved": "https://registry.npmjs.org/aws-sign2/-/aws-sign2-0.6.0.tgz"
+                      "version": "0.6.0"
                     },
                     "bl": {
-                      "version": "1.0.3",
-                      "from": "bl@~1.0.0",
-                      "resolved": "https://registry.npmjs.org/bl/-/bl-1.0.3.tgz"
+                      "version": "1.0.3"
                     },
                     "block-stream": {
-                      "version": "0.0.8",
-                      "from": "block-stream@*",
-                      "resolved": "https://registry.npmjs.org/block-stream/-/block-stream-0.0.8.tgz"
+                      "version": "0.0.8"
                     },
                     "boom": {
-                      "version": "2.10.1",
-                      "from": "boom@2.x.x",
-                      "resolved": "https://registry.npmjs.org/boom/-/boom-2.10.1.tgz"
+                      "version": "2.10.1"
                     },
                     "caseless": {
-                      "version": "0.11.0",
-                      "from": "caseless@~0.11.0",
-                      "resolved": "https://registry.npmjs.org/caseless/-/caseless-0.11.0.tgz"
+                      "version": "0.11.0"
                     },
                     "chalk": {
-                      "version": "1.1.3",
-                      "from": "chalk@^1.1.1",
-                      "resolved": "https://registry.npmjs.org/chalk/-/chalk-1.1.3.tgz"
+                      "version": "1.1.3"
                     },
                     "combined-stream": {
-                      "version": "1.0.5",
-                      "from": "combined-stream@~1.0.5",
-                      "resolved": "https://registry.npmjs.org/combined-stream/-/combined-stream-1.0.5.tgz"
-<<<<<<< HEAD
+                      "version": "1.0.5"
                     },
                     "commander": {
-                      "version": "2.9.0",
-                      "from": "commander@^2.9.0",
-                      "resolved": "https://registry.npmjs.org/commander/-/commander-2.9.0.tgz"
-=======
->>>>>>> 8345d178
+                      "version": "2.9.0"
                     },
                     "core-util-is": {
-                      "version": "1.0.2",
-                      "from": "core-util-is@~1.0.0",
-                      "resolved": "https://registry.npmjs.org/core-util-is/-/core-util-is-1.0.2.tgz"
-<<<<<<< HEAD
-=======
-                    },
-                    "commander": {
-                      "version": "2.9.0",
-                      "from": "commander@^2.9.0",
-                      "resolved": "https://registry.npmjs.org/commander/-/commander-2.9.0.tgz"
->>>>>>> 8345d178
+                      "version": "1.0.2"
                     },
                     "cryptiles": {
-                      "version": "2.0.5",
-                      "from": "cryptiles@2.x.x",
-                      "resolved": "https://registry.npmjs.org/cryptiles/-/cryptiles-2.0.5.tgz"
+                      "version": "2.0.5"
                     },
                     "debug": {
-                      "version": "2.2.0",
-                      "from": "debug@~2.2.0",
-                      "resolved": "https://registry.npmjs.org/debug/-/debug-2.2.0.tgz"
+                      "version": "2.2.0"
                     },
                     "deep-extend": {
-                      "version": "0.4.1",
-                      "from": "deep-extend@~0.4.0",
-                      "resolved": "https://registry.npmjs.org/deep-extend/-/deep-extend-0.4.1.tgz"
+                      "version": "0.4.1"
                     },
                     "delayed-stream": {
-                      "version": "1.0.0",
-                      "from": "delayed-stream@~1.0.0",
-                      "resolved": "https://registry.npmjs.org/delayed-stream/-/delayed-stream-1.0.0.tgz"
+                      "version": "1.0.0"
                     },
                     "delegates": {
-                      "version": "1.0.0",
-                      "from": "delegates@^1.0.0",
-                      "resolved": "https://registry.npmjs.org/delegates/-/delegates-1.0.0.tgz"
-<<<<<<< HEAD
+                      "version": "1.0.0"
                     },
                     "ecc-jsbn": {
-                      "version": "0.1.1",
-                      "from": "ecc-jsbn@>=0.0.1 <1.0.0",
-                      "resolved": "https://registry.npmjs.org/ecc-jsbn/-/ecc-jsbn-0.1.1.tgz"
-=======
->>>>>>> 8345d178
+                      "version": "0.1.1"
                     },
                     "escape-string-regexp": {
-                      "version": "1.0.5",
-                      "from": "escape-string-regexp@^1.0.2",
-                      "resolved": "https://registry.npmjs.org/escape-string-regexp/-/escape-string-regexp-1.0.5.tgz"
-<<<<<<< HEAD
-=======
-                    },
-                    "ecc-jsbn": {
-                      "version": "0.1.1",
-                      "from": "ecc-jsbn@>=0.0.1 <1.0.0",
-                      "resolved": "https://registry.npmjs.org/ecc-jsbn/-/ecc-jsbn-0.1.1.tgz"
->>>>>>> 8345d178
+                      "version": "1.0.5"
                     },
                     "extend": {
-                      "version": "3.0.0",
-                      "from": "extend@~3.0.0",
-                      "resolved": "https://registry.npmjs.org/extend/-/extend-3.0.0.tgz"
+                      "version": "3.0.0"
                     },
                     "extsprintf": {
-                      "version": "1.0.2",
-                      "from": "extsprintf@1.0.2",
-                      "resolved": "https://registry.npmjs.org/extsprintf/-/extsprintf-1.0.2.tgz"
+                      "version": "1.0.2"
                     },
                     "forever-agent": {
-                      "version": "0.6.1",
-                      "from": "forever-agent@~0.6.1",
-                      "resolved": "https://registry.npmjs.org/forever-agent/-/forever-agent-0.6.1.tgz"
+                      "version": "0.6.1"
                     },
                     "form-data": {
-                      "version": "1.0.0-rc4",
-                      "from": "form-data@~1.0.0-rc3",
-                      "resolved": "https://registry.npmjs.org/form-data/-/form-data-1.0.0-rc4.tgz"
+                      "version": "1.0.0-rc4"
                     },
                     "fstream": {
-                      "version": "1.0.8",
-                      "from": "fstream@^1.0.2",
-                      "resolved": "https://registry.npmjs.org/fstream/-/fstream-1.0.8.tgz"
+                      "version": "1.0.8"
                     },
                     "gauge": {
-                      "version": "1.2.7",
-                      "from": "gauge@~1.2.5",
-                      "resolved": "https://registry.npmjs.org/gauge/-/gauge-1.2.7.tgz"
-<<<<<<< HEAD
-=======
+                      "version": "1.2.7"
+                    },
+                    "generate-function": {
+                      "version": "2.0.0"
                     },
                     "generate-object-property": {
-                      "version": "1.2.0",
-                      "from": "generate-object-property@^1.1.0",
-                      "resolved": "https://registry.npmjs.org/generate-object-property/-/generate-object-property-1.2.0.tgz"
->>>>>>> 8345d178
-                    },
-                    "generate-function": {
-                      "version": "2.0.0",
-                      "from": "generate-function@^2.0.0",
-                      "resolved": "https://registry.npmjs.org/generate-function/-/generate-function-2.0.0.tgz"
-<<<<<<< HEAD
-                    },
-                    "generate-object-property": {
-                      "version": "1.2.0",
-                      "from": "generate-object-property@^1.1.0",
-                      "resolved": "https://registry.npmjs.org/generate-object-property/-/generate-object-property-1.2.0.tgz"
-=======
->>>>>>> 8345d178
+                      "version": "1.2.0"
                     },
                     "graceful-fs": {
-                      "version": "4.1.3",
-                      "from": "graceful-fs@^4.1.2",
-                      "resolved": "https://registry.npmjs.org/graceful-fs/-/graceful-fs-4.1.3.tgz"
-<<<<<<< HEAD
+                      "version": "4.1.3"
                     },
                     "graceful-readlink": {
-                      "version": "1.0.1",
-                      "from": "graceful-readlink@>= 1.0.0",
-                      "resolved": "https://registry.npmjs.org/graceful-readlink/-/graceful-readlink-1.0.1.tgz"
-=======
->>>>>>> 8345d178
+                      "version": "1.0.1"
                     },
                     "har-validator": {
-                      "version": "2.0.6",
-                      "from": "har-validator@~2.0.6",
-                      "resolved": "https://registry.npmjs.org/har-validator/-/har-validator-2.0.6.tgz"
-<<<<<<< HEAD
-=======
-                    },
-                    "graceful-readlink": {
-                      "version": "1.0.1",
-                      "from": "graceful-readlink@>= 1.0.0",
-                      "resolved": "https://registry.npmjs.org/graceful-readlink/-/graceful-readlink-1.0.1.tgz"
->>>>>>> 8345d178
+                      "version": "2.0.6"
                     },
                     "has-ansi": {
-                      "version": "2.0.0",
-                      "from": "has-ansi@^2.0.0",
-                      "resolved": "https://registry.npmjs.org/has-ansi/-/has-ansi-2.0.0.tgz"
+                      "version": "2.0.0"
                     },
                     "has-unicode": {
-                      "version": "2.0.0",
-                      "from": "has-unicode@^2.0.0",
-                      "resolved": "https://registry.npmjs.org/has-unicode/-/has-unicode-2.0.0.tgz"
+                      "version": "2.0.0"
                     },
                     "hawk": {
-                      "version": "3.1.3",
-                      "from": "hawk@~3.1.0",
-                      "resolved": "https://registry.npmjs.org/hawk/-/hawk-3.1.3.tgz"
+                      "version": "3.1.3"
                     },
                     "hoek": {
-                      "version": "2.16.3",
-                      "from": "hoek@2.x.x",
-                      "resolved": "https://registry.npmjs.org/hoek/-/hoek-2.16.3.tgz"
+                      "version": "2.16.3"
                     },
                     "http-signature": {
-                      "version": "1.1.1",
-                      "from": "http-signature@~1.1.0",
-                      "resolved": "https://registry.npmjs.org/http-signature/-/http-signature-1.1.1.tgz"
+                      "version": "1.1.1"
                     },
                     "inherits": {
-                      "version": "2.0.1",
-                      "from": "inherits@*",
-                      "resolved": "https://registry.npmjs.org/inherits/-/inherits-2.0.1.tgz"
+                      "version": "2.0.1"
                     },
                     "ini": {
-                      "version": "1.3.4",
-                      "from": "ini@~1.3.0",
-                      "resolved": "https://registry.npmjs.org/ini/-/ini-1.3.4.tgz"
+                      "version": "1.3.4"
                     },
                     "is-my-json-valid": {
-                      "version": "2.13.1",
-                      "from": "is-my-json-valid@^2.12.4",
-                      "resolved": "https://registry.npmjs.org/is-my-json-valid/-/is-my-json-valid-2.13.1.tgz"
+                      "version": "2.13.1"
                     },
                     "is-property": {
-                      "version": "1.0.2",
-                      "from": "is-property@^1.0.0",
-                      "resolved": "https://registry.npmjs.org/is-property/-/is-property-1.0.2.tgz"
+                      "version": "1.0.2"
                     },
                     "is-typedarray": {
-                      "version": "1.0.0",
-                      "from": "is-typedarray@~1.0.0",
-                      "resolved": "https://registry.npmjs.org/is-typedarray/-/is-typedarray-1.0.0.tgz"
-<<<<<<< HEAD
+                      "version": "1.0.0"
                     },
                     "isarray": {
-                      "version": "1.0.0",
-                      "from": "isarray@~1.0.0",
-                      "resolved": "https://registry.npmjs.org/isarray/-/isarray-1.0.0.tgz"
-=======
->>>>>>> 8345d178
+                      "version": "1.0.0"
                     },
                     "isstream": {
-                      "version": "0.1.2",
-                      "from": "isstream@~0.1.2",
-                      "resolved": "https://registry.npmjs.org/isstream/-/isstream-0.1.2.tgz"
-                    },
-<<<<<<< HEAD
+                      "version": "0.1.2"
+                    },
                     "jodid25519": {
-                      "version": "1.0.2",
-                      "from": "jodid25519@>=1.0.0 <2.0.0",
-                      "resolved": "https://registry.npmjs.org/jodid25519/-/jodid25519-1.0.2.tgz"
+                      "version": "1.0.2"
                     },
                     "jsbn": {
-                      "version": "0.1.0",
-                      "from": "jsbn@>=0.1.0 <0.2.0",
-                      "resolved": "https://registry.npmjs.org/jsbn/-/jsbn-0.1.0.tgz"
-=======
-                    "isarray": {
-                      "version": "1.0.0",
-                      "from": "isarray@~1.0.0",
-                      "resolved": "https://registry.npmjs.org/isarray/-/isarray-1.0.0.tgz"
-                    },
-                    "jodid25519": {
-                      "version": "1.0.2",
-                      "from": "jodid25519@>=1.0.0 <2.0.0",
-                      "resolved": "https://registry.npmjs.org/jodid25519/-/jodid25519-1.0.2.tgz"
->>>>>>> 8345d178
+                      "version": "0.1.0"
                     },
                     "json-schema": {
-                      "version": "0.2.2",
-                      "from": "json-schema@0.2.2",
-                      "resolved": "https://registry.npmjs.org/json-schema/-/json-schema-0.2.2.tgz"
-                    },
-<<<<<<< HEAD
+                      "version": "0.2.2"
+                    },
                     "json-stringify-safe": {
-                      "version": "5.0.1",
-                      "from": "json-stringify-safe@~5.0.1",
-                      "resolved": "https://registry.npmjs.org/json-stringify-safe/-/json-stringify-safe-5.0.1.tgz"
-=======
-                    "jsbn": {
-                      "version": "0.1.0",
-                      "from": "jsbn@>=0.1.0 <0.2.0",
-                      "resolved": "https://registry.npmjs.org/jsbn/-/jsbn-0.1.0.tgz"
->>>>>>> 8345d178
+                      "version": "5.0.1"
                     },
                     "jsonpointer": {
-                      "version": "2.0.0",
-                      "from": "jsonpointer@2.0.0",
-                      "resolved": "https://registry.npmjs.org/jsonpointer/-/jsonpointer-2.0.0.tgz"
-<<<<<<< HEAD
-=======
-                    },
-                    "json-stringify-safe": {
-                      "version": "5.0.1",
-                      "from": "json-stringify-safe@~5.0.1",
-                      "resolved": "https://registry.npmjs.org/json-stringify-safe/-/json-stringify-safe-5.0.1.tgz"
->>>>>>> 8345d178
+                      "version": "2.0.0"
                     },
                     "jsprim": {
-                      "version": "1.2.2",
-                      "from": "jsprim@^1.2.2",
-                      "resolved": "https://registry.npmjs.org/jsprim/-/jsprim-1.2.2.tgz"
+                      "version": "1.2.2"
                     },
                     "lodash.pad": {
-                      "version": "4.1.0",
-                      "from": "lodash.pad@^4.1.0",
-                      "resolved": "https://registry.npmjs.org/lodash.pad/-/lodash.pad-4.1.0.tgz"
+                      "version": "4.1.0"
                     },
                     "lodash.padend": {
-                      "version": "4.2.0",
-                      "from": "lodash.padend@^4.1.0",
-                      "resolved": "https://registry.npmjs.org/lodash.padend/-/lodash.padend-4.2.0.tgz"
-<<<<<<< HEAD
+                      "version": "4.2.0"
                     },
                     "lodash.padstart": {
-                      "version": "4.2.0",
-                      "from": "lodash.padstart@^4.1.0",
-                      "resolved": "https://registry.npmjs.org/lodash.padstart/-/lodash.padstart-4.2.0.tgz"
-=======
->>>>>>> 8345d178
+                      "version": "4.2.0"
                     },
                     "lodash.repeat": {
-                      "version": "4.0.0",
-                      "from": "lodash.repeat@^4.0.0",
-                      "resolved": "https://registry.npmjs.org/lodash.repeat/-/lodash.repeat-4.0.0.tgz"
-<<<<<<< HEAD
-=======
-                    },
-                    "lodash.padstart": {
-                      "version": "4.2.0",
-                      "from": "lodash.padstart@^4.1.0",
-                      "resolved": "https://registry.npmjs.org/lodash.padstart/-/lodash.padstart-4.2.0.tgz"
->>>>>>> 8345d178
+                      "version": "4.0.0"
                     },
                     "lodash.tostring": {
-                      "version": "4.1.2",
-                      "from": "lodash.tostring@^4.0.0",
-                      "resolved": "https://registry.npmjs.org/lodash.tostring/-/lodash.tostring-4.1.2.tgz"
+                      "version": "4.1.2"
                     },
                     "mime-db": {
-                      "version": "1.22.0",
-                      "from": "mime-db@~1.22.0",
-                      "resolved": "https://registry.npmjs.org/mime-db/-/mime-db-1.22.0.tgz"
+                      "version": "1.22.0"
                     },
                     "mime-types": {
-                      "version": "2.1.10",
-                      "from": "mime-types@~2.1.7",
-                      "resolved": "https://registry.npmjs.org/mime-types/-/mime-types-2.1.10.tgz"
+                      "version": "2.1.10"
                     },
                     "minimist": {
-                      "version": "0.0.8",
-                      "from": "minimist@0.0.8",
-                      "resolved": "https://registry.npmjs.org/minimist/-/minimist-0.0.8.tgz"
+                      "version": "0.0.8"
                     },
                     "mkdirp": {
-                      "version": "0.5.1",
-                      "from": "mkdirp@>=0.3.0 <0.4.0||>=0.4.0 <0.5.0||>=0.5.0 <0.6.0",
-                      "resolved": "https://registry.npmjs.org/mkdirp/-/mkdirp-0.5.1.tgz"
+                      "version": "0.5.1"
                     },
                     "ms": {
-                      "version": "0.7.1",
-                      "from": "ms@0.7.1",
-                      "resolved": "https://registry.npmjs.org/ms/-/ms-0.7.1.tgz"
+                      "version": "0.7.1"
                     },
                     "node-uuid": {
-                      "version": "1.4.7",
-                      "from": "node-uuid@~1.4.7",
-                      "resolved": "https://registry.npmjs.org/node-uuid/-/node-uuid-1.4.7.tgz"
+                      "version": "1.4.7"
                     },
                     "npmlog": {
-                      "version": "2.0.3",
-                      "from": "npmlog@~2.0.0",
-                      "resolved": "https://registry.npmjs.org/npmlog/-/npmlog-2.0.3.tgz"
+                      "version": "2.0.3"
                     },
                     "oauth-sign": {
-                      "version": "0.8.1",
-                      "from": "oauth-sign@~0.8.0",
-                      "resolved": "https://registry.npmjs.org/oauth-sign/-/oauth-sign-0.8.1.tgz"
+                      "version": "0.8.1"
                     },
                     "once": {
-                      "version": "1.3.3",
-                      "from": "once@~1.3.3",
-                      "resolved": "https://registry.npmjs.org/once/-/once-1.3.3.tgz"
+                      "version": "1.3.3"
                     },
                     "pinkie": {
-                      "version": "2.0.4",
-                      "from": "pinkie@^2.0.0",
-                      "resolved": "https://registry.npmjs.org/pinkie/-/pinkie-2.0.4.tgz"
+                      "version": "2.0.4"
                     },
                     "pinkie-promise": {
-                      "version": "2.0.0",
-                      "from": "pinkie-promise@^2.0.0",
-                      "resolved": "https://registry.npmjs.org/pinkie-promise/-/pinkie-promise-2.0.0.tgz"
+                      "version": "2.0.0"
                     },
                     "process-nextick-args": {
-                      "version": "1.0.6",
-                      "from": "process-nextick-args@~1.0.6",
-                      "resolved": "https://registry.npmjs.org/process-nextick-args/-/process-nextick-args-1.0.6.tgz"
+                      "version": "1.0.6"
                     },
                     "qs": {
-                      "version": "6.0.2",
-                      "from": "qs@~6.0.2",
-                      "resolved": "https://registry.npmjs.org/qs/-/qs-6.0.2.tgz"
+                      "version": "6.0.2"
                     },
                     "readable-stream": {
-                      "version": "2.0.6",
-                      "from": "readable-stream@^2.0.0 || ^1.1.13",
-                      "resolved": "https://registry.npmjs.org/readable-stream/-/readable-stream-2.0.6.tgz"
+                      "version": "2.0.6"
                     },
                     "request": {
-                      "version": "2.69.0",
-                      "from": "request@2.x",
-                      "resolved": "https://registry.npmjs.org/request/-/request-2.69.0.tgz"
+                      "version": "2.69.0"
                     },
                     "semver": {
-                      "version": "5.1.0",
-                      "from": "semver@~5.1.0",
-                      "resolved": "https://registry.npmjs.org/semver/-/semver-5.1.0.tgz"
+                      "version": "5.1.0"
                     },
                     "sntp": {
-                      "version": "1.0.9",
-                      "from": "sntp@1.x.x",
-                      "resolved": "https://registry.npmjs.org/sntp/-/sntp-1.0.9.tgz"
+                      "version": "1.0.9"
                     },
                     "sshpk": {
-                      "version": "1.7.4",
-                      "from": "sshpk@^1.7.0",
-                      "resolved": "https://registry.npmjs.org/sshpk/-/sshpk-1.7.4.tgz"
+                      "version": "1.7.4"
                     },
                     "string_decoder": {
-                      "version": "0.10.31",
-                      "from": "string_decoder@~0.10.x",
-                      "resolved": "https://registry.npmjs.org/string_decoder/-/string_decoder-0.10.31.tgz"
+                      "version": "0.10.31"
                     },
                     "stringstream": {
-                      "version": "0.0.5",
-                      "from": "stringstream@~0.0.4",
-                      "resolved": "https://registry.npmjs.org/stringstream/-/stringstream-0.0.5.tgz"
+                      "version": "0.0.5"
                     },
                     "strip-ansi": {
-                      "version": "3.0.1",
-                      "from": "strip-ansi@^3.0.0",
-                      "resolved": "https://registry.npmjs.org/strip-ansi/-/strip-ansi-3.0.1.tgz"
+                      "version": "3.0.1"
                     },
                     "strip-json-comments": {
-                      "version": "1.0.4",
-                      "from": "strip-json-comments@~1.0.4",
-                      "resolved": "https://registry.npmjs.org/strip-json-comments/-/strip-json-comments-1.0.4.tgz"
+                      "version": "1.0.4"
                     },
                     "supports-color": {
-                      "version": "2.0.0",
-                      "from": "supports-color@^2.0.0",
-                      "resolved": "https://registry.npmjs.org/supports-color/-/supports-color-2.0.0.tgz"
+                      "version": "2.0.0"
                     },
                     "tar": {
-                      "version": "2.2.1",
-                      "from": "tar@~2.2.0",
-                      "resolved": "https://registry.npmjs.org/tar/-/tar-2.2.1.tgz"
+                      "version": "2.2.1"
                     },
                     "tar-pack": {
-                      "version": "3.1.3",
-                      "from": "tar-pack@~3.1.0",
-                      "resolved": "https://registry.npmjs.org/tar-pack/-/tar-pack-3.1.3.tgz"
+                      "version": "3.1.3"
                     },
                     "tough-cookie": {
-                      "version": "2.2.2",
-                      "from": "tough-cookie@~2.2.0",
-                      "resolved": "https://registry.npmjs.org/tough-cookie/-/tough-cookie-2.2.2.tgz"
+                      "version": "2.2.2"
                     },
                     "tunnel-agent": {
-                      "version": "0.4.2",
-                      "from": "tunnel-agent@~0.4.1",
-                      "resolved": "https://registry.npmjs.org/tunnel-agent/-/tunnel-agent-0.4.2.tgz"
+                      "version": "0.4.2"
                     },
                     "tweetnacl": {
-                      "version": "0.14.3",
-                      "from": "tweetnacl@>=0.13.0 <1.0.0",
-                      "resolved": "https://registry.npmjs.org/tweetnacl/-/tweetnacl-0.14.3.tgz"
+                      "version": "0.14.3"
                     },
                     "uid-number": {
-                      "version": "0.0.6",
-                      "from": "uid-number@~0.0.6",
-                      "resolved": "https://registry.npmjs.org/uid-number/-/uid-number-0.0.6.tgz"
+                      "version": "0.0.6"
                     },
                     "util-deprecate": {
-                      "version": "1.0.2",
-                      "from": "util-deprecate@~1.0.1",
-                      "resolved": "https://registry.npmjs.org/util-deprecate/-/util-deprecate-1.0.2.tgz"
+                      "version": "1.0.2"
                     },
                     "verror": {
-                      "version": "1.3.6",
-                      "from": "verror@1.3.6",
-                      "resolved": "https://registry.npmjs.org/verror/-/verror-1.3.6.tgz"
+                      "version": "1.3.6"
                     },
                     "wrappy": {
-                      "version": "1.0.1",
-                      "from": "wrappy@1",
-                      "resolved": "https://registry.npmjs.org/wrappy/-/wrappy-1.0.1.tgz"
+                      "version": "1.0.1"
                     },
                     "xtend": {
-                      "version": "4.0.1",
-                      "from": "xtend@^4.0.0",
-                      "resolved": "https://registry.npmjs.org/xtend/-/xtend-4.0.1.tgz"
+                      "version": "4.0.1"
                     },
                     "dashdash": {
                       "version": "1.13.0",
-                      "from": "dashdash@>=1.10.1 <2.0.0",
-                      "resolved": "https://registry.npmjs.org/dashdash/-/dashdash-1.13.0.tgz",
                       "dependencies": {
                         "assert-plus": {
-                          "version": "1.0.0",
-                          "from": "assert-plus@^1.0.0",
-                          "resolved": "https://registry.npmjs.org/assert-plus/-/assert-plus-1.0.0.tgz"
+                          "version": "1.0.0"
                         }
                       }
                     },
                     "rc": {
                       "version": "1.1.6",
-                      "from": "rc@~1.1.0",
-                      "resolved": "https://registry.npmjs.org/rc/-/rc-1.1.6.tgz",
                       "dependencies": {
                         "minimist": {
-                          "version": "1.2.0",
-                          "from": "minimist@^1.2.0",
-                          "resolved": "https://registry.npmjs.org/minimist/-/minimist-1.2.0.tgz"
+                          "version": "1.2.0"
                         }
                       }
                     },
                     "aws4": {
                       "version": "1.3.2",
-                      "from": "aws4@^1.2.1",
-                      "resolved": "https://registry.npmjs.org/aws4/-/aws4-1.3.2.tgz",
                       "dependencies": {
                         "lru-cache": {
                           "version": "4.0.1",
-                          "from": "lru-cache@^4.0.0",
-                          "resolved": "https://registry.npmjs.org/lru-cache/-/lru-cache-4.0.1.tgz",
                           "dependencies": {
                             "pseudomap": {
-                              "version": "1.0.2",
-                              "from": "pseudomap@^1.0.1",
-                              "resolved": "https://registry.npmjs.org/pseudomap/-/pseudomap-1.0.2.tgz"
+                              "version": "1.0.2"
                             },
                             "yallist": {
-                              "version": "2.0.0",
-                              "from": "yallist@^2.0.0",
-                              "resolved": "https://registry.npmjs.org/yallist/-/yallist-2.0.0.tgz"
+                              "version": "2.0.0"
                             }
                           }
                         }
@@ -4007,28 +2492,18 @@
                     },
                     "fstream-ignore": {
                       "version": "1.0.3",
-                      "from": "fstream-ignore@~1.0.3",
-                      "resolved": "https://registry.npmjs.org/fstream-ignore/-/fstream-ignore-1.0.3.tgz",
                       "dependencies": {
                         "minimatch": {
                           "version": "3.0.0",
-                          "from": "minimatch@^3.0.0",
-                          "resolved": "https://registry.npmjs.org/minimatch/-/minimatch-3.0.0.tgz",
                           "dependencies": {
                             "brace-expansion": {
                               "version": "1.1.3",
-                              "from": "brace-expansion@^1.0.0",
-                              "resolved": "https://registry.npmjs.org/brace-expansion/-/brace-expansion-1.1.3.tgz",
                               "dependencies": {
                                 "balanced-match": {
-                                  "version": "0.3.0",
-                                  "from": "balanced-match@^0.3.0",
-                                  "resolved": "https://registry.npmjs.org/balanced-match/-/balanced-match-0.3.0.tgz"
+                                  "version": "0.3.0"
                                 },
                                 "concat-map": {
-                                  "version": "0.0.1",
-                                  "from": "concat-map@0.0.1",
-                                  "resolved": "https://registry.npmjs.org/concat-map/-/concat-map-0.0.1.tgz"
+                                  "version": "0.0.1"
                                 }
                               }
                             }
@@ -4038,50 +2513,32 @@
                     },
                     "rimraf": {
                       "version": "2.5.2",
-                      "from": "rimraf@~2.5.0",
-                      "resolved": "https://registry.npmjs.org/rimraf/-/rimraf-2.5.2.tgz",
                       "dependencies": {
                         "glob": {
                           "version": "7.0.3",
-                          "from": "glob@^7.0.0",
-                          "resolved": "https://registry.npmjs.org/glob/-/glob-7.0.3.tgz",
                           "dependencies": {
                             "inflight": {
                               "version": "1.0.4",
-                              "from": "inflight@^1.0.4",
-                              "resolved": "https://registry.npmjs.org/inflight/-/inflight-1.0.4.tgz",
                               "dependencies": {
                                 "wrappy": {
-                                  "version": "1.0.1",
-                                  "from": "wrappy@1",
-                                  "resolved": "https://registry.npmjs.org/wrappy/-/wrappy-1.0.1.tgz"
+                                  "version": "1.0.1"
                                 }
                               }
                             },
                             "inherits": {
-                              "version": "2.0.1",
-                              "from": "inherits@2",
-                              "resolved": "https://registry.npmjs.org/inherits/-/inherits-2.0.1.tgz"
+                              "version": "2.0.1"
                             },
                             "minimatch": {
                               "version": "3.0.0",
-                              "from": "minimatch@2 || 3",
-                              "resolved": "https://registry.npmjs.org/minimatch/-/minimatch-3.0.0.tgz",
                               "dependencies": {
                                 "brace-expansion": {
                                   "version": "1.1.3",
-                                  "from": "brace-expansion@^1.0.0",
-                                  "resolved": "https://registry.npmjs.org/brace-expansion/-/brace-expansion-1.1.3.tgz",
                                   "dependencies": {
                                     "balanced-match": {
-                                      "version": "0.3.0",
-                                      "from": "balanced-match@^0.3.0",
-                                      "resolved": "https://registry.npmjs.org/balanced-match/-/balanced-match-0.3.0.tgz"
+                                      "version": "0.3.0"
                                     },
                                     "concat-map": {
-                                      "version": "0.0.1",
-                                      "from": "concat-map@0.0.1",
-                                      "resolved": "https://registry.npmjs.org/concat-map/-/concat-map-0.0.1.tgz"
+                                      "version": "0.0.1"
                                     }
                                   }
                                 }
@@ -4089,20 +2546,14 @@
                             },
                             "once": {
                               "version": "1.3.3",
-                              "from": "once@^1.3.0",
-                              "resolved": "https://registry.npmjs.org/once/-/once-1.3.3.tgz",
                               "dependencies": {
                                 "wrappy": {
-                                  "version": "1.0.1",
-                                  "from": "wrappy@1",
-                                  "resolved": "https://registry.npmjs.org/wrappy/-/wrappy-1.0.1.tgz"
+                                  "version": "1.0.1"
                                 }
                               }
                             },
                             "path-is-absolute": {
-                              "version": "1.0.0",
-                              "from": "path-is-absolute@^1.0.0",
-                              "resolved": "https://registry.npmjs.org/path-is-absolute/-/path-is-absolute-1.0.0.tgz"
+                              "version": "1.0.0"
                             }
                           }
                         }
@@ -4113,37 +2564,29 @@
               }
             },
             "graceful-fs": {
-              "version": "4.1.4",
-              "from": "graceful-fs@4.1.4",
-              "resolved": "https://registry.npmjs.org/graceful-fs/-/graceful-fs-4.1.4.tgz"
+              "version": "4.1.4"
             }
           }
         },
         "webpack-core": {
           "version": "0.6.8",
-          "from": "webpack-core@0.6.8",
-          "resolved": "https://registry.npmjs.org/webpack-core/-/webpack-core-0.6.8.tgz",
           "dependencies": {
             "source-map": {
               "version": "0.4.4",
-              "from": "source-map@0.4.4",
-              "resolved": "https://registry.npmjs.org/source-map/-/source-map-0.4.4.tgz",
               "dependencies": {
                 "amdefine": {
-                  "version": "1.0.0",
-                  "from": "amdefine@1.0.0",
-                  "resolved": "https://registry.npmjs.org/amdefine/-/amdefine-1.0.0.tgz"
+                  "version": "1.0.0"
                 }
               }
             },
             "source-list-map": {
-              "version": "0.1.6",
-              "from": "source-list-map@0.1.6",
-              "resolved": "https://registry.npmjs.org/source-list-map/-/source-list-map-0.1.6.tgz"
+              "version": "0.1.6"
             }
           }
         }
       }
     }
-  }
+  },
+  "name": "openproject-frontend",
+  "version": "0.1.0"
 }