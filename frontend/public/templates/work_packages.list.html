<div class="toolbar-container">
  <div toolbar id="toolbar">
    <selectable-title focus
                      selected-title="selectedTitle"
                      groups="groups"
                      transition-method="loadQuery">
    </selectable-title>

    <ul id="toolbar-items">
      <li class="toolbar-item">
<<<<<<< HEAD
        <button class="button -highlight"
                with-dropdown
                dropdown-id="tasksDropdown"
=======
        <button class="button_highlight"
                has-dropdown-menu
                target="TasksDropdownMenu"
                locals="availableTypes,projectIdentifier"
>>>>>>> 41a95756
                ng-disabled="cannot('work_package', 'create')">
          <i class="icon-add icon4"></i>
          {{ I18n.t('js.toolbar.unselected_title') }}
          <i class="icon-pulldown-arrow1 icon-dropdown"></i>
        </button>
      </li>
      <li class="toolbar-item">
        <label for="work-packages-filter-toggle-button" class="hidden-for-sighted">
          {{ getToggleActionLabel(showFiltersOptions) + ' ' + I18n.t('js.button_filter') }}
        </label>
        <button id="work-packages-filter-toggle-button"
                class="button"
                title="{{ getToggleActionLabel(showFiltersOptions) + ' ' + I18n.t('js.button_filter') }}"
                ng-click="toggleShowFilterOptions()"
                ng-class="{active: showFiltersOptions}">
          <i class="icon-filter-big icon-buttons"></i>{{ I18n.t('js.toolbar.filter') }}
        </button>
      </li>
      <li class="toolbar-item" feature-flag="detailsView">
        <ul id="work-packages-view-mode-selection" class="toolbar-button-group">
          <li>
            <label for="work-packages-list-view-button" class="hidden-for-sighted">
              {{ getActivationActionLabel(isDetailsViewActive()) + ' ' + I18n.t('js.button_list_view') }}
            </label>
            <button id="work-packages-list-view-button"
                    class="button"
                    title="{{ getActivationActionLabel(isDetailsViewActive()) + ' ' + I18n.t('js.button_list_view') }}"
                    ng-click="closeDetailsView()"
                    ng-class="{ active: !isDetailsViewActive() }">
              <i class="icon-table-view icon-buttons"></i>
            </button>
          </li>
          <li feature-flag="detailsView">
            <label for="work-packages-details-view-button" class="hidden-for-sighted">
              {{ getActivationActionLabel(!isDetailsViewActive()) + ' ' + I18n.t('js.button_details_view') }}
            </label>
            <button id="work-packages-details-view-button"
                    class="button"
                    title="{{ getActivationActionLabel(!isDetailsViewActive()) + ' ' + I18n.t('js.button_details_view') }}"
                    ng-class="{ active: isDetailsViewActive() }"
                    ng-click="openLatestTab()">
              <i class="icon-table-detail-view icon-buttons"></i>
            </button>
          </li>
        </ul>
      </li>
      <li class="toolbar-item">
        <label for="work-packages-settings-button" class="hidden-for-sighted">
          {{ I18n.t('js.button_settings') }}
        </label>
        <button id="work-packages-settings-button"
                title="{{ I18n.t('js.button_settings') }}"
                class="button last work-packages-settings-button"
                has-dropdown-menu
                target="SettingsDropdownMenu"
                locals="query">
          <i class="icon-settings"></i>
          <i class="icon-pulldown-arrow1 icon-dropdown"></i>
        </button>
      </li>
    </ul>
  </div>
</div>

<div class="work-packages--filters-optional-container" ng-show="showFiltersOptions">
  <div query-form id="query_form_content" class="hide-when-print">
    <query-filters></query-filters>
  </div>
</div>

<back-url></back-url>


<div class="work-packages--split-view">
  <div class="work-packages--list" cg-busy="[settingUpPage,refreshWorkPackages]">
    <div class="work-packages--list-table-area">
      <work-packages-table ng-if="rows && columns"
                           project-identifier="projectIdentifier"
                           columns="columns"
                           rows="rows"
                           query="query"
                           group-by="query.groupBy"
                           group-by-column="groupByColumn"
                           count-by-group="workPackageCountByGroup"
                           display-sums="query.displaySums"
                           total-sums="totalSums"
                           group-sums="groupSums"
                           activation-callback="showWorkPackageDetails(id, force)">
      </work-packages-table>
    </div>
    <div class="work-packages--list-pagination-area">
      <table-pagination total-entries="totalEntries">
      </table-pagination>
    </div>
    <modal-loading>
    </modal-loading>
  </div>
  <div class="work-packages--details" ui-view ng-show="workPackage"
    feature-flag="detailsView"></div>
</div><|MERGE_RESOLUTION|>--- conflicted
+++ resolved
@@ -8,16 +8,10 @@
 
     <ul id="toolbar-items">
       <li class="toolbar-item">
-<<<<<<< HEAD
         <button class="button -highlight"
-                with-dropdown
-                dropdown-id="tasksDropdown"
-=======
-        <button class="button_highlight"
                 has-dropdown-menu
                 target="TasksDropdownMenu"
                 locals="availableTypes,projectIdentifier"
->>>>>>> 41a95756
                 ng-disabled="cannot('work_package', 'create')">
           <i class="icon-add icon4"></i>
           {{ I18n.t('js.toolbar.unselected_title') }}
