#-- encoding: UTF-8
#-- copyright
# OpenProject is a project management system.
# Copyright (C) 2012-2015 the OpenProject Foundation (OPF)
#
# This program is free software; you can redistribute it and/or
# modify it under the terms of the GNU General Public License version 3.
#
# OpenProject is a fork of ChiliProject, which is a fork of Redmine. The copyright follows:
# Copyright (C) 2006-2013 Jean-Philippe Lang
# Copyright (C) 2010-2013 the ChiliProject Team
#
# This program is free software; you can redistribute it and/or
# modify it under the terms of the GNU General Public License
# as published by the Free Software Foundation; either version 2
# of the License, or (at your option) any later version.
#
# This program is distributed in the hope that it will be useful,
# but WITHOUT ANY WARRANTY; without even the implied warranty of
# MERCHANTABILITY or FITNESS FOR A PARTICULAR PURPOSE.  See the
# GNU General Public License for more details.
#
# You should have received a copy of the GNU General Public License
# along with this program; if not, write to the Free Software
# Foundation, Inc., 51 Franklin Street, Fifth Floor, Boston, MA  02110-1301, USA.
#
# See doc/COPYRIGHT.rdoc for more details.
#++

OpenProject::Application.routes.draw do
  root to: 'welcome#index', as: 'home'
  rails_relative_url_root = OpenProject::Configuration['rails_relative_url_root'] || ''

  # Redirect deprecated issue links to new work packages uris
  get '/issues(/)'    => redirect("#{rails_relative_url_root}/work_packages")
  # The URI.escape doesn't escape / unless you ask it to.
  # see https://github.com/rails/rails/issues/5688
  get '/issues/*rest' => redirect { |params, _req| "#{rails_relative_url_root}/work_packages/#{URI.escape(params[:rest])}" }

  # Redirect wp short url for work packages to full URL
  get '/wp(/)'    => redirect("#{rails_relative_url_root}/work_packages")
  get '/wp/*rest' => redirect { |params, _req| "#{rails_relative_url_root}/work_packages/#{URI.escape(params[:rest])}" }

  scope controller: 'account' do
    get '/account/force_password_change', action: 'force_password_change'
    post '/account/change_password', action: 'change_password'
    match '/account/lost_password', action: 'lost_password', via: [:get, :post]
    match '/account/register', action: 'register', via: [:get, :post]

    # omniauth routes
    match '/auth/:provider/callback', action: 'omniauth_login',
                                      as: 'omniauth_login',
                                      via: [:get, :post]
    get '/auth/failure', action: 'omniauth_failure'

    match '/login', action: 'login',  as: 'signin', via: [:get, :post]
    get '/logout', action: 'logout', as: 'signout'
  end

  namespace :api do
    # Handles all routes of the now removed api v1.
    # Always returns a 410.
    # This does not care if the route actually existed to
    # avoid maintaining knowledge of the now removed api.
    match '/v1/*rest', via: [:get, :post, :put, :delete],
                       to: proc {
                         [410,
                          { 'Content-Type' => 'text/plain' },
                          ["OpenProject API v1 has been removed.\n" \
                           'See https://community.openproject.org/news/65']]
                       }

    namespace :v2 do

      resources :authentication
      resources :users, only: [:index]
      resources :planning_element_journals
      resources :statuses
      resources :colors, controller: 'planning_element_type_colors'
      resources :planning_element_types
      resources :planning_elements
      resources :project_types
      resources :reported_project_statuses
      resources :statuses, only: [:index, :show]
      resources :timelines
      resources :planning_element_priorities, only: [:index]

      resources :projects do
        resources :planning_elements
        resources :planning_element_types
        resources :reportings do
          get :available_projects, on: :collection
        end
        resources :project_associations do
          get :available_projects, on: :collection
        end
        resources :statuses, only: [:index, :show]
        resources :versions, only: [:index]
        resources :users, only: [:index]

        member do
          get :planning_element_custom_fields
        end
        resources :workflows, only: [:index]

        collection do
          get :level_list
        end
      end

      resources :custom_fields

      namespace :pagination, as: 'paginate' do
        [:users,
         :principals,
         :statuses,
         :types,
         :project_types,
         :reported_project_statuses,
         :projects].each do |model|
          resources model, only: [:index]
        end
      end

    end

    namespace :experimental do
      resources :work_packages, only: [:index] do
        get :column_data, on: :collection
        get :column_sums, on: :collection
      end
      resources :queries, only: [:create, :update, :destroy] do
        get :available_columns, on: :collection
        get :custom_field_filters, on: :collection
        get :grouped, on: :collection
      end

      resources :projects, only: [:show, :index] do
        resources :work_packages, only: [:index] do
          get :column_sums, on: :collection
        end
        resources :queries, only: [:create, :update, :destroy] do
          get :available_columns, on: :collection
          get :custom_field_filters, on: :collection
          get :grouped, on: :collection
        end
        resources :versions, only: [:index]
        get :sub_projects
        resources :users, only: [:index]
      end

      resources :versions, only: [:index]
      resources :groups, only: [:index]
      resources :roles, only: [:index]
      resources :users, only: [:index]
    end
  end

<<<<<<< HEAD
  get '/roles/workflow/:id/:role_id/:type_id' => 'roles#workflow'
  get '/help/:ctrl/:page' => 'help#index'
=======
  # Because of https://github.com/intridea/grape/pull/853/files this has to be
  # placed behind handling the deprecated v1 because otherwise, a 405 is
  # returned for all routes for which the v3 has also resources. Grape does
  # remove the prefix (v3) before checking whether the method is supported. I
  # don't understand why that should make sense.
  mount API::Root => '/'

  match '/roles/workflow/:id/:role_id/:type_id' => 'roles#workflow'
  match '/help/:ctrl/:page' => 'help#index'
>>>>>>> b829cbb8

  resources :types do
    post 'move/:id', action: 'move', on: :collection
  end

  resources :statuses, except: :show do
    collection do
      post 'update_work_package_done_ratio'
    end
  end
  resources :custom_fields, except: :show
  get '(projects/:project_id)/search' => 'search#index', as: 'search'

  # only providing routes for journals when there are multiple subclasses of journals
  # all subclasses will look for the journals routes
  resources :journals, only: [:edit, :update] do
    get :preview, on: :member
  end

  # REVIEW: review those wiki routes
  scope 'projects/:project_id/wiki/:id' do
    resource :wiki_menu_item, only: [:edit, :update]
  end

  scope 'projects/:project_id/query/:query_id' do
    resources :query_menu_items, except: [:show]
  end

  get 'projects/:project_id/wiki/new' => 'wiki#new', as: 'wiki_new'
  post 'projects/:project_id/wiki/new' => 'wiki#create', as: 'wiki_create'
  get 'projects/:project_id/wiki/:id/new' => 'wiki#new_child', as: 'wiki_new_child'
  get 'projects/:project_id/wiki/:id/toc' => 'wiki#index', as: 'wiki_page_toc'
  post 'projects/:project_id/wiki/preview' => 'wiki#preview', as: 'preview_wiki'
  post 'projects/:id/wiki' => 'wikis#edit'
  delete 'projects/:id/wiki/destroy' => 'wikis#destroy'

  # generic route for adding/removing watchers.
  # Models declared as acts_as_watchable will be automatically added to
  # OpenProject::Acts::Watchable::Routes.watched
  scope ':object_type/:object_id', constraints: OpenProject::Acts::Watchable::Routes do
    resources :watchers, only: [:new, :create]

    match '/watch' => 'watchers#watch', via: :post
    match '/unwatch' => 'watchers#unwatch', via: :delete
  end

  resources :watchers, only: [:destroy]

  # TODO: remove
  scope 'issues' do
    get 'changes' => 'journals#index', as: 'changes'
  end

  resources :projects, except: [:edit] do
    member do
      # this route let's you access the project specific settings (by tab)
      #
      #   settings_project_path(@project)
      #     => "/projects/1/settings"
      #
      #   settings_project_path(@project, :tab => 'members')
      #     => "/projects/1/settings/members"
      #
      get 'settings(/:tab)', action: 'settings', as: :settings

      match 'copy_project_from_(:coming_from)' => 'copy_projects#copy_project', via: :get, as: :copy_from,
            constraints: { coming_from: /(admin|settings)/ }
      match 'copy' => 'copy_projects#copy', via: :post
      put :modules
      put :archive
      put :unarchive

      get 'column_sums', controller: 'work_packages'

      # Destroy uses a get request to prompt the user before the actual DELETE request
      get :destroy_info, as: 'confirm_destroy'
    end

    resource :enumerations, controller: 'project_enumerations', only: [:update, :destroy]

    resources :versions, only: [:new, :create] do
      collection do
        put :close_completed
      end
    end

    # this is only another name for versions#index
    # For nice "road in the url for the index action
    # this could probably be rewritten with a resource :as => 'roadmap'
    match '/roadmap' => 'versions#index', via: :get

    # :id is the project id, complete route is /projects/types/:id
    post '/types/:id' => 'projects#types', on: :collection

    resources :news, only: [:index, :new, :create]

    namespace :time_entries do
      resource :report, controller: 'reports', only: [:show]
    end
    resources :time_entries, controller: 'timelog'

    resources :wiki, except: [:index, :new, :create] do
      collection do
        get :export
        get :date_index
        get '/index' => 'wiki#index'
      end

      member do
        get '/diff/:version/vs/:version_from' => 'wiki#diff', as: 'wiki_diff_compare'
        get '/diff(/:version)' => 'wiki#diff', as: 'wiki_diff'
        get '/annotate/:version' => 'wiki#annotate', as: 'wiki_annotate'
        match :rename, via: [:get, :put]
        get :parent_page, action: 'edit_parent_page'
        put :parent_page, action: 'update_parent_page'
        get :history
        post :protect
        post :add_attachment
        get :list_attachments
        get :select_main_menu_item, to: 'wiki_menu_items#select_main_menu_item'
        post :replace_main_menu_item, to: 'wiki_menu_items#replace_main_menu_item'
        post :preview
      end
    end
    # as routes for index and show are swapped
    # it is necessary to define the show action later
    # than any other route as it otherwise would
    # work as a catchall for everything under /wiki
    get 'wiki' => 'wiki#show'

    namespace :work_packages do
      resources :calendar, controller: 'calendars', only: [:index]
    end

    resources :work_packages, only: [:new, :create, :index] do
      get :new_type, on: :collection

      collection do
        match '/report/:detail' => 'work_packages/reports#report_details', via: :get
        match '/report' => 'work_packages/reports#report', via: :get
      end

      # states managed by client-side routing on work_package#index
      get '/*state' => 'work_packages#index', on: :member, id: /\d+/
    end

    resources :activity, :activities, only: :index, controller: 'activities'

    resources :boards do
      member do
        get :confirm_destroy
        get :move
        post :move
      end
    end

    resources :categories, except: [:index, :show], shallow: true

    resources :members, only: [:create, :update, :destroy], shallow: true do
      get :autocomplete, on: :collection
    end

    resource :repository, only: [:destroy] do
      get :edit # needed as show is configured manually with a wildcard
      post :edit
      get :committers
      post :committers
      get :graph
      get :revisions

      get '/statistics', action: :stats, as: 'stats'

      get '(/revisions/:rev)/diff.:format', action: :diff
      get '(/revisions/:rev)/diff(/*path)', action: :diff,
                                            format: false

      get '(/revisions/:rev)/:format/*path', action: :entry,
                                             format: /raw/,
                                             rev: /[a-z0-9\.\-_]+/

      %w{diff annotate changes entry browse}.each do |action|
        get "(/revisions/:rev)/#{action}(/*path)", format: false,
                                                   action: action,
                                                   rev: /[a-z0-9\.\-_]+/
      end

      get '/revision(/:rev)', rev: /[a-z0-9\.\-_]+/,
                              action: :revision

      get '(/revisions/:rev)(/*path)', action: :show,
                                       format: false,
                                       rev: /[a-z0-9\.\-_]+/

    end
  end

  get '/admin' => 'admin#index'

  # TODO: evaluate whether this can be turned into a namespace
  scope 'admin' do
    match '/projects' => 'admin#projects', via: :get

    resources :enumerations

    resources :groups do
      member do
        get :autocomplete_for_user
        # this should be put into it's own resource
        match '/members' => 'groups#add_users', via: :post, as: 'members_of'
        match '/members/:user_id' => 'groups#remove_user', via: :delete, as: 'member_of'
        # this should be put into it's own resource
        match '/memberships/:membership_id' => 'groups#edit_membership', via: :put, as: 'membership_of'
        match '/memberships/:membership_id' => 'groups#destroy_membership', via: :delete
        match '/memberships' => 'groups#create_memberships', via: :post, as: 'memberships_of'
      end
    end

    resources :roles, only: [:index, :new, :create, :edit, :update, :destroy] do
      collection do
        put '/' => 'roles#bulk_update'
        get :report
      end
    end

    resources :auth_sources, :ldap_auth_sources do
      member do
        get :test_connection
      end
    end
  end

  # We should fix this crappy routing (split up and rename controller methods)
  get '/settings' => 'settings#index'
  scope 'settings', controller: 'settings' do
    match 'edit', action: 'edit', via: [:get, :post]
    match 'plugin/:id', action: 'plugin', via: [:get, :post]
  end

  # We should fix this crappy routing (split up and rename controller methods)
  get '/workflows' => 'workflows#index'
  scope 'workflows', controller: 'workflows' do
    match 'edit', action: 'edit', via: [:get, :post]
    match 'copy', action: 'copy', via: [:get, :post]
  end

  namespace :work_packages do
    match 'auto_complete' => 'auto_completes#index', via: [:get, :post]
    resources :calendar, controller: 'calendars', only: [:index]
    resource :bulk, controller: 'bulk', only: [:edit, :update, :destroy]
  end

  resources :work_packages, only: [:show, :edit, :update, :index] do
    get :new_type, on: :member

    get :column_data, on: :collection # TODO move to API

    resources :relations, controller: 'work_package_relations', only: [:create, :destroy]

    # move bulk of wps
    get 'move/new' => 'work_packages/moves#new', on: :collection, as: 'new_move'
    post 'move' => 'work_packages/moves#create', on: :collection, as: 'move'
    # move individual wp
    resource :move, controller: 'work_packages/moves', only: [:new, :create]

    # this duplicate mapping is required for the timelog_helper
    namespace :time_entries do
      resource :report, controller: 'reports'
    end
    resources :time_entries, controller: 'timelog'

    post :preview, on: :collection
    post :preview, on: :member

    get 'quoted/:id', action: 'quoted', on: :collection

    get '/edit' => 'work_packages#edit', on: :member # made explicit to avoid conflict with catch-all route
    # states managed by client-side routing on work_package#index
    get '/*state' => 'work_packages#index', on: :member, id: /\d+/
  end

  resources :versions, only: [:show, :edit, :update, :destroy] do
    member do
      get :status_by
    end
  end

  # Misc journal routes. TODO: move into resources
  match '/journals/:id/diff/:field' => 'journals#diff', via: :get, as: 'journal_diff'

  namespace :time_entries do
    resource :report, controller: 'reports',
                      only: [:show]
  end

  resources :time_entries, controller: 'timelog'

  resources :activity, :activities, only: :index, controller: 'activities'

  resources :users do
    member do
      match '/edit/:tab' => 'users#edit', via: :get
      match '/memberships/:membership_id/destroy' => 'users#destroy_membership', via: :post
      match '/memberships/:membership_id' => 'users#edit_membership', via: :post
      match '/memberships' => 'users#edit_membership', via: :post
      post :change_status
      post :edit_membership
      post :destroy_membership
      get :deletion_info
    end
  end

  resources :boards, only: [] do
    resources :topics, controller: 'messages', except: [:index], shallow: true do

      member do
        get :quote
        post :reply, as: 'reply_to'
        post :preview
      end

      post :preview, on: :collection
    end
  end

  resources :news, only: [:index, :destroy, :update, :edit, :show] do
    resources :comments, controller: 'news/comments', only: [:create, :destroy], shallow: true

    post :preview, on: :member
    post :preview, on: :collection
  end

  resources :attachments, only: [:show, :destroy], format: false do
    member do
      scope via: :get,  constraints: { id: /\d+/, filename: /[^\/]*/ } do
        match 'download(/:filename)' => 'attachments#download', as: 'download'
        match ':filename' => 'attachments#show'
      end
    end
  end
  # redirect for backwards compatibility
  scope constraints: { id: /\d+/, filename: /[^\/]*/ } do
    get '/attachments/download/:id/:filename' => redirect("#{rails_relative_url_root}/attachments/%{id}/download/%{filename}"), format: false
    get '/attachments/download/:id' => redirect("#{rails_relative_url_root}/attachments/%{id}/download"), format: false
  end

  scope controller: 'sys' do
    match '/sys/projects.:format', action: 'projects', via: :get
    match '/sys/projects/:id/repository.:format', action: 'create_project_repository', via: :post
  end

  # alternate routes for the current user
  scope 'my' do
    match '/deletion_info' => 'users#deletion_info', via: :get, as: 'delete_my_account_info'
  end

  scope controller: 'my' do
    post '/my/add_block', action: 'add_block'
    post '/my/remove_block', action: 'remove_block'
    get '/my/page_layout', action: 'page_layout'
    get '/my/password', action: 'password'
    post '/my/change_password', action: 'change_password'
    match '/my/first_login', action: 'first_login', via: [:get, :put]
    get '/my/page', action: 'page'
  end

  get 'authentication' => 'authentication#index'

  resources :colors, controller: 'planning_element_type_colors' do
    member do
      get :confirm_destroy
      get :move
      post :move
    end
  end

  resources :project_types, controller: 'project_types' do
    member do
      get :confirm_destroy
      get :move
      post :move
    end

    resources :projects, only: [:index, :show], controller: 'projects'
    resources :reported_project_statuses,          controller: 'reported_project_statuses'
  end

  resources :projects, only: [:index, :show], controller: 'projects' do
    resources :project_associations,   controller: 'project_associations' do
      get :confirm_destroy, on: :member
      get :available_projects, on: :collection
    end

    resources :reportings,             controller: 'reportings' do
      get :confirm_destroy, on: :member
    end

    resources :timelines,              controller: 'timelines'
  end

  resources :reported_project_statuses, controller: 'reported_project_statuses'

  # This route should probably be removed, but it's used at least by one cuke and we don't
  # want to break it.
  # This route intentionally occurs after the admin/roles/new route, so that one takes
  # precedence when creating routes (possibly via helpers).
  get 'roles/new' => 'roles#new', as: 'deprecated_roles_new'

  # Install the default route as the lowest priority.
  get '/:controller(/:action(/:id))'
  get '/robots' => 'welcome#robots', defaults: { format: :txt }

  root to: 'account#login'
end<|MERGE_RESOLUTION|>--- conflicted
+++ resolved
@@ -156,10 +156,6 @@
     end
   end
 
-<<<<<<< HEAD
-  get '/roles/workflow/:id/:role_id/:type_id' => 'roles#workflow'
-  get '/help/:ctrl/:page' => 'help#index'
-=======
   # Because of https://github.com/intridea/grape/pull/853/files this has to be
   # placed behind handling the deprecated v1 because otherwise, a 405 is
   # returned for all routes for which the v3 has also resources. Grape does
@@ -167,9 +163,8 @@
   # don't understand why that should make sense.
   mount API::Root => '/'
 
-  match '/roles/workflow/:id/:role_id/:type_id' => 'roles#workflow'
-  match '/help/:ctrl/:page' => 'help#index'
->>>>>>> b829cbb8
+  get '/roles/workflow/:id/:role_id/:type_id' => 'roles#workflow'
+  get '/help/:ctrl/:page' => 'help#index'
 
   resources :types do
     post 'move/:id', action: 'move', on: :collection
