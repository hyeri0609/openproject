#-- encoding: UTF-8
#-- copyright
# ChiliProject is a project management system.
#
# Copyright (C) 2010-2011 the ChiliProject Team
#
# This program is free software; you can redistribute it and/or
# modify it under the terms of the GNU General Public License
# as published by the Free Software Foundation; either version 2
# of the License, or (at your option) any later version.
#
# See doc/COPYRIGHT.rdoc for more details.
#++
OpenProject::Application.routes.draw do
  scope Redmine::Utils.relative_url_root.blank? ? "/" : Redmine::Utils.relative_url_root do
    # Add your own custom routes here.
    # The priority is based upon order of creation: first created -> highest priority.

    # Here's a sample route:
    # connect 'products/:id', :controller => 'catalog', :action => 'view'
    # Keep in mind you can assign values other than :controller and :action

    root :to => 'Welcome#index', :as => 'home'

    match '/login' => 'account#login', :as => 'signin'
    match '/logout' => 'account#logout', :as => 'signout'

    match '/roles/workflow/:id/:role_id/:tracker_id' => 'roles#worklfow'
    match '/help/:ctrl/:page' => 'help#index'


    # TODO: Check if those can be deleted
    match '/projects/:id/wiki' => 'wikis#edit', :via => :post
    match '/projects/:id/wiki/destroy' => 'wikis#destroy', :via => [:get, :post]

<<<<<<< HEAD

    # only providing routes for journals when there are multiple subclasses of journals
    # all subclasses will look for the journals routes
    resources :journals, :only => [:edit, :update]
=======
  map.resources :time_entries, :controller => 'timelog'
  map.resource :wiki_menu_item, :path_prefix => "projects/:project_id/wiki/:id", :only => [:edit, :update]

  map.wiki_new       'projects/:project_id/wiki/new',     :controller => 'wiki', :action => 'new',    :conditions => { :method => :get }
  map.wiki_create    'projects/:project_id/wiki/new',     :controller => 'wiki', :action => 'create', :conditions => { :method => :post }
  map.wiki_preview   'projects/:project_id/wiki/preview', :controller => 'wiki', :action => 'preview', :conditions => { :method => :post }
  map.wiki_new_child 'projects/:project_id/wiki/:id/new', :controller => 'wiki', :action => 'new_child', :conditions => { :method => :get }
  map.wiki_page_toc 'projects/:project_id/wiki/:id/toc', :controller => 'wiki', :action => 'index', :conditions => { :method => :get }
  map.connect 'projects/:id/wiki', :controller => 'wikis', :action => 'edit', :conditions => {:method => :post}
  map.connect 'projects/:id/wiki/destroy', :controller => 'wikis', :action => 'destroy', :conditions => {:method => :get}
  map.connect 'projects/:id/wiki/destroy', :controller => 'wikis', :action => 'destroy', :conditions => {:method => :post}
>>>>>>> 2c306713

    # generic route for adding/removing watchers
    # looks to be ressourceful
    scope ':object_type/:object_id', :constraints => { :object_type => /issues|messages|boards|wikis|wiki_pages|news/,
                                                       :object_id => /\d+/ } do
      resources :watchers, :only => [:new]

      match '/watch' => 'watchers#watch', :via => :post
      match '/unwatch' => 'watchers#unwatch', :via => :delete
    end

    resources :watchers, :only => [:destroy]

    # TODO: remove
    scope "issues" do
      match 'changes' => 'journals#index', :as => 'changes'
    end

    resources :projects, :except => [:edit] do
      member do
        # this route let's you access the project specific settings (by tab)
        #
        #   settings_project_path(@project)
        #     => "/projects/1/settings"
        #
        #   settings_project_path(@project, :tab => 'members')
        #     => "/projects/1/settings/members"
        #
        get 'settings(/:tab)', :action => 'settings', :as => :settings

        get :copy
        post :copy
        put :modules
        put :archive
        put :unarchive

        # Destroy uses a get request to prompt the user before the actual DELETE request
        get :destroy_info, :as => 'confirm_destroy'

      end

      resource :enumerations, :controller => 'project_enumerations', :only => [:update, :destroy]

      resources :documents, :shallow => true

      resources :files, :only => [:index, :new, :create]

      resources :versions, :only => [:new, :create] do
        collection do
          put :close_completed
        end
      end

      # this is only another name for versions#index
      # For nice "road in the url for the index action
      # this could probably be rewritten with a resource :as => 'roadmap'
      match '/roadmap' => 'versions#index', :via => :get

      resources :news, :only => [:index, :new, :create] do
        collection do
          resource :preview, :controller => "news/previews", :only => [:create], :as => "news_preview"
        end
      end

      namespace :time_entries do
        resource :report, :controller => 'reports', :only => [:show]
      end
      resources :time_entries, :controller => 'timelog'

      resources :wiki, :except => [:index, :new, :create] do
        collection do
          get :export
          get :date_index
          get '/index' => 'wiki#index'
        end

        member do
          get '/diff/:version/vs/:version_from' => 'wiki#diff', :as => 'wiki_diff'
          get '/diff(/:version)' => 'wiki#diff', :as => 'wiki_diff'
          get '/annotate/:version' => 'wiki#annotate', :as => 'wiki_annotate'
          match :rename, :via => [:get, :post]
          get :history
          post :preview
          post :protect
          post :add_attachment
          get  :list_attachments
        end
      end
      # as routes for index and show are swapped
      # it is necessary to define the show action later
      # than any other route as it otherwise would
      # work as a catchall for everything under /wiki
      get 'wiki' => "wiki#show"

      namespace :issues do
        resources :gantt, :controller => 'gantts', :only => [:index]
        resources :calendar, :controller => 'calendars', :only => [:index]
      end

      resources :issues, :except => [:show, :edit, :update, :destroy] do
        # should probably belong to :member, but requires :copy_from instead
        # of the default :id
        get ':copy_from/copy', :action => "new", :on => :collection, :as => "copy"

        collection do
          get :all

          match '/report/:detail' => 'issues/reports#report_details', :via => :get
          match '/report' => 'issues/reports#report', :via => :get

          # get a preview of a new issue (i.e. one without an ID)
          match '/new/preview' => 'issues/previews#create', :as => 'preview_new', :via => :post
        end
      end

      resources :activity, :activities, :only => :index, :controller => 'activities'

      resources :boards

      resources :issue_categories, :except => [:index, :show], :shallow => true

      resources :members, :only => [:create, :update, :destroy], :shallow => true do
        get :autocomplete, :on => :collection
      end
    end

    #TODO: evaluate whether this can be turned into a namespace
    scope "admin" do
      match "/projects" => 'admin#projects', :via => :get

      resources :enumerations

      resources :groups do
        member do
          get :autocomplete_for_user
          #this should be put into it's own resource
          match "/members" => 'groups#add_users', :via => :post, :as => 'members_of'
          match "/members/:user_id" => 'groups#remove_user', :via => :delete, :as => 'member_of'
          #this should be put into it's own resource
          match "/memberships/:membership_id" => 'groups#edit_membership', :via => :put, :as => 'membership_of'
          match "/memberships/:membership_id" => 'groups#destroy_membership', :via => :delete, :as => 'membership_of'
          match "/memberships" => 'groups#create_memberships', :via => :post, :as => 'memberships_of'
        end
      end

      resources :roles, :only => [:index, :new, :create, :edit, :update, :destroy] do
        collection do
          put '/' => 'roles#bulk_update'
          get :report
        end
      end

      resources :auth_sources, :ldap_auth_sources do
        member do
          get :test_connection
        end
      end
    end

    # this is to support global actions on issues and
    # for backwards compatibility
    namespace :issues do
      resources :gantt, :controller => 'gantts', :only => [:index]
      resources :calendar, :controller => 'calendars', :only => [:index]

      # have a global autocompleter for issues
      # TODO: make this ressourceful
      match 'auto_complete' => 'auto_completes#issues', :via => [:get, :post], :format => false

      # TODO: separate routes and action for get and post
      match 'context_menu' => 'context_menus#issues', :via => [:get, :post], :format => false

      resource :move, :controller => 'moves', :only => [:new, :create]
    end

    # TODO: remove create as issues should be created scoped under project
    resources :issues, :except => [:new] do
      namespace :time_entries do
        resource :report, :controller => 'reports', :only => [:show]
      end

      resources :time_entries, :controller => 'timelog'

      resources :relations, :controller => 'issue_relations', :only => [:create, :destroy]

      member do
        match '/preview' => 'issues/previews#create', :via => :post
        # this route is defined so that it has precedence of the one defined on the collection
        delete :destroy
      end

      collection do
        get :bulk_edit, :format => false
        put :bulk_update, :format => false

        delete :destroy
      end
    end

    resources :versions, :only => [:show, :edit, :update, :destroy] do
      member do
        get :status_by
      end
    end

    # Misc issue routes. TODO: move into resources
    match '/issues/:id/quoted' => 'journals#new', :id => /\d+/, :via => :post, :as => 'quoted_issue'
    match '/issues/:id/destroy' => 'issues#destroy', :via => :post # legacy


    namespace :time_entries do
      resource :report, :controller => 'reports',
        :only => [:show]
    end

    resources :time_entries, :controller => 'timelog'

    resources :activity, :activities, :only => :index, :controller => 'activities'

    resources :users do
      member do
        match '/edit/:tab' => 'users#edit', :via => :get
        match '/memberships/:membership_id/destroy' => 'users#destroy_membership', :via => :post
        match '/memberships/:membership_id' => 'users#edit_membership', :via => :post
        match '/memberships' => 'users#edit_membership', :via => :post
        post :edit_membership
        post :destroy_membership
        get :deletion_info
      end
    end

    resources :boards, :only => [] do
      resources :topics, :controller => 'messages', :except => [:index], :shallow => true do
        collection do
          post :preview
        end

        member do
          get :quote
          post :reply, :as => 'reply_to'
          post :preview
        end
      end
    end

    resources :news, :only => [:index, :destroy, :update, :edit, :show] do
      resources :comments, :controller => 'news/comments', :only => [:create, :destroy], :shallow => true

      resource :preview, :controller => 'news/previews', :only => [:create]
    end

    scope :controller => 'repositories' do
      scope :via => :get do
        match '/projects/:id/repository', :action => :show
        match '/projects/:id/repository/edit', :action => :edit
        match '/projects/:id/repository/statistics', :action => :stats
        match '/projects/:id/repository/revisions', :action => :revisions
        match '/projects/:id/repository/revisions.:format', :action => :revisions
        match '/projects/:id/repository/revisions/:rev', :action => :revision
        match '/projects/:id/repository/revisions/:rev/diff', :action => :diff
        match '/projects/:id/repository/revisions/:rev/diff.:format', :action => :diff
        match '/projects/:id/repository/revisions/:rev/raw/*path', :action => :entry, :format => 'raw', :rev => /[a-z0-9\.\-_]+/
        match '/projects/:id/repository/revisions/:rev/:action/*path', :rev => /[a-z0-9\.\-_]+/
        match '/projects/:id/repository/raw/*path', :action => :entry, :format => 'raw'
        # TODO: why the following route is required?
        match '/projects/:id/repository/entry/*path', :action => :entry
        match '/projects/:id/repository/:action/*path'
      end

      match '/projects/:id/repository/:action', :via => :post
    end


    resources :attachments, :only => [:show, :destroy], :format => false do
      member do
        scope :via => :get,  :constraints => { :id => /\d+/, :filename => /[^\/]*/ } do
          match 'download(/:filename)' => 'attachments#download', :as => 'download'
          match ':filename' => 'attachments#show'
        end
      end
    end
    # redirect for backwards compatibility
    scope :constraints => { :id => /\d+/, :filename => /[^\/]*/ } do
      match "/attachments/download/:id/:filename" => redirect("/attachments/%{id}/download/%{filename}"), :format => false
      match "/attachments/download/:id" => redirect("/attachments/%{id}/download"), :format => false
    end

    #left old routes at the bottom for backwards compat
    scope :controller => 'repositories' do
      match '/repositories/browse/:id/*path', :action => 'browse', :as => 'repositories_show'
      match '/repositories/changes/:id/*path', :action => 'changes', :as => 'repositories_changes'
      match '/repositories/diff/:id/*path', :action => 'diff', :as => 'repositories_diff'
      match '/repositories/entry/:id/*path', :action => 'entry', :as => 'repositories_entry'
      match '/repositories/annotate/:id/*path', :action => 'annotate', :as => 'stylesheet_link_tag'
      match '/repositories/revision/:id/:rev', :action => 'revision'
    end

    scope :controller => 'sys' do
      match '/sys/projects.:format', :action => 'projects', :via => :get
      match '/sys/projects/:id/repository.:format', :action => 'create_project_repository', :via => :post
    end

    # alternate routes for the current user
    scope "my" do
      match '/deletion_info' => 'users#deletion_info', :via => :get, :as => 'delete_my_account_info'
    end

    # Install the default route as the lowest priority.
    match '/:controller(/:action(/:id))'
    match '/robots.txt' => 'welcome#robots'
    # Used for OpenID
    root :to => 'account#login'
  end
end<|MERGE_RESOLUTION|>--- conflicted
+++ resolved
@@ -28,29 +28,19 @@
     match '/roles/workflow/:id/:role_id/:tracker_id' => 'roles#worklfow'
     match '/help/:ctrl/:page' => 'help#index'
 
-
-    # TODO: Check if those can be deleted
-    match '/projects/:id/wiki' => 'wikis#edit', :via => :post
-    match '/projects/:id/wiki/destroy' => 'wikis#destroy', :via => [:get, :post]
-
-<<<<<<< HEAD
-
     # only providing routes for journals when there are multiple subclasses of journals
     # all subclasses will look for the journals routes
     resources :journals, :only => [:edit, :update]
-=======
-  map.resources :time_entries, :controller => 'timelog'
-  map.resource :wiki_menu_item, :path_prefix => "projects/:project_id/wiki/:id", :only => [:edit, :update]
-
-  map.wiki_new       'projects/:project_id/wiki/new',     :controller => 'wiki', :action => 'new',    :conditions => { :method => :get }
-  map.wiki_create    'projects/:project_id/wiki/new',     :controller => 'wiki', :action => 'create', :conditions => { :method => :post }
-  map.wiki_preview   'projects/:project_id/wiki/preview', :controller => 'wiki', :action => 'preview', :conditions => { :method => :post }
-  map.wiki_new_child 'projects/:project_id/wiki/:id/new', :controller => 'wiki', :action => 'new_child', :conditions => { :method => :get }
-  map.wiki_page_toc 'projects/:project_id/wiki/:id/toc', :controller => 'wiki', :action => 'index', :conditions => { :method => :get }
-  map.connect 'projects/:id/wiki', :controller => 'wikis', :action => 'edit', :conditions => {:method => :post}
-  map.connect 'projects/:id/wiki/destroy', :controller => 'wikis', :action => 'destroy', :conditions => {:method => :get}
-  map.connect 'projects/:id/wiki/destroy', :controller => 'wikis', :action => 'destroy', :conditions => {:method => :post}
->>>>>>> 2c306713
+
+    # REVIEW: review those wiki routes
+    resource :wiki_menu_item, :path_prefix => "projects/:project_id/wiki/:id", :only => [:edit, :update]
+    get   'projects/:project_id/wiki/new' => 'wiki#new', :as => 'wiki_new'
+    post  'projects/:project_id/wiki/new' => 'wiki#create', :as => 'wiki_create'
+    post  'projects/:project_id/wiki/preview' => 'wiki#preview', :as => 'wiki_preview'
+    get   'projects/:project_id/wiki/:id/new' => 'wiki#new_child', :as => 'wiki_new_child'
+    get   'projects/:project_id/wiki/:id/toc' => 'wiki#index', :as => 'wiki_page_toc'
+    post  'projects/:id/wiki' => 'wikis#edit'
+    match 'projects/:id/wiki/destroy' => 'wikis#destroy'
 
     # generic route for adding/removing watchers
     # looks to be ressourceful
