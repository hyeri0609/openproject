GIT
  remote: git://github.com/goodwill/capybara-select2.git
  revision: c0826f33707b85fd39a838c6909ee12d0bff64a1
  specs:
    capybara-select2 (1.0.1)
      capybara
      rspec

GIT
  remote: https://github.com/finnlabs/rack-protection.git
  revision: 5a7d1bd2f05ca75faf7909c8cc978732a0080898
  ref: 5a7d1bd
  specs:
    rack-protection (1.5.2)
      rack

GIT
  remote: https://github.com/finnlabs/rspec-example_disabler.git
  revision: deb9c38e3f4e3688724583ac1ff58e1ae8aba409
  specs:
    rspec-example_disabler (0.0.1)

GIT
  remote: https://github.com/finnlabs/sprockets-rails.git
  revision: e069c097056e28e3cd4adc4ee8bb2a895c71bfc1
  branch: backport
  specs:
    sprockets-rails (2.0.1)
      actionpack (>= 3.0)
      activesupport (>= 3.0)
      sprockets (= 2.2.2.backport2)

GIT
  remote: https://github.com/guilleiguaran/sass-rails.git
  revision: 0393d9e1a6e4a776e61f16fb75f97971b9f4abd2
  branch: backport
  specs:
    sass-rails (4.0.1)
      railties (>= 3.2.0, < 5.0)
      sass (>= 3.2.0)
      sprockets-rails (~> 2.0.0.backport1)

GIT
  remote: https://github.com/opf/openproject-translations.git
<<<<<<< HEAD
  revision: c42bac8f2bca7850a89b67e753368f5f52d13c25
  branch: dev
=======
  revision: d1c44972773d7bf815dfb985cb2b0fafa6c9ed90
  branch: release/4.3
>>>>>>> 4b0b57b8
  specs:
    openproject-translations (4.3.0)
      crowdin-api (~> 0.2.4)
      mixlib-shellout (~> 2.1.0)
      rails (~> 3.2.14)
      rubyzip

GIT
  remote: https://github.com/rails/prototype_legacy_helper.git
  revision: a2cd95c3e3c1a4f7a9566efdab5ce59c886cb05f
  specs:
    prototype_legacy_helper (0.0.0)

GIT
  remote: https://github.com/tessi/sprockets.git
  revision: 1e56fd0a92a9fda93dab4550ab3cf82138d097ac
  branch: 2_2_2_backport2
  specs:
    sprockets (2.2.2.backport2)
      hike (~> 1.2)
      multi_json (~> 1.0)
      rack (~> 1.0)
      tilt (~> 1.1, != 1.3.0)

GEM
  remote: https://rubygems.org/
  specs:
    actionmailer (3.2.22)
      actionpack (= 3.2.22)
      mail (~> 2.5.4)
    actionpack (3.2.22)
      activemodel (= 3.2.22)
      activesupport (= 3.2.22)
      builder (~> 3.0.0)
      erubis (~> 2.7.0)
      journey (~> 1.0.4)
      rack (~> 1.4.5)
      rack-cache (~> 1.2)
      rack-test (~> 0.6.1)
      sprockets (~> 2.2.1)
    activemodel (3.2.22)
      activesupport (= 3.2.22)
      builder (~> 3.0.0)
    activerecord (3.2.22)
      activemodel (= 3.2.22)
      activesupport (= 3.2.22)
      arel (~> 3.0.2)
      tzinfo (~> 0.3.29)
    activerecord-tableless (1.3.3)
      activerecord (>= 2.3.0)
    activeresource (3.2.22)
      activemodel (= 3.2.22)
      activesupport (= 3.2.22)
    activesupport (3.2.22)
      i18n (~> 0.6, >= 0.6.4)
      multi_json (~> 1.0)
    acts_as_list (0.3.0)
      activerecord (>= 3.0)
    addressable (2.3.4)
    airbrake (4.1.0)
      builder
      multi_json
    arel (3.0.3)
    ast (2.0.0)
    astrolabe (1.3.0)
      parser (>= 2.2.0.pre.3, < 3.0)
    autoprefixer-rails (5.1.5)
      execjs
      json
    awesome_nested_set (2.1.6)
      activerecord (>= 3.0.0)
    awesome_print (1.6.1)
    axiom-types (0.1.1)
      descendants_tracker (~> 0.0.4)
      ice_nine (~> 0.11.0)
      thread_safe (~> 0.3, >= 0.3.1)
    binding_of_caller (0.7.2)
      debug_inspector (>= 0.0.1)
    bourbon (4.2.0)
      sass (~> 3.4)
      thor
    builder (3.0.4)
    byebug (2.7.0)
      columnize (~> 0.3)
      debugger-linecache (~> 1.2)
    capybara (2.3.0)
      mime-types (>= 1.16)
      nokogiri (>= 1.3.3)
      rack (>= 1.0.0)
      rack-test (>= 0.5.4)
      xpath (~> 2.0)
    capybara-ng (0.2.1)
      awesome_print (>= 1.2.0)
    capybara-screenshot (1.0.5)
      capybara (>= 1.0, < 3)
      colored
      launchy
    carrierwave (0.10.0)
      activemodel (>= 3.2.0)
      activesupport (>= 3.2.0)
      json (>= 1.7)
      mime-types (>= 1.16)
    childprocess (0.5.6)
      ffi (~> 1.0, >= 1.0.11)
    climate_control (0.0.3)
      activesupport (>= 3.0)
    cocaine (0.5.4)
      climate_control (>= 0.0.3, < 1.0)
    codecov (0.0.6)
      json
      simplecov
      url
    coderay (1.0.9)
    coercible (1.0.0)
      descendants_tracker (~> 0.0.1)
    color-tools (1.3.0)
    colored (1.2)
    columnize (0.8.9)
    crowdin-api (0.2.8)
      rest-client (~> 1.6.8)
    cucumber (1.3.18)
      builder (>= 2.1.2)
      diff-lcs (>= 1.1.3)
      gherkin (~> 2.12)
      multi_json (>= 1.7.5, < 2.0)
      multi_test (>= 0.1.1)
    cucumber-rails (1.4.2)
      capybara (>= 1.1.2, < 3)
      cucumber (>= 1.3.8, < 2)
      mime-types (>= 1.16, < 3)
      nokogiri (~> 1.5)
      rails (>= 3, < 5)
    daemons (1.1.9)
    dalli (2.7.2)
    database_cleaner (1.2.0)
    date_validator (0.7.1)
      activemodel
    debug_inspector (0.0.2)
    debugger-linecache (1.2.0)
    delayed_job (3.0.5)
      activesupport (~> 3.0)
    delayed_job_active_record (0.3.3)
      activerecord (>= 2.1.0, < 4)
      delayed_job (~> 3.0)
    descendants_tracker (0.0.4)
      thread_safe (~> 0.3, >= 0.3.1)
    diff-lcs (1.2.5)
    disposable (0.0.9)
      representable (~> 2.0)
      uber
    equalizer (0.0.9)
    equivalent-xml (0.5.1)
      nokogiri (>= 1.4.3)
    erubis (2.7.0)
    eventmachine (1.0.7)
    excon (0.42.1)
    execjs (2.4.0)
    factory_girl (4.5.0)
      activesupport (>= 3.0.0)
    factory_girl_rails (4.5.0)
      factory_girl (~> 4.5.0)
      railties (>= 3.0.0)
    faker (1.2.0)
      i18n (~> 0.5)
    ffi (1.9.8)
    fog (1.23.0)
      fog-brightbox
      fog-core (~> 1.23)
      fog-json
      fog-softlayer
      ipaddress (~> 0.5)
      nokogiri (~> 1.5, >= 1.5.11)
    fog-brightbox (0.7.1)
      fog-core (~> 1.22)
      fog-json
      inflecto (~> 0.0.2)
    fog-core (1.25.0)
      builder
      excon (~> 0.38)
      formatador (~> 0.2)
      mime-types
      net-scp (~> 1.1)
      net-ssh (>= 2.1.3)
    fog-json (1.0.0)
      multi_json (~> 1.0)
    fog-softlayer (0.3.25)
      fog-core
      fog-json
    formatador (0.2.5)
    gherkin (2.12.2)
      multi_json (~> 1.3)
    globalize (3.1.0)
      activemodel (>= 3.1.0, < 4.0.0)
      activerecord (>= 3.1.0, < 4.0.0)
    gon (4.0.0)
      actionpack (>= 2.3.0)
      json
    grape (0.10.1)
      activesupport
      builder
      hashie (>= 2.1.0)
      multi_json (>= 1.3.2)
      multi_xml (>= 0.5.2)
      rack (>= 1.3.0)
      rack-accept
      rack-mount
      virtus (>= 1.0.0)
    gravatar_image_tag (1.2.0)
    hashie (2.1.1)
    hike (1.2.3)
    htmldiff (0.0.1)
    i18n (0.6.11)
    ice_nine (0.11.1)
    inflecto (0.0.2)
    interception (0.3)
    ipaddress (0.8.0)
    iso8601 (0.8.2)
    journey (1.0.4)
    json (1.8.2)
    json_spec (1.1.4)
      multi_json (~> 1.0)
      rspec (>= 2.0, < 4.0)
    kgio (2.9.2)
    launchy (2.3.0)
      addressable (~> 2.3)
    letter_opener (1.3.0)
      launchy (~> 2.2)
    mail (2.5.4)
      mime-types (~> 1.16)
      treetop (~> 1.4.8)
    method_source (0.8.2)
    mime-types (1.25.1)
    mini_portile (0.6.2)
    mixlib-shellout (2.1.0)
    multi_json (1.11.0)
    multi_test (0.1.1)
    multi_xml (0.5.5)
    mysql2 (0.3.17)
    net-ldap (0.8.0)
    net-scp (1.2.1)
      net-ssh (>= 2.6.5)
    net-ssh (2.9.2)
    nokogiri (1.6.6.2)
      mini_portile (~> 0.6.0)
    non-stupid-digest-assets (1.0.4)
    object-daddy (1.1.1)
    oj (2.11.4)
    omniauth (1.2.1)
      hashie (>= 1.2, < 3)
      rack (~> 1.0)
    parser (2.2.2.5)
      ast (>= 1.1, < 3.0)
    pg (0.17.1)
    polyglot (0.3.5)
    powerpack (0.1.1)
    prototype-rails (3.2.1)
      rails (~> 3.2)
    pry (0.9.12.6)
      coderay (~> 1.0)
      method_source (~> 0.8)
      slop (~> 3.4)
    pry-byebug (1.3.2)
      byebug (~> 2.7)
      pry (~> 0.9.12)
    pry-doc (0.4.6)
      pry (>= 0.9)
      yard (>= 0.8)
    pry-rails (0.3.2)
      pry (>= 0.9.10)
    pry-rescue (1.1.1)
      interception (>= 0.3)
      pry
    pry-stack_explorer (0.4.9.1)
      binding_of_caller (>= 0.7)
      pry (>= 0.9.11)
    quiet_assets (1.0.2)
      railties (>= 3.1, < 5.0)
    rabl (0.9.3)
      activesupport (>= 2.3.14)
    rack (1.4.6)
    rack-accept (0.4.5)
      rack (>= 0.4)
    rack-attack (4.2.0)
      rack
    rack-cache (1.2)
      rack (>= 0.4)
    rack-mount (0.8.3)
      rack (>= 1.0.0)
    rack-ssl (1.3.4)
      rack
    rack-test (0.6.3)
      rack (>= 1.0)
    rack_session_access (0.1.1)
      builder (>= 2.0.0)
      rack (>= 1.0.0)
    rails (3.2.22)
      actionmailer (= 3.2.22)
      actionpack (= 3.2.22)
      activerecord (= 3.2.22)
      activeresource (= 3.2.22)
      activesupport (= 3.2.22)
      bundler (~> 1.0)
      railties (= 3.2.22)
    rails-dev-tweaks (0.6.1)
      actionpack (~> 3.1)
      railties (~> 3.1)
    rails_autolink (1.1.6)
      rails (> 3.1)
    railties (3.2.22)
      actionpack (= 3.2.22)
      activesupport (= 3.2.22)
      rack-ssl (~> 1.3.2)
      rake (>= 0.8.7)
      rdoc (~> 3.4)
      thor (>= 0.14.6, < 2.0)
    rainbow (2.0.0)
    raindrops (0.13.0)
    rake (10.4.2)
    rb-readline (0.5.1)
    rdoc (3.12.2)
      json (~> 1.4)
    reform (1.2.6)
      activemodel
      disposable (~> 0.0.5)
      representable (~> 2.1.0)
      uber (~> 0.0.11)
    representable (2.1.8)
      multi_json
      nokogiri
      uber (~> 0.0.7)
    request_store (1.1.0)
    rest-client (1.6.9)
      mime-types (~> 1.16)
    roar (1.0.1)
      representable (>= 2.0.1, <= 3.0.0)
    rspec (3.3.0)
      rspec-core (~> 3.3.0)
      rspec-expectations (~> 3.3.0)
      rspec-mocks (~> 3.3.0)
    rspec-activemodel-mocks (1.0.1)
      activemodel (>= 3.0)
      activesupport (>= 3.0)
      rspec-mocks (>= 2.99, < 4.0)
    rspec-core (3.3.0)
      rspec-support (~> 3.3.0)
    rspec-expectations (3.3.0)
      diff-lcs (>= 1.2.0, < 2.0)
      rspec-support (~> 3.3.0)
    rspec-legacy_formatters (1.0.0)
      rspec-core (>= 3.0.0.beta2)
      rspec-support (>= 3.0.0.beta2)
    rspec-mocks (3.3.0)
      diff-lcs (>= 1.2.0, < 2.0)
      rspec-support (~> 3.3.0)
    rspec-rails (3.3.1)
      actionpack (>= 3.0, < 4.3)
      activesupport (>= 3.0, < 4.3)
      railties (>= 3.0, < 4.3)
      rspec-core (~> 3.3.0)
      rspec-expectations (~> 3.3.0)
      rspec-mocks (~> 3.3.0)
      rspec-support (~> 3.3.0)
    rspec-support (3.3.0)
    rubocop (0.32.1)
      astrolabe (~> 1.3)
      parser (>= 2.2.2.5, < 3.0)
      powerpack (~> 0.1)
      rainbow (>= 1.99.1, < 3.0)
      ruby-progressbar (~> 1.4)
    ruby-duration (3.2.0)
      activesupport (>= 3.0.0)
      i18n
      iso8601
    ruby-prof (0.13.0)
    ruby-progressbar (1.7.1)
    rubytree (0.8.3)
      json (>= 1.7.5)
      structured_warnings (>= 0.1.3)
    rubyzip (1.1.6)
    sass (3.4.12)
    selenium-webdriver (2.45.0)
      childprocess (~> 0.5)
      multi_json (~> 1.0)
      rubyzip (~> 1.0)
      websocket (~> 1.0)
    shoulda-context (1.2.1)
    shoulda-matchers (2.8.0)
      activesupport (>= 3.0.0)
    simplecov (0.8.0.pre)
      multi_json
      simplecov-html (~> 0.7.1)
    simplecov-html (0.7.1)
    slop (3.5.0)
    strong_parameters (0.2.1)
      actionpack (~> 3.0)
      activemodel (~> 3.0)
      railties (~> 3.0)
    structured_warnings (0.1.4)
    svg-graph (1.0.5)
    syck (1.0.1)
    thin (1.5.1)
      daemons (>= 1.0.9)
      eventmachine (>= 0.12.6)
      rack (>= 1.0.0)
    thor (0.19.1)
    thread_safe (0.3.4)
    tilt (1.4.1)
    timecop (0.7.1)
    treetop (1.4.15)
      polyglot
      polyglot (>= 0.3.1)
    tzinfo (0.3.43)
    uber (0.0.13)
    uglifier (2.1.1)
      execjs (>= 0.3.0)
      multi_json (~> 1.0, >= 1.0.2)
    unicorn (4.8.3)
      kgio (~> 2.6)
      rack
      raindrops (~> 0.7)
    url (0.3.2)
    virtus (1.0.4)
      axiom-types (~> 0.1)
      coercible (~> 1.0)
      descendants_tracker (~> 0.0, >= 0.0.3)
      equalizer (~> 0.0, >= 0.0.9)
    warden (1.2.3)
      rack (>= 1.0)
    warden-basic_auth (0.2.1)
      warden (~> 1.2)
    websocket (1.2.2)
    will_paginate (3.0.5)
    xpath (2.0.0)
      nokogiri (~> 1.3)
    yard (0.8.7.2)

PLATFORMS
  ruby

DEPENDENCIES
  activerecord-jdbcmysql-adapter
  activerecord-jdbcpostgresql-adapter
  activerecord-tableless (~> 1.0)
  acts_as_list (~> 0.3.0)
  airbrake (~> 4.1.0)
  autoprefixer-rails
  awesome_nested_set
  bourbon (~> 4.2.0)
  capybara (~> 2.3.0)
  capybara-ng (~> 0.2.1)
  capybara-screenshot (~> 1.0.4)
  capybara-select2!
  carrierwave (~> 0.10.0)
  cocaine
  codecov
  coderay (~> 1.0.9)
  color-tools (~> 1.3.0)
  cucumber-rails (~> 1.4.2)
  daemons
  dalli (~> 2.7.2)
  database_cleaner (~> 1.2.0)
  date_validator (~> 0.7.1)
  delayed_job_active_record (= 0.3.3)
  equivalent-xml (~> 0.5.1)
  execjs (~> 2.4.0)
  factory_girl_rails (~> 4.5)
  faker
  fog (~> 1.23.0)
  globalize (~> 3.1.0)
  gon (~> 4.0)
  grape (~> 0.10.1)
  gravatar_image_tag (~> 1.2.0)
  htmldiff
  i18n (~> 0.6.8)
  jruby-openssl
  json_spec
  launchy (~> 2.3.0)
  letter_opener (~> 1.3.0)
  multi_json (~> 1.11.0)
  mysql2 (~> 0.3.11)
  net-ldap (~> 0.8.0)
  nokogiri (~> 1.6.6)
  non-stupid-digest-assets
  object-daddy (~> 1.1.0)
  oj (~> 2.11.4)
  omniauth
  openproject-translations!
  pg (~> 0.17.1)
  prototype-rails
  prototype_legacy_helper (= 0.0.0)!
  pry-byebug
  pry-doc
  pry-rails
  pry-rescue
  pry-stack_explorer
  quiet_assets
  rabl (= 0.9.3)
  rack (~> 1.4.6)
  rack-attack
  rack-protection!
  rack-test (~> 0.6.2)
  rack_session_access
  rails (~> 3.2.22)
  rails-dev-tweaks (~> 0.6.1)
  rails_autolink (~> 1.1.6)
  rb-readline (~> 0.5.1)
  rdoc (>= 2.4.2)
  reform (~> 1.2.6)
  request_store (~> 1.1.0)
  roar (~> 1.0.0)
  rspec (~> 3.3.0)
  rspec-activemodel-mocks
  rspec-example_disabler!
  rspec-legacy_formatters
  rspec-rails (~> 3.3.0)
  rubocop (~> 0.32)
  ruby-duration (~> 3.2.0)
  ruby-prof
  ruby-progressbar
  rubytree (~> 0.8.3)
  sass (~> 3.4.12)
  sass-rails!
  selenium-webdriver (~> 2.45.0)
  shoulda-context (~> 1.2)
  shoulda-matchers (~> 2.8)
  simplecov (= 0.8.0.pre)
  sprockets!
  sprockets-rails!
  strong_parameters
  svg-graph
  syck
  thin
  timecop (~> 0.7.1)
  uglifier (>= 1.0.3)
  unicorn
  warden (~> 1.2)
  warden-basic_auth (~> 0.2.1)
  will_paginate (~> 3.0)

BUNDLED WITH
   1.10.5<|MERGE_RESOLUTION|>--- conflicted
+++ resolved
@@ -42,13 +42,8 @@
 
 GIT
   remote: https://github.com/opf/openproject-translations.git
-<<<<<<< HEAD
   revision: c42bac8f2bca7850a89b67e753368f5f52d13c25
   branch: dev
-=======
-  revision: d1c44972773d7bf815dfb985cb2b0fafa6c9ed90
-  branch: release/4.3
->>>>>>> 4b0b57b8
   specs:
     openproject-translations (4.3.0)
       crowdin-api (~> 0.2.4)
