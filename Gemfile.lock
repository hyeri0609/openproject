GIT
  remote: https://github.com/carrierwaveuploader/carrierwave
  revision: 5367a636053b85bd639f2d1ee6ab25ef8305aeaf
  branch: master
  specs:
    carrierwave (1.0.0.beta)
      activemodel (>= 4.0.0)
      activesupport (>= 4.0.0)
      mime-types (>= 1.16)

GIT
  remote: https://github.com/dr0verride/RubyTree.git
  revision: 06f53ee78cc2a48377c1bd177d3bc83c1504701c
  ref: 06f53ee
  specs:
    rubytree (0.9.7)
      json (~> 1.8)

GIT
  remote: https://github.com/finnlabs/rspec-example_disabler.git
  revision: deb9c38e3f4e3688724583ac1ff58e1ae8aba409
  specs:
    rspec-example_disabler (0.0.1)

GIT
  remote: https://github.com/finnlabs/transactional_lock.git
  revision: 6948b1d446db0da5645e68ffeeddca1c4944c3bc
  branch: master
  specs:
    transactional_lock (0.1.0)
      activerecord (>= 4.0)

GIT
  remote: https://github.com/globalize/globalize
  revision: 38443bcd07da78b7b8a9433e4c6c32dd51f964a3
  ref: 38443bcd
  specs:
    globalize (5.1.0)
      activemodel (>= 4.2, < 5.1)
      activerecord (>= 4.2, < 5.1)
      request_store (~> 1.0)

GIT
  remote: https://github.com/goodwill/capybara-select2
  revision: 585192e4bb0db8d52e761ab68f08c17294806447
  ref: 585192e
  specs:
    capybara-select2 (1.0.1)
      capybara
      rspec

GIT
  remote: https://github.com/norman/friendly_id
  revision: aff0564584e84ffa505e6e278b65ca3c4ee5d698
  ref: aff05645
  specs:
    friendly_id (5.2.0.beta.1)
      activerecord (>= 4.0.0)

GIT
  remote: https://github.com/oliverguenther/omniauth
  revision: 8385bc0da47e4fc4f4a256c97725bcf8215d13c2
  ref: 8385bc0
  specs:
    omniauth (1.3.1)
      hashie (>= 1.2, < 4)
      rack (>= 1.0, < 3)

GIT
  remote: https://github.com/opf/openproject-translations.git
<<<<<<< HEAD
  revision: 8444a411240546e5abd36319bf4c627f71c7763c
  branch: stable/7
=======
  revision: 5ce6b92a2e184f521fba05b8db1aabf2b61a553d
  branch: release/7.0
>>>>>>> eb43d21d
  specs:
    openproject-translations (7.0.3)
      crowdin-api (~> 0.4.1)
      mixlib-shellout (~> 2.1.0)
      rails (~> 5.0.0)
      rubyzip

GIT
  remote: https://github.com/opf/rails-angular-xss
  revision: a45267d53d32610bad01f903e9f1b49a81b7c37b
  ref: a45267d5
  specs:
    rails-angular-xss (0.3.0.pre.pre)
      rails (>= 5.0.0, < 5.1)

GIT
  remote: https://github.com/rails/rails-controller-testing/
  revision: d942a5d239a4b34cf93e86ca35e49f464e516ede
  specs:
    rails-controller-testing (1.0.1)
      actionpack (~> 5.x)
      actionview (~> 5.x)
      activesupport (~> 5.x)

GIT
  remote: https://github.com/rspec/rspec-activemodel-mocks
  revision: 5cd4c9d552bcc75d60ea4b7dda96e7377197ab8d
  specs:
    rspec-activemodel-mocks (1.0.3)
      activemodel (>= 3.0)
      activesupport (>= 3.0)
      rspec-mocks (>= 2.99, < 4.0)

GEM
  remote: https://rubygems.org/
  specs:
    actioncable (5.0.3)
      actionpack (= 5.0.3)
      nio4r (>= 1.2, < 3.0)
      websocket-driver (~> 0.6.1)
    actionmailer (5.0.3)
      actionpack (= 5.0.3)
      actionview (= 5.0.3)
      activejob (= 5.0.3)
      mail (~> 2.5, >= 2.5.4)
      rails-dom-testing (~> 2.0)
    actionpack (5.0.3)
      actionview (= 5.0.3)
      activesupport (= 5.0.3)
      rack (~> 2.0)
      rack-test (~> 0.6.3)
      rails-dom-testing (~> 2.0)
      rails-html-sanitizer (~> 1.0, >= 1.0.2)
    actionpack-xml_parser (2.0.0)
      actionpack (~> 5.x)
      railties (~> 5.x)
    actionview (5.0.3)
      activesupport (= 5.0.3)
      builder (~> 3.1)
      erubis (~> 2.7.0)
      rails-dom-testing (~> 2.0)
      rails-html-sanitizer (~> 1.0, >= 1.0.3)
    active_record_query_trace (1.5.4)
    activejob (5.0.3)
      activesupport (= 5.0.3)
      globalid (>= 0.3.6)
    activemodel (5.0.3)
      activesupport (= 5.0.3)
    activemodel-serializers-xml (1.0.1)
      activemodel (> 5.x)
      activerecord (> 5.x)
      activesupport (> 5.x)
      builder (~> 3.1)
    activerecord (5.0.3)
      activemodel (= 5.0.3)
      activesupport (= 5.0.3)
      arel (~> 7.0)
    activerecord-session_store (1.0.0)
      actionpack (>= 4.0, < 5.1)
      activerecord (>= 4.0, < 5.1)
      multi_json (~> 1.11, >= 1.11.2)
      rack (>= 1.5.2, < 3)
      railties (>= 4.0, < 5.1)
    activesupport (5.0.3)
      concurrent-ruby (~> 1.0, >= 1.0.2)
      i18n (~> 0.7)
      minitest (~> 5.1)
      tzinfo (~> 1.1)
    acts_as_list (0.9.5)
      activerecord (>= 3.0)
    acts_as_tree (2.6.1)
      activerecord (>= 3.0.0)
    addressable (2.5.1)
      public_suffix (~> 2.0, >= 2.0.2)
    airbrake (5.1.0)
      airbrake-ruby (~> 1.1)
    airbrake-ruby (1.5.0)
    arel (7.1.4)
    ast (2.3.0)
    autoprefixer-rails (6.7.7.2)
      execjs
    awesome_nested_set (3.1.3)
      activerecord (>= 4.0.0, < 5.2)
    aws-sdk (2.9.25)
      aws-sdk-resources (= 2.9.25)
    aws-sdk-core (2.9.25)
      aws-sigv4 (~> 1.0)
      jmespath (~> 1.0)
    aws-sdk-resources (2.9.25)
      aws-sdk-core (= 2.9.25)
    aws-sigv4 (1.0.0)
    axiom-types (0.1.1)
      descendants_tracker (~> 0.0.4)
      ice_nine (~> 0.11.0)
      thread_safe (~> 0.3, >= 0.3.1)
    bcrypt (3.1.11)
    binding_of_caller (0.7.2)
      debug_inspector (>= 0.0.1)
    bourbon (4.3.4)
      sass (~> 3.4)
      thor (~> 0.19)
    builder (3.2.3)
    byebug (9.0.6)
    capybara (2.13.0)
      addressable
      mime-types (>= 1.16)
      nokogiri (>= 1.3.3)
      rack (>= 1.0.0)
      rack-test (>= 0.5.4)
      xpath (~> 2.0)
    capybara-ng (0.2.7)
    capybara-screenshot (1.0.14)
      capybara (>= 1.0, < 3)
      launchy
    cells (4.1.3)
      tilt (>= 1.4, < 3)
      uber (>= 0.0.9)
    cells-erb (0.0.8)
      cells (~> 4.0)
      erbse (>= 0.0.2)
    cells-rails (0.0.6)
      actionpack (>= 3.0)
      cells (>= 4.1)
    childprocess (0.5.9)
      ffi (~> 1.0, >= 1.0.11)
    climate_control (0.0.3)
      activesupport (>= 3.0)
    cocaine (0.5.8)
      climate_control (>= 0.0.3, < 1.0)
    coderay (1.1.1)
    coercible (1.0.0)
      descendants_tracker (~> 0.0.1)
    color-tools (1.3.0)
    concurrent-ruby (1.0.5)
    crack (0.4.3)
      safe_yaml (~> 1.0.0)
    crowdin-api (0.4.1)
      rest-client (~> 1.8)
    cucumber (2.4.0)
      builder (>= 2.1.2)
      cucumber-core (~> 1.5.0)
      cucumber-wire (~> 0.0.1)
      diff-lcs (>= 1.1.3)
      gherkin (~> 4.0)
      multi_json (>= 1.7.5, < 2.0)
      multi_test (>= 0.1.2)
    cucumber-core (1.5.0)
      gherkin (~> 4.0)
    cucumber-rails (1.4.5)
      capybara (>= 1.1.2, < 3)
      cucumber (>= 1.3.8, < 4)
      mime-types (>= 1.16, < 4)
      nokogiri (~> 1.5)
      railties (>= 3, < 5.1)
    cucumber-wire (0.0.1)
    daemons (1.2.4)
    dalli (2.7.6)
    database_cleaner (1.5.3)
    date_validator (0.9.0)
      activemodel
      activesupport
    debug_inspector (0.0.2)
    delayed_job (4.1.2)
      activesupport (>= 3.0, < 5.1)
    delayed_job_active_record (4.1.1)
      activerecord (>= 3.0, < 5.1)
      delayed_job (>= 3.0, < 5)
    descendants_tracker (0.0.4)
      thread_safe (~> 0.3, >= 0.3.1)
    diff-lcs (1.3)
    disposable (0.0.9)
      representable (~> 2.0)
      uber
    docile (1.1.5)
    domain_name (0.5.20170404)
      unf (>= 0.0.5, < 1.0.0)
    equalizer (0.0.11)
    equivalent-xml (0.6.0)
      nokogiri (>= 1.4.3)
    erbse (0.0.2)
    erubis (2.7.0)
    eventmachine (1.2.0.1)
    excon (0.52.0)
    execjs (2.7.0)
    factory_girl (4.7.0)
      activesupport (>= 3.0.0)
    factory_girl_rails (4.7.0)
      factory_girl (~> 4.7.0)
      railties (>= 3.0.0)
    faker (1.6.6)
      i18n (~> 0.5)
    ffi (1.9.18)
    fog-aws (0.11.0)
      fog-core (~> 1.38)
      fog-json (~> 1.0)
      fog-xml (~> 0.1)
      ipaddress (~> 0.8)
    fog-core (1.42.0)
      builder
      excon (~> 0.49)
      formatador (~> 0.2)
    fog-json (1.0.2)
      fog-core (~> 1.0)
      multi_json (~> 1.10)
    fog-xml (0.1.2)
      fog-core
      nokogiri (~> 1.5, >= 1.5.11)
    formatador (0.2.5)
    fuubar (2.2.0)
      rspec-core (~> 3.0)
      ruby-progressbar (~> 1.4)
    get_process_mem (0.2.1)
    gherkin (4.1.3)
    globalid (0.4.0)
      activesupport (>= 4.2.0)
    gon (6.1.0)
      actionpack (>= 3.0)
      json
      multi_json
      request_store (>= 1.0)
    grape (0.19.2)
      activesupport
      builder
      hashie (>= 2.1.0)
      multi_json (>= 1.3.2)
      multi_xml (>= 0.5.2)
      mustermann-grape (~> 1.0.0)
      rack (>= 1.3.0)
      rack-accept
      virtus (>= 1.0.0)
    grape-cache_control (1.0.1)
      grape (~> 0.3)
    gravatar_image_tag (1.2.0)
    hashdiff (0.3.4)
    hashie (3.5.5)
    health_check (2.6.0)
      rails (>= 4.0)
    htmldiff (0.0.1)
    http-cookie (1.0.3)
      domain_name (~> 0.5)
    i18n (0.8.1)
    i18n-js (3.0.0)
      i18n (~> 0.6, >= 0.6.6)
    ice_nine (0.11.2)
    interception (0.5)
    ipaddress (0.8.3)
    iso8601 (0.9.1)
    jmespath (1.3.1)
    json (1.8.6)
    json_spec (1.1.4)
      multi_json (~> 1.0)
      rspec (>= 2.0, < 4.0)
    kgio (2.11.0)
    launchy (2.4.3)
      addressable (~> 2.3)
    letter_opener (1.4.1)
      launchy (~> 2.2)
    livingstyleguide (2.0.1)
      minisyntax (>= 0.2.5)
      redcarpet
      sass
      thor
      tilt
    loofah (2.0.3)
      nokogiri (>= 1.5.9)
    mail (2.6.5)
      mime-types (>= 1.16, < 4)
    method_source (0.8.2)
    mime-types (2.99.3)
    mini_portile2 (2.1.0)
    minisyntax (0.2.5)
    minitest (5.10.2)
    mixlib-shellout (2.1.0)
    multi_json (1.12.1)
    multi_test (0.1.2)
    multi_xml (0.6.0)
    mustermann (1.0.0)
    mustermann-grape (1.0.0)
      mustermann (~> 1.0.0)
    mysql2 (0.4.6)
    net-ldap (0.16.0)
    netrc (0.11.0)
    newrelic_rpm (4.1.0.333)
    nio4r (2.0.0)
    nokogiri (1.7.2)
      mini_portile2 (~> 2.1.0)
    oj (3.0.6)
    openproject-token (1.0.0)
      activemodel (~> 5.0)
    parallel (1.11.1)
    parallel_tests (2.14.1)
      parallel
    parser (2.4.0.0)
      ast (~> 2.2)
    passenger (5.1.3)
      rack
      rake (>= 0.8.1)
    pdf-core (0.7.0)
    pg (0.20.0)
    powerpack (0.1.1)
    prawn (2.2.2)
      pdf-core (~> 0.7.0)
      ttfunk (~> 1.5)
    prawn-table (0.2.2)
      prawn (>= 1.3.0, < 3.0.0)
    pry (0.10.4)
      coderay (~> 1.1.0)
      method_source (~> 0.8.1)
      slop (~> 3.4)
    pry-byebug (3.4.2)
      byebug (~> 9.0)
      pry (~> 0.10)
    pry-doc (0.10.0)
      pry (~> 0.9)
      yard (~> 0.9)
    pry-rails (0.3.6)
      pry (>= 0.10.4)
    pry-rescue (1.4.5)
      interception (>= 0.5)
      pry
    pry-stack_explorer (0.4.9.2)
      binding_of_caller (>= 0.7)
      pry (>= 0.9.11)
    public_suffix (2.0.5)
    rabl (0.13.1)
      activesupport (>= 2.3.14)
    rack (2.0.3)
    rack-accept (0.4.5)
      rack (>= 0.4)
    rack-attack (5.0.1)
      rack
    rack-protection (2.0.0)
      rack
    rack-test (0.6.3)
      rack (>= 1.0)
    rack_session_access (0.1.1)
      builder (>= 2.0.0)
      rack (>= 1.0.0)
    rails (5.0.3)
      actioncable (= 5.0.3)
      actionmailer (= 5.0.3)
      actionpack (= 5.0.3)
      actionview (= 5.0.3)
      activejob (= 5.0.3)
      activemodel (= 5.0.3)
      activerecord (= 5.0.3)
      activesupport (= 5.0.3)
      bundler (>= 1.3.0, < 2.0)
      railties (= 5.0.3)
      sprockets-rails (>= 2.0.0)
    rails-dom-testing (2.0.3)
      activesupport (>= 4.2.0)
      nokogiri (>= 1.6)
    rails-html-sanitizer (1.0.3)
      loofah (~> 2.0)
    rails_12factor (0.0.3)
      rails_serve_static_assets
      rails_stdout_logging
    rails_autolink (1.1.6)
      rails (> 3.1)
    rails_serve_static_assets (0.0.5)
    rails_stdout_logging (0.0.5)
    railties (5.0.3)
      actionpack (= 5.0.3)
      activesupport (= 5.0.3)
      method_source
      rake (>= 0.8.7)
      thor (>= 0.18.1, < 2.0)
    rainbow (2.2.1)
    raindrops (0.18.0)
    rake (12.0.0)
    rb-fsevent (0.9.8)
    rb-inotify (0.9.8)
      ffi (>= 0.5.0)
    rdoc (5.1.0)
    redcarpet (3.3.4)
    reform (1.2.6)
      activemodel
      disposable (~> 0.0.5)
      representable (~> 2.1.0)
      uber (~> 0.0.11)
    representable (2.1.8)
      multi_json
      nokogiri
      uber (~> 0.0.7)
    request_store (1.3.2)
    responders (2.4.0)
      actionpack (>= 4.2.0, < 5.3)
      railties (>= 4.2.0, < 5.3)
    rest-client (1.8.0)
      http-cookie (>= 1.0.2, < 2.0)
      mime-types (>= 1.16, < 3.0)
      netrc (~> 0.7)
    retriable (2.1.0)
    roar (1.0.4)
      representable (>= 2.0.1, < 2.4.0)
    rspec (3.5.0)
      rspec-core (~> 3.5.0)
      rspec-expectations (~> 3.5.0)
      rspec-mocks (~> 3.5.0)
    rspec-core (3.5.3)
      rspec-support (~> 3.5.0)
    rspec-expectations (3.5.0)
      diff-lcs (>= 1.2.0, < 2.0)
      rspec-support (~> 3.5.0)
    rspec-legacy_formatters (1.0.1)
      rspec (~> 3.0)
    rspec-mocks (3.5.0)
      diff-lcs (>= 1.2.0, < 2.0)
      rspec-support (~> 3.5.0)
    rspec-rails (3.5.2)
      actionpack (>= 3.0)
      activesupport (>= 3.0)
      railties (>= 3.0)
      rspec-core (~> 3.5.0)
      rspec-expectations (~> 3.5.0)
      rspec-mocks (~> 3.5.0)
      rspec-support (~> 3.5.0)
    rspec-retry (0.5.2)
      rspec-core (> 3.3, < 3.6)
    rspec-support (3.5.0)
    rubocop (0.48.1)
      parser (>= 2.3.3.1, < 3.0)
      powerpack (~> 0.1)
      rainbow (>= 1.99.1, < 3.0)
      ruby-progressbar (~> 1.7)
      unicode-display_width (~> 1.0, >= 1.0.1)
    ruby-duration (3.2.3)
      activesupport (>= 3.0.0)
      i18n
      iso8601
    ruby-progressbar (1.8.1)
    rubyzip (1.2.1)
    safe_yaml (1.0.4)
    sass (3.5.0.pre.rc.1)
      sass-listen (~> 3.0.7)
    sass-listen (3.0.7)
      rb-fsevent (>= 0.9.3)
      rb-inotify (>= 0.9.7)
    sass-rails (5.0.6)
      railties (>= 4.0.0, < 6)
      sass (~> 3.1)
      sprockets (>= 2.8, < 4.0)
      sprockets-rails (>= 2.0, < 4.0)
      tilt (>= 1.1, < 3)
    selenium-webdriver (2.53.4)
      childprocess (~> 0.5)
      rubyzip (~> 1.0)
      websocket (~> 1.0)
    shoulda-context (1.2.2)
    shoulda-matchers (3.1.1)
      activesupport (>= 4.0.0)
    simplecov (0.12.0)
      docile (~> 1.1.0)
      json (>= 1.8, < 3)
      simplecov-html (~> 0.10.0)
    simplecov-html (0.10.0)
    slop (3.6.0)
    sprockets (3.7.1)
      concurrent-ruby (~> 1.0)
      rack (> 1, < 3)
    sprockets-rails (3.2.0)
      actionpack (>= 4.0)
      activesupport (>= 4.0)
      sprockets (>= 3.0.0)
    sqlite3 (1.3.11)
    stringex (2.7.1)
    svg-graph (2.1.0)
    syck (1.3.0)
    sys-filesystem (1.1.7)
      ffi
    thin (1.7.0)
      daemons (~> 1.0, >= 1.0.9)
      eventmachine (~> 1.0, >= 1.0.4)
      rack (>= 1, < 3)
    thor (0.19.4)
    thread_safe (0.3.6)
    tilt (2.0.5)
    timecop (0.8.1)
    ttfunk (1.5.0)
    tzinfo (1.2.3)
      thread_safe (~> 0.1)
    tzinfo-data (1.2017.2)
      tzinfo (>= 1.0.0)
    uber (0.0.15)
    unf (0.1.4)
      unf_ext
    unf_ext (0.0.7.4)
    unicode-display_width (1.1.3)
    unicorn (5.3.0)
      kgio (~> 2.6)
      raindrops (~> 0.7)
    unicorn-worker-killer (0.4.4)
      get_process_mem (~> 0)
      unicorn (>= 4, < 6)
    virtus (1.0.5)
      axiom-types (~> 0.1)
      coercible (~> 1.0)
      descendants_tracker (~> 0.0, >= 0.0.3)
      equalizer (~> 0.0, >= 0.0.9)
    warden (1.2.7)
      rack (>= 1.0)
    warden-basic_auth (0.2.1)
      warden (~> 1.2)
    webmock (3.0.1)
      addressable (>= 2.3.6)
      crack (>= 0.3.2)
      hashdiff
    websocket (1.2.3)
    websocket-driver (0.6.5)
      websocket-extensions (>= 0.1.0)
    websocket-extensions (0.1.2)
    will_paginate (3.1.5)
    xpath (2.0.0)
      nokogiri (~> 1.3)
    yard (0.9.8)

PLATFORMS
  ruby

DEPENDENCIES
  actionpack-xml_parser (~> 2.0.0)
  active_record_query_trace
  activemodel-serializers-xml (~> 1.0.1)
  activerecord-jdbcmysql-adapter
  activerecord-jdbcpostgresql-adapter
  activerecord-session_store (~> 1.0.0)
  acts_as_list (~> 0.9.5)
  acts_as_tree (~> 2.6.1)
  airbrake (~> 5.1.0)
  autoprefixer-rails (~> 6.7.7.2)
  awesome_nested_set (~> 3.1.3)
  aws-sdk (~> 2.9.25)
  bcrypt (~> 3.1.6)
  bourbon (~> 4.3.4)
  capybara (~> 2.13.0)
  capybara-ng (~> 0.2.7)
  capybara-screenshot (~> 1.0.14)
  capybara-select2!
  carrierwave!
  cells-erb (~> 0.0.8)
  cells-rails (~> 0.0.6)
  cocaine (~> 0.5.8)
  coderay (~> 1.1.0)
  color-tools (~> 1.3.0)
  cucumber (~> 2.4.0)
  cucumber-rails (~> 1.4.4)
  daemons
  dalli (~> 2.7.6)
  database_cleaner (~> 1.5.3)
  date_validator (~> 0.9.0)
  delayed_job_active_record (~> 4.1.1)
  equivalent-xml (~> 0.6)
  factory_girl (~> 4.5)
  factory_girl_rails (~> 4.7)
  faker
  fog-aws
  friendly_id!
  fuubar (~> 2.2.0)
  globalize!
  gon (~> 6.1.0)
  grape (~> 0.19.2)
  grape-cache_control (~> 1.0.1)
  gravatar_image_tag (~> 1.2.0)
  health_check
  htmldiff
  i18n-js (~> 3.0.0)
  jruby-openssl
  json_spec (~> 1.1.4)
  launchy (~> 2.4.3)
  letter_opener
  livingstyleguide (~> 2.0.1)
  multi_json (~> 1.12.1)
  mysql2 (~> 0.4.4)
  net-ldap (~> 0.16.0)
  newrelic_rpm
  nokogiri (~> 1.7.2)
  oj (~> 3.0.6)
  omniauth!
  openproject-token (~> 1.0.0)
  openproject-translations!
  parallel_tests (~> 2.14.0)
  passenger
  pg (~> 0.20.0)
  prawn (~> 2.2)
  prawn-table (~> 0.2.2)
  pry-byebug (~> 3.4.2)
  pry-doc (~> 0.10)
  pry-rails (~> 0.3.6)
  pry-rescue (~> 1.4.5)
  pry-stack_explorer (~> 0.4.9.2)
  rabl (~> 0.13.0)
  rack-attack (~> 5.0.1)
  rack-protection (~> 2.0.0)
  rack-test (~> 0.6.3)
  rack_session_access
  rails (~> 5.0.3)
  rails-angular-xss!
  rails-controller-testing!
  rails_12factor
  rails_autolink (~> 1.1.6)
  rdoc (>= 2.4.2)
  reform (~> 1.2.6)
  request_store (~> 1.3.1)
  responders (~> 2.4)
  retriable (~> 2.1)
  roar (~> 1.0.0)
  rspec (~> 3.5.0)
  rspec-activemodel-mocks (~> 1.0.3)!
  rspec-example_disabler!
  rspec-legacy_formatters (~> 1.0.1)
  rspec-rails (~> 3.5.2)
  rspec-retry (~> 0.5.2)
  rubocop
  ruby-duration (~> 3.2.0)
  ruby-progressbar
  rubytree!
  sass (= 3.5.0.pre.rc.1)
  sass-rails (~> 5.0.6)
  selenium-webdriver (~> 2.53.4)
  shoulda-context (~> 1.2)
  shoulda-matchers (~> 3.1)
  simplecov (~> 0.12.0)
  sprockets (~> 3.7.0)
  sqlite3
  stringex (~> 2.7.1)
  svg-graph (~> 2.1.0)
  syck (~> 1.3.0)
  sys-filesystem (~> 1.1.4)
  thin (~> 1.7.0)
  timecop (~> 0.8.1)
  transactional_lock!
  tzinfo-data (~> 1.2017.2)
  unicorn
  unicorn-worker-killer
  warden (~> 1.2)
  warden-basic_auth (~> 0.2.1)
  webmock (~> 3.0.0)
  will_paginate (~> 3.1.0)

RUBY VERSION
   ruby 2.4.1p111

BUNDLED WITH
   1.15.1<|MERGE_RESOLUTION|>--- conflicted
+++ resolved
@@ -68,13 +68,8 @@
 
 GIT
   remote: https://github.com/opf/openproject-translations.git
-<<<<<<< HEAD
-  revision: 8444a411240546e5abd36319bf4c627f71c7763c
-  branch: stable/7
-=======
   revision: 5ce6b92a2e184f521fba05b8db1aabf2b61a553d
   branch: release/7.0
->>>>>>> eb43d21d
   specs:
     openproject-translations (7.0.3)
       crowdin-api (~> 0.4.1)
