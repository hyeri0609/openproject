GIT
  remote: git://github.com/finnlabs/rspec-example_disabler.git
  revision: deb9c38e3f4e3688724583ac1ff58e1ae8aba409
  branch: master
  specs:
    rspec-example_disabler (0.0.1)

GIT
  remote: https://github.com/finnlabs/rack-protection.git
  revision: 5a7d1bd2f05ca75faf7909c8cc978732a0080898
  ref: 5a7d1bd
  specs:
    rack-protection (1.5.2)
      rack

GIT
  remote: https://github.com/fnando/i18n-js.git
  revision: 8801f8d17ef96c48a7a0269e251fcf1648c8f441
  ref: 8801f8d17ef96c48a7a0269e251fcf1648c8f441
  specs:
    i18n-js (3.0.0.rc5)
      i18n

GIT
  remote: https://github.com/rails/prototype_legacy_helper.git
  revision: a2cd95c3e3c1a4f7a9566efdab5ce59c886cb05f
  specs:
    prototype_legacy_helper (0.0.0)

GEM
  remote: https://rubygems.org/
  specs:
    actionmailer (3.2.17)
      actionpack (= 3.2.17)
      mail (~> 2.5.4)
    actionpack (3.2.17)
      activemodel (= 3.2.17)
      activesupport (= 3.2.17)
      builder (~> 3.0.0)
      erubis (~> 2.7.0)
      journey (~> 1.0.4)
      rack (~> 1.4.5)
      rack-cache (~> 1.2)
      rack-test (~> 0.6.1)
      sprockets (~> 2.2.1)
    activemodel (3.2.17)
      activesupport (= 3.2.17)
      builder (~> 3.0.0)
    activerecord (3.2.17)
      activemodel (= 3.2.17)
      activesupport (= 3.2.17)
      arel (~> 3.0.2)
      tzinfo (~> 0.3.29)
    activerecord-tableless (1.3.3)
      activerecord (>= 2.3.0)
    activeresource (3.2.17)
      activemodel (= 3.2.17)
      activesupport (= 3.2.17)
    activesupport (3.2.17)
      i18n (~> 0.6, >= 0.6.4)
      multi_json (~> 1.0)
    acts_as_list (0.2.0)
      activerecord (>= 3.0)
    addressable (2.3.4)
    arel (3.0.3)
    awesome_nested_set (2.1.6)
      activerecord (>= 3.0.0)
    binding_of_caller (0.7.2)
      debug_inspector (>= 0.0.1)
    bourne (1.4.0)
      mocha (~> 0.13.2)
    builder (3.0.4)
    byebug (2.3.1)
      columnize (~> 0.3.6)
      debugger-linecache (~> 1.2.0)
    capybara (2.1.0)
      mime-types (>= 1.16)
      nokogiri (>= 1.3.3)
      rack (>= 1.0.0)
      rack-test (>= 0.5.4)
      xpath (~> 2.0)
    capybara-screenshot (0.3.6)
      capybara (>= 1.0, < 3)
    celluloid (0.15.2)
      timers (~> 1.1.0)
    childprocess (0.3.9)
      ffi (~> 1.0, >= 1.0.11)
    codeclimate-test-reporter (0.1.1)
      simplecov (>= 0.7.1, < 1.0.0)
    coderay (1.0.9)
    coffee-rails (3.2.2)
      coffee-script (>= 2.2.0)
      railties (~> 3.2.0)
    coffee-script (2.2.0)
      coffee-script-source
      execjs
    coffee-script-source (1.6.2)
    color-tools (1.3.0)
    columnize (0.3.6)
    cucumber (1.3.8)
      builder (>= 2.1.2)
      diff-lcs (>= 1.1.3)
      gherkin (~> 2.12.1)
      multi_json (>= 1.7.5, < 2.0)
      multi_test (>= 0.0.2)
    cucumber-rails (1.3.1)
      capybara (>= 1.1.2)
      cucumber (>= 1.2.0)
      nokogiri (>= 1.5.0)
      rails (~> 3.0)
    cucumber-rails-training-wheels (1.0.0)
      cucumber-rails (>= 1.1.1)
    daemons (1.1.9)
    dalli (2.6.4)
    database_cleaner (1.0.1)
    date_validator (0.7.0)
      activemodel (>= 3)
    debug_inspector (0.0.2)
    debugger (1.6.0)
      columnize (>= 0.3.1)
      debugger-linecache (~> 1.2.0)
      debugger-ruby_core_source (~> 1.2.1)
    debugger-linecache (1.2.0)
    debugger-ruby_core_source (1.2.2)
    delayed_job (3.0.5)
      activesupport (~> 3.0)
    delayed_job_active_record (0.3.3)
      activerecord (>= 2.1.0, < 4)
      delayed_job (~> 3.0)
    diff-lcs (1.2.5)
    erubis (2.7.0)
    eventmachine (1.0.3)
    execjs (1.4.0)
      multi_json (~> 1.0)
    factory_girl (4.2.0)
      activesupport (>= 3.0.0)
    factory_girl_rails (4.2.1)
      factory_girl (~> 4.2.0)
      railties (>= 3.0.0)
    faker (1.2.0)
      i18n (~> 0.5)
    ffi (1.9.3)
    formatador (0.2.4)
    gherkin (2.12.2)
      multi_json (~> 1.3)
    globalize (3.0.0)
      activemodel (>= 3.0.0)
      activerecord (>= 3.0.0)
      paper_trail (~> 2)
    guard (2.2.2)
      formatador (>= 0.2.4)
      listen (~> 2.1)
      lumberjack (~> 1.0)
      pry (>= 0.9.12)
      thor (>= 0.18.1)
    guard-cucumber (1.4.0)
      cucumber (>= 1.2.0)
      guard (>= 1.1.0)
    guard-rspec (3.1.0)
      guard (>= 1.8)
      rspec (~> 2.13)
    guard-test (1.0.0)
      guard (>= 1.8)
      test-unit (~> 2.2)
    hike (1.2.3)
    htmldiff (0.0.1)
    i18n (0.6.5)
    interception (0.3)
    journey (1.0.4)
    jquery-atwho-rails (0.4.7)
    jquery-rails (2.0.3)
      railties (>= 3.1.0, < 5.0)
      thor (~> 0.14)
    jquery-ui-rails (4.0.2)
      jquery-rails
      railties (>= 3.1.0)
    json (1.8.1)
    json_spec (1.1.1)
      multi_json (~> 1.0)
      rspec (~> 2.0)
    launchy (2.3.0)
      addressable (~> 2.3)
    letter_opener (1.0.0)
      launchy (>= 2.0.4)
    libv8 (3.11.8.17)
    listen (2.1.2)
      celluloid (>= 0.15.2)
      rb-fsevent (>= 0.9.3)
      rb-inotify (>= 0.9)
    lumberjack (1.0.4)
    mail (2.5.4)
      mime-types (~> 1.16)
      treetop (~> 1.4.8)
    metaclass (0.0.1)
    method_source (0.8.2)
    mime-types (1.25.1)
    mocha (0.13.3)
      metaclass (~> 0.0.1)
    multi_json (1.9.2)
    multi_test (0.0.2)
    mysql2 (0.3.11)
    net-ldap (0.2.2)
    nokogiri (1.5.9)
    object-daddy (1.1.1)
    oj (2.1.6)
    paper_trail (2.7.2)
      activerecord (~> 3.0)
      railties (~> 3.0)
    pg (0.17.1)
    polyglot (0.3.3)
    prototype-rails (3.2.1)
      rails (~> 3.2)
    pry (0.9.12.2)
      coderay (~> 1.0.5)
      method_source (~> 0.8)
      slop (~> 3.4)
    pry-byebug (1.2.0)
      byebug (~> 2.2)
      pry (~> 0.9.12)
    pry-debugger (0.2.2)
      debugger (~> 1.3)
      pry (~> 0.9.10)
    pry-doc (0.4.6)
      pry (>= 0.9)
      yard (>= 0.8)
    pry-rails (0.3.2)
      pry (>= 0.9.10)
    pry-rescue (1.1.1)
      interception (>= 0.3)
      pry
    pry-stack_explorer (0.4.9.1)
      binding_of_caller (>= 0.7)
      pry (>= 0.9.11)
    rabl (0.9.3)
      activesupport (>= 2.3.14)
    rack (1.4.5)
    rack-cache (1.2)
      rack (>= 0.4)
    rack-ssl (1.3.3)
      rack
    rack-test (0.6.2)
      rack (>= 1.0)
    rack_session_access (0.1.1)
      builder (>= 2.0.0)
      rack (>= 1.0.0)
    rails (3.2.17)
      actionmailer (= 3.2.17)
      actionpack (= 3.2.17)
      activerecord (= 3.2.17)
      activeresource (= 3.2.17)
      activesupport (= 3.2.17)
      bundler (~> 1.0)
      railties (= 3.2.17)
    rails-dev-tweaks (0.6.1)
      actionpack (~> 3.1)
      railties (~> 3.1)
    rails_autolink (1.1.0)
      rails (> 3.1)
    railties (3.2.17)
      actionpack (= 3.2.17)
      activesupport (= 3.2.17)
      rack-ssl (~> 1.3.2)
      rake (>= 0.8.7)
      rdoc (~> 3.4)
      thor (>= 0.14.6, < 2.0)
    rake (10.1.0)
    rb-fsevent (0.9.3)
    rb-inotify (0.9.2)
      ffi (>= 0.5.0)
    rb-readline (0.5.0)
    rdoc (3.12.2)
      json (~> 1.4)
    ref (1.0.5)
    request_store (1.0.5)
    rspec (2.14.1)
      rspec-core (~> 2.14.0)
      rspec-expectations (~> 2.14.0)
      rspec-mocks (~> 2.14.0)
    rspec-core (2.14.8)
<<<<<<< HEAD
    rspec-example_disabler (0.0.1)
=======
>>>>>>> e712ee9f
    rspec-expectations (2.14.5)
      diff-lcs (>= 1.1.3, < 2.0)
    rspec-mocks (2.14.6)
    rspec-rails (2.14.2)
      actionpack (>= 3.0)
      activemodel (>= 3.0)
      activesupport (>= 3.0)
      railties (>= 3.0)
      rspec-core (~> 2.14.0)
      rspec-expectations (~> 2.14.0)
      rspec-mocks (~> 2.14.0)
    ruby-openid (2.2.3)
    ruby-prof (0.13.0)
    ruby-progressbar (1.2.0)
    rubytree (0.8.3)
      json (>= 1.7.5)
      structured_warnings (>= 0.1.3)
    rubyzip (1.1.0)
    sass (3.2.9)
    sass-rails (3.2.6)
      railties (~> 3.2.0)
      sass (>= 3.1.10)
      tilt (~> 1.3)
    select2-rails (3.3.2)
      sass-rails (>= 3.2)
      thor (~> 0.14)
    selenium-webdriver (2.39.0)
      childprocess (>= 0.2.5)
      multi_json (~> 1.0)
      rubyzip
      websocket (~> 1.0.4)
    shoulda (3.5.0)
      shoulda-context (~> 1.0, >= 1.0.1)
      shoulda-matchers (>= 1.4.1, < 3.0)
    shoulda-context (1.1.2)
    shoulda-matchers (2.1.0)
      activesupport (>= 3.0.0)
      bourne (~> 1.3)
    simplecov (0.8.0.pre)
      multi_json
      simplecov-html (~> 0.7.1)
    simplecov-html (0.7.1)
    slop (3.4.6)
    sprockets (2.2.2)
      hike (~> 1.2)
      multi_json (~> 1.0)
      rack (~> 1.0)
      tilt (~> 1.1, != 1.3.0)
    sqlite3 (1.3.7)
    strong_parameters (0.2.1)
      actionpack (~> 3.0)
      activemodel (~> 3.0)
      railties (~> 3.0)
    structured_warnings (0.1.4)
    svg-graph (1.0.5)
    syck (1.0.1)
    test-unit (2.5.5)
    therubyracer (0.11.4)
      libv8 (~> 3.11.8.12)
      ref
    thin (1.5.1)
      daemons (>= 1.0.9)
      eventmachine (>= 0.12.6)
      rack (>= 1.0.0)
    thor (0.18.1)
    tilt (1.4.1)
    timecop (0.6.1)
    timers (1.1.0)
    treetop (1.4.15)
      polyglot
      polyglot (>= 0.3.1)
    tzinfo (0.3.38)
    uglifier (2.1.1)
      execjs (>= 0.3.0)
      multi_json (~> 1.0, >= 1.0.2)
    websocket (1.0.7)
    will_paginate (3.0.5)
    xpath (2.0.0)
      nokogiri (~> 1.3)
    yard (0.8.7.2)

PLATFORMS
  ruby

DEPENDENCIES
  activerecord-jdbcmysql-adapter
  activerecord-jdbcpostgresql-adapter
  activerecord-jdbcsqlite3-adapter
  activerecord-tableless (~> 1.0)
  acts_as_list (~> 0.2.0)
  awesome_nested_set
  capybara
  capybara-screenshot
  codeclimate-test-reporter
  coderay (~> 1.0.5)
  coffee-rails (~> 3.2.1)
  color-tools (~> 1.3.0)
  cucumber-rails
  cucumber-rails-training-wheels
  daemons
  dalli
  database_cleaner
  date_validator
  delayed_job_active_record (= 0.3.3)
  factory_girl_rails (~> 4.0)
  faker
  globalize
  guard-cucumber
  guard-rspec
  guard-test
  htmldiff
  i18n-js!
  jquery-atwho-rails (~> 0.4.7)
  jquery-rails (~> 2.0.3)
  jquery-ui-rails
  jruby-openssl
  json_spec
  launchy (~> 2.3.0)
  letter_opener (~> 1.0.0)
  multi_json
  mysql2 (~> 0.3.11)
  net-ldap (~> 0.2.2)
  object-daddy (~> 1.1.0)
  oj
  pg (~> 0.17.1)
  prototype-rails
  prototype_legacy_helper (= 0.0.0)!
  pry-byebug
  pry-debugger
  pry-doc
  pry-rails
  pry-rescue
  pry-stack_explorer
  rabl (= 0.9.3)
  rack-protection!
  rack_session_access
  rails (~> 3.2.17)
  rails-dev-tweaks (~> 0.6.1)
  rails_autolink
  rb-fsevent
  rb-readline
  rdoc (>= 2.4.2)
  request_store
  rspec (~> 2.14)
<<<<<<< HEAD
  rspec-example_disabler
=======
  rspec-example_disabler!
>>>>>>> e712ee9f
  rspec-rails (~> 2.14)
  ruby-openid (~> 2.2.3)
  ruby-prof
  ruby-progressbar
  rubytree (~> 0.8.3)
  sass-rails (~> 3.2.3)
  select2-rails (~> 3.3.2)
  selenium-webdriver
  shoulda
  shoulda-matchers
  simplecov (= 0.8.0.pre)
  sqlite3
  strong_parameters
  svg-graph
  syck
  therubyracer
  thin
  timecop (~> 0.6.1)
  uglifier (>= 1.0.3)
  will_paginate (~> 3.0)<|MERGE_RESOLUTION|>--- conflicted
+++ resolved
@@ -277,10 +277,6 @@
       rspec-expectations (~> 2.14.0)
       rspec-mocks (~> 2.14.0)
     rspec-core (2.14.8)
-<<<<<<< HEAD
-    rspec-example_disabler (0.0.1)
-=======
->>>>>>> e712ee9f
     rspec-expectations (2.14.5)
       diff-lcs (>= 1.1.3, < 2.0)
     rspec-mocks (2.14.6)
@@ -425,11 +421,7 @@
   rdoc (>= 2.4.2)
   request_store
   rspec (~> 2.14)
-<<<<<<< HEAD
-  rspec-example_disabler
-=======
   rspec-example_disabler!
->>>>>>> e712ee9f
   rspec-rails (~> 2.14)
   ruby-openid (~> 2.2.3)
   ruby-prof
