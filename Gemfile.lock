GIT
  remote: git://github.com/goodwill/capybara-select2.git
  revision: c0826f33707b85fd39a838c6909ee12d0bff64a1
  specs:
    capybara-select2 (1.0.1)
      capybara
      rspec

GIT
  remote: https://github.com/finnlabs/rack-protection.git
  revision: 5a7d1bd2f05ca75faf7909c8cc978732a0080898
  ref: 5a7d1bd
  specs:
    rack-protection (1.5.2)
      rack

GIT
  remote: https://github.com/finnlabs/rspec-example_disabler.git
  revision: deb9c38e3f4e3688724583ac1ff58e1ae8aba409
  specs:
    rspec-example_disabler (0.0.1)

GIT
  remote: https://github.com/finnlabs/sprockets-rails.git
  revision: e069c097056e28e3cd4adc4ee8bb2a895c71bfc1
  branch: backport
  specs:
    sprockets-rails (2.0.1)
      actionpack (>= 3.0)
      activesupport (>= 3.0)
      sprockets (= 2.2.2.backport2)

GIT
  remote: https://github.com/guilleiguaran/sass-rails.git
  revision: 0393d9e1a6e4a776e61f16fb75f97971b9f4abd2
  branch: backport
  specs:
    sass-rails (4.0.1)
      railties (>= 3.2.0, < 5.0)
      sass (>= 3.2.0)
      sprockets-rails (~> 2.0.0.backport1)

GIT
  remote: https://github.com/rails/prototype_legacy_helper.git
  revision: a2cd95c3e3c1a4f7a9566efdab5ce59c886cb05f
  specs:
    prototype_legacy_helper (0.0.0)

GIT
  remote: https://github.com/tessi/sprockets.git
  revision: 1e56fd0a92a9fda93dab4550ab3cf82138d097ac
  branch: 2_2_2_backport2
  specs:
    sprockets (2.2.2.backport2)
      hike (~> 1.2)
      multi_json (~> 1.0)
      rack (~> 1.0)
      tilt (~> 1.1, != 1.3.0)

GEM
  remote: https://rubygems.org/
  specs:
    actionmailer (3.2.22)
      actionpack (= 3.2.22)
      mail (~> 2.5.4)
    actionpack (3.2.22)
      activemodel (= 3.2.22)
      activesupport (= 3.2.22)
      builder (~> 3.0.0)
      erubis (~> 2.7.0)
      journey (~> 1.0.4)
      rack (~> 1.4.5)
      rack-cache (~> 1.2)
      rack-test (~> 0.6.1)
      sprockets (~> 2.2.1)
    activemodel (3.2.22)
      activesupport (= 3.2.22)
      builder (~> 3.0.0)
    activerecord (3.2.22)
      activemodel (= 3.2.22)
      activesupport (= 3.2.22)
      arel (~> 3.0.2)
      tzinfo (~> 0.3.29)
    activerecord-tableless (1.3.3)
      activerecord (>= 2.3.0)
    activeresource (3.2.22)
      activemodel (= 3.2.22)
      activesupport (= 3.2.22)
    activesupport (3.2.22)
      i18n (~> 0.6, >= 0.6.4)
      multi_json (~> 1.0)
    acts_as_list (0.3.0)
      activerecord (>= 3.0)
    addressable (2.3.4)
    airbrake (4.1.0)
      builder
      multi_json
    arel (3.0.3)
    ast (2.0.0)
    astrolabe (1.3.0)
      parser (>= 2.2.0.pre.3, < 3.0)
    autoprefixer-rails (5.1.5)
      execjs
      json
    awesome_nested_set (2.1.6)
      activerecord (>= 3.0.0)
    awesome_print (1.6.1)
    axiom-types (0.1.1)
      descendants_tracker (~> 0.0.4)
      ice_nine (~> 0.11.0)
      thread_safe (~> 0.3, >= 0.3.1)
    binding_of_caller (0.7.2)
      debug_inspector (>= 0.0.1)
    bourbon (4.2.0)
      sass (~> 3.4)
      thor
    builder (3.0.4)
    byebug (2.7.0)
      columnize (~> 0.3)
      debugger-linecache (~> 1.2)
    capybara (2.3.0)
      mime-types (>= 1.16)
      nokogiri (>= 1.3.3)
      rack (>= 1.0.0)
      rack-test (>= 0.5.4)
      xpath (~> 2.0)
    capybara-ng (0.2.1)
      awesome_print (>= 1.2.0)
    capybara-screenshot (1.0.5)
      capybara (>= 1.0, < 3)
      colored
      launchy
    carrierwave (0.10.0)
      activemodel (>= 3.2.0)
      activesupport (>= 3.2.0)
      json (>= 1.7)
      mime-types (>= 1.16)
    childprocess (0.5.6)
      ffi (~> 1.0, >= 1.0.11)
    climate_control (0.0.3)
      activesupport (>= 3.0)
    cocaine (0.5.4)
      climate_control (>= 0.0.3, < 1.0)
    codecov (0.0.6)
      json
      simplecov
      url
    coderay (1.0.9)
    coercible (1.0.0)
      descendants_tracker (~> 0.0.1)
    color-tools (1.3.0)
    colored (1.2)
    columnize (0.8.9)
    cucumber (1.3.18)
      builder (>= 2.1.2)
      diff-lcs (>= 1.1.3)
      gherkin (~> 2.12)
      multi_json (>= 1.7.5, < 2.0)
      multi_test (>= 0.1.1)
    cucumber-rails (1.4.2)
      capybara (>= 1.1.2, < 3)
      cucumber (>= 1.3.8, < 2)
      mime-types (>= 1.16, < 3)
      nokogiri (~> 1.5)
      rails (>= 3, < 5)
    daemons (1.1.9)
    dalli (2.7.2)
    database_cleaner (1.2.0)
    date_validator (0.7.1)
      activemodel
    debug_inspector (0.0.2)
    debugger-linecache (1.2.0)
    delayed_job (3.0.5)
      activesupport (~> 3.0)
    delayed_job_active_record (0.3.3)
      activerecord (>= 2.1.0, < 4)
      delayed_job (~> 3.0)
    descendants_tracker (0.0.4)
      thread_safe (~> 0.3, >= 0.3.1)
    diff-lcs (1.2.5)
    disposable (0.0.9)
      representable (~> 2.0)
      uber
    equalizer (0.0.9)
    equivalent-xml (0.5.1)
      nokogiri (>= 1.4.3)
    erubis (2.7.0)
    eventmachine (1.0.7)
    excon (0.42.1)
    execjs (2.4.0)
    factory_girl (4.5.0)
      activesupport (>= 3.0.0)
    factory_girl_rails (4.5.0)
      factory_girl (~> 4.5.0)
      railties (>= 3.0.0)
    faker (1.2.0)
      i18n (~> 0.5)
    ffi (1.9.8)
    fog (1.23.0)
      fog-brightbox
      fog-core (~> 1.23)
      fog-json
      fog-softlayer
      ipaddress (~> 0.5)
      nokogiri (~> 1.5, >= 1.5.11)
    fog-brightbox (0.7.1)
      fog-core (~> 1.22)
      fog-json
      inflecto (~> 0.0.2)
    fog-core (1.25.0)
      builder
      excon (~> 0.38)
      formatador (~> 0.2)
      mime-types
      net-scp (~> 1.1)
      net-ssh (>= 2.1.3)
    fog-json (1.0.0)
      multi_json (~> 1.0)
    fog-softlayer (0.3.25)
      fog-core
      fog-json
    formatador (0.2.5)
    gherkin (2.12.2)
      multi_json (~> 1.3)
    globalize (3.1.0)
      activemodel (>= 3.1.0, < 4.0.0)
      activerecord (>= 3.1.0, < 4.0.0)
    gon (4.0.0)
      actionpack (>= 2.3.0)
      json
    grape (0.10.1)
      activesupport
      builder
      hashie (>= 2.1.0)
      multi_json (>= 1.3.2)
      multi_xml (>= 0.5.2)
      rack (>= 1.3.0)
      rack-accept
      rack-mount
      virtus (>= 1.0.0)
    gravatar_image_tag (1.2.0)
    hashie (2.1.1)
    hike (1.2.3)
    hooks (0.3.3)
    htmldiff (0.0.1)
    i18n (0.6.11)
    ice_nine (0.11.1)
    inflecto (0.0.2)
    interception (0.3)
    ipaddress (0.8.0)
    iso8601 (0.8.2)
    journey (1.0.4)
    json (1.8.2)
    json_spec (1.1.4)
      multi_json (~> 1.0)
      rspec (>= 2.0, < 4.0)
    kgio (2.9.2)
    launchy (2.3.0)
      addressable (~> 2.3)
    letter_opener (1.3.0)
      launchy (~> 2.2)
    livingstyleguide (1.2.2)
      hooks (= 0.3.3)
      minisyntax
      redcarpet (~> 3.0.0)
      sass
      thor
      tilt
    mail (2.5.4)
      mime-types (~> 1.16)
      treetop (~> 1.4.8)
    method_source (0.8.2)
    mime-types (1.25.1)
    mini_portile (0.6.2)
    minisyntax (0.2.3)
    multi_json (1.11.0)
    multi_test (0.1.1)
    multi_xml (0.5.5)
    mysql2 (0.3.17)
    net-ldap (0.8.0)
    net-scp (1.2.1)
      net-ssh (>= 2.6.5)
    net-ssh (2.9.2)
    nokogiri (1.6.6.2)
      mini_portile (~> 0.6.0)
    non-stupid-digest-assets (1.0.4)
    object-daddy (1.1.1)
    oj (2.11.4)
    omniauth (1.2.1)
      hashie (>= 1.2, < 3)
      rack (~> 1.0)
    parser (2.2.0.2)
      ast (>= 1.1, < 3.0)
    pg (0.17.1)
    polyglot (0.3.5)
    powerpack (0.0.9)
    prototype-rails (3.2.1)
      rails (~> 3.2)
    pry (0.9.12.6)
      coderay (~> 1.0)
      method_source (~> 0.8)
      slop (~> 3.4)
    pry-byebug (1.3.2)
      byebug (~> 2.7)
      pry (~> 0.9.12)
    pry-doc (0.4.6)
      pry (>= 0.9)
      yard (>= 0.8)
    pry-rails (0.3.2)
      pry (>= 0.9.10)
    pry-rescue (1.1.1)
      interception (>= 0.3)
      pry
    pry-stack_explorer (0.4.9.1)
      binding_of_caller (>= 0.7)
      pry (>= 0.9.11)
    quiet_assets (1.0.2)
      railties (>= 3.1, < 5.0)
    rabl (0.9.3)
      activesupport (>= 2.3.14)
    rack (1.4.6)
    rack-accept (0.4.5)
      rack (>= 0.4)
    rack-attack (4.2.0)
      rack
    rack-cache (1.2)
      rack (>= 0.4)
    rack-mount (0.8.3)
      rack (>= 1.0.0)
    rack-ssl (1.3.4)
      rack
    rack-test (0.6.3)
      rack (>= 1.0)
    rack_session_access (0.1.1)
      builder (>= 2.0.0)
      rack (>= 1.0.0)
    rails (3.2.22)
      actionmailer (= 3.2.22)
      actionpack (= 3.2.22)
      activerecord (= 3.2.22)
      activeresource (= 3.2.22)
      activesupport (= 3.2.22)
      bundler (~> 1.0)
      railties (= 3.2.22)
    rails-dev-tweaks (0.6.1)
      actionpack (~> 3.1)
      railties (~> 3.1)
    rails_autolink (1.1.6)
      rails (> 3.1)
    railties (3.2.22)
      actionpack (= 3.2.22)
      activesupport (= 3.2.22)
      rack-ssl (~> 1.3.2)
      rake (>= 0.8.7)
      rdoc (~> 3.4)
      thor (>= 0.14.6, < 2.0)
    rainbow (2.0.0)
    raindrops (0.13.0)
    rake (10.4.2)
    rb-readline (0.5.1)
    rdoc (3.12.2)
      json (~> 1.4)
    redcarpet (3.0.0)
    reform (1.2.6)
      activemodel
      disposable (~> 0.0.5)
      representable (~> 2.1.0)
      uber (~> 0.0.11)
    representable (2.1.5)
      multi_json
      nokogiri
      uber (~> 0.0.7)
    request_store (1.1.0)
    roar (1.0.0)
      representable (>= 2.0.1, <= 3.0.0)
    rspec (3.2.0)
      rspec-core (~> 3.2.0)
      rspec-expectations (~> 3.2.0)
      rspec-mocks (~> 3.2.0)
    rspec-activemodel-mocks (1.0.1)
      activemodel (>= 3.0)
      activesupport (>= 3.0)
      rspec-mocks (>= 2.99, < 4.0)
    rspec-core (3.2.0)
      rspec-support (~> 3.2.0)
    rspec-expectations (3.2.0)
      diff-lcs (>= 1.2.0, < 2.0)
      rspec-support (~> 3.2.0)
    rspec-legacy_formatters (1.0.0)
      rspec-core (>= 3.0.0.beta2)
      rspec-support (>= 3.0.0.beta2)
    rspec-mocks (3.2.0)
      diff-lcs (>= 1.2.0, < 2.0)
      rspec-support (~> 3.2.0)
    rspec-rails (3.2.0)
      actionpack (>= 3.0, <= 4.2)
      activesupport (>= 3.0, <= 4.2)
      railties (>= 3.0, <= 4.2)
      rspec-core (~> 3.2.0)
      rspec-expectations (~> 3.2.0)
      rspec-mocks (~> 3.2.0)
      rspec-support (~> 3.2.0)
    rspec-support (3.2.0)
    rubocop (0.28.0)
      astrolabe (~> 1.3)
      parser (>= 2.2.0.pre.7, < 3.0)
      powerpack (~> 0.0.6)
      rainbow (>= 1.99.1, < 3.0)
      ruby-progressbar (~> 1.4)
    ruby-duration (3.2.0)
      activesupport (>= 3.0.0)
      i18n
      iso8601
    ruby-prof (0.13.0)
    ruby-progressbar (1.7.1)
    rubytree (0.8.3)
      json (>= 1.7.5)
      structured_warnings (>= 0.1.3)
    rubyzip (1.1.6)
    sass (3.4.12)
    selenium-webdriver (2.45.0)
      childprocess (~> 0.5)
      multi_json (~> 1.0)
      rubyzip (~> 1.0)
      websocket (~> 1.0)
    shoulda (3.5.0)
      shoulda-context (~> 1.0, >= 1.0.1)
      shoulda-matchers (>= 1.4.1, < 3.0)
    shoulda-context (1.2.1)
    shoulda-matchers (2.5.0)
      activesupport (>= 3.0.0)
    simplecov (0.8.0.pre)
      multi_json
      simplecov-html (~> 0.7.1)
    simplecov-html (0.7.1)
    slop (3.5.0)
    strong_parameters (0.2.1)
      actionpack (~> 3.0)
      activemodel (~> 3.0)
      railties (~> 3.0)
    structured_warnings (0.1.4)
    svg-graph (1.0.5)
    syck (1.0.1)
    thin (1.5.1)
      daemons (>= 1.0.9)
      eventmachine (>= 0.12.6)
      rack (>= 1.0.0)
    thor (0.19.1)
    thread_safe (0.3.4)
    tilt (1.4.1)
    timecop (0.7.1)
    treetop (1.4.15)
      polyglot
      polyglot (>= 0.3.1)
    tzinfo (0.3.43)
    uber (0.0.13)
    uglifier (2.1.1)
      execjs (>= 0.3.0)
      multi_json (~> 1.0, >= 1.0.2)
    unicorn (4.8.3)
      kgio (~> 2.6)
      rack
      raindrops (~> 0.7)
    url (0.3.2)
    virtus (1.0.4)
      axiom-types (~> 0.1)
      coercible (~> 1.0)
      descendants_tracker (~> 0.0, >= 0.0.3)
      equalizer (~> 0.0, >= 0.0.9)
    websocket (1.2.2)
    will_paginate (3.0.5)
    xpath (2.0.0)
      nokogiri (~> 1.3)
    yard (0.8.7.2)

PLATFORMS
  ruby

DEPENDENCIES
  activerecord-jdbcmysql-adapter
  activerecord-jdbcpostgresql-adapter
  activerecord-tableless (~> 1.0)
  acts_as_list (~> 0.3.0)
  airbrake (~> 4.1.0)
  autoprefixer-rails
  awesome_nested_set
  bourbon (~> 4.2.0)
  capybara (~> 2.3.0)
  capybara-ng (~> 0.2.1)
  capybara-screenshot (~> 1.0.4)
  capybara-select2!
  carrierwave (~> 0.10.0)
  cocaine
  codecov
  coderay (~> 1.0.9)
  color-tools (~> 1.3.0)
  cucumber-rails (~> 1.4.2)
  daemons
  dalli (~> 2.7.2)
  database_cleaner (~> 1.2.0)
  date_validator (~> 0.7.1)
  delayed_job_active_record (= 0.3.3)
  equivalent-xml (~> 0.5.1)
  execjs (~> 2.4.0)
  factory_girl_rails (~> 4.5)
  faker
  fog (~> 1.23.0)
  globalize (~> 3.1.0)
  gon (~> 4.0)
  grape (~> 0.10.1)
  gravatar_image_tag (~> 1.2.0)
  htmldiff
  i18n (~> 0.6.8)
  jruby-openssl
  json_spec
  launchy (~> 2.3.0)
  letter_opener (~> 1.3.0)
  livingstyleguide (~> 1.2.2)
  multi_json (~> 1.11.0)
  mysql2 (~> 0.3.11)
  net-ldap (~> 0.8.0)
  nokogiri (~> 1.6.6)
  non-stupid-digest-assets
  object-daddy (~> 1.1.0)
  oj (~> 2.11.4)
  omniauth
  pg (~> 0.17.1)
  prototype-rails
  prototype_legacy_helper (= 0.0.0)!
  pry-byebug
  pry-doc
  pry-rails
  pry-rescue
  pry-stack_explorer
  quiet_assets
  rabl (= 0.9.3)
<<<<<<< HEAD
  rack-attack
=======
  rack (~> 1.4.6)
>>>>>>> ac0624e7
  rack-protection!
  rack-test (~> 0.6.2)
  rack_session_access
  rails (~> 3.2.22)
  rails-dev-tweaks (~> 0.6.1)
  rails_autolink (~> 1.1.6)
  rb-readline (~> 0.5.1)
  rdoc (>= 2.4.2)
  reform (~> 1.2.6)
  request_store (~> 1.1.0)
  roar (~> 1.0.0)
  rspec (~> 3.2.0)
  rspec-activemodel-mocks
  rspec-example_disabler!
  rspec-legacy_formatters
  rspec-rails (~> 3.2.0)
  rubocop (~> 0.28)
  ruby-duration (~> 3.2.0)
  ruby-prof
  ruby-progressbar
  rubytree (~> 0.8.3)
  sass (~> 3.4.12)
  sass-rails!
  selenium-webdriver (~> 2.45.0)
  shoulda
  shoulda-matchers (~> 2.5.0)
  simplecov (= 0.8.0.pre)
  sprockets!
  sprockets-rails!
  strong_parameters
  svg-graph
  syck
  thin
  timecop (~> 0.7.1)
  uglifier (>= 1.0.3)
  unicorn
  will_paginate (~> 3.0)<|MERGE_RESOLUTION|>--- conflicted
+++ resolved
@@ -534,11 +534,8 @@
   pry-stack_explorer
   quiet_assets
   rabl (= 0.9.3)
-<<<<<<< HEAD
+  rack (~> 1.4.6)
   rack-attack
-=======
-  rack (~> 1.4.6)
->>>>>>> ac0624e7
   rack-protection!
   rack-test (~> 0.6.2)
   rack_session_access
