GIT
  remote: git://github.com/finnlabs/awesome_nested_set.git
  revision: 7bd473e845e2f17f5287e8b7534bd88d4bbbf7d6
  branch: v2.1.6-rails4
  specs:
    awesome_nested_set (2.1.6)
      activerecord (>= 3.0.0)

GIT
  remote: git://github.com/goodwill/capybara-select2.git
  revision: 585192e4bb0db8d52e761ab68f08c17294806447
  specs:
    capybara-select2 (1.0.1)
      capybara
      rspec

GIT
  remote: git://github.com/oliverguenther/omniauth.git
  revision: 8385bc0da47e4fc4f4a256c97725bcf8215d13c2
  specs:
    omniauth (1.3.1)
      hashie (>= 1.2, < 4)
      rack (>= 1.0, < 3)

GIT
  remote: git://github.com/why-el/svg-graph.git
  revision: e79abffa66639ab203d099250c5d2656a4ebf917
  branch: silence-class-access-warning
  specs:
    svg-graph (1.0.2)

GIT
  remote: https://github.com/finnlabs/rack-protection.git
  revision: 5a7d1bd2f05ca75faf7909c8cc978732a0080898
  ref: 5a7d1bd
  specs:
    rack-protection (1.5.2)
      rack

GIT
  remote: https://github.com/finnlabs/rspec-example_disabler.git
  revision: deb9c38e3f4e3688724583ac1ff58e1ae8aba409
  specs:
    rspec-example_disabler (0.0.1)

GIT
  remote: https://github.com/finnlabs/transactional_lock.git
  revision: 6948b1d446db0da5645e68ffeeddca1c4944c3bc
  branch: master
  specs:
    transactional_lock (0.1.0)
      activerecord (>= 4.0)

GIT
  remote: https://github.com/opf/openproject-translations.git
<<<<<<< HEAD
  revision: c5146cc45b62d11cc83329ce5e9ac6caf98f510e
  branch: stable/5
=======
  revision: a3fe23e2f243e4ad7d8ae34aa738908b4c541011
  branch: release/5.0
>>>>>>> 2a34c861
  specs:
    openproject-translations (5.0.16)
      crowdin-api (~> 0.4.0)
      mixlib-shellout (~> 2.1.0)
      rails (~> 4.2.3)
      rubyzip

GIT
  remote: https://github.com/rails/prototype-rails.git
  revision: 0fed929ff48c10c3b978edd3baa983a81f404dbf
  branch: 4.2
  specs:
    prototype-rails (4.0.0)
      rails (~> 4.0)

GIT
  remote: https://github.com/rails/prototype_legacy_helper.git
  revision: a2cd95c3e3c1a4f7a9566efdab5ce59c886cb05f
  specs:
    prototype_legacy_helper (0.0.0)

GIT
  remote: https://github.com/rspec/rspec-activemodel-mocks
  revision: 947a171de990f3056c2ad8b58922298339bc123e
  specs:
    rspec-activemodel-mocks (1.0.2)
      activemodel (>= 3.0)
      activesupport (>= 3.0)
      rspec-mocks (>= 2.99, < 4.0)

GEM
  remote: https://rubygems.org/
  specs:
    actionmailer (4.2.5.2)
      actionpack (= 4.2.5.2)
      actionview (= 4.2.5.2)
      activejob (= 4.2.5.2)
      mail (~> 2.5, >= 2.5.4)
      rails-dom-testing (~> 1.0, >= 1.0.5)
    actionpack (4.2.5.2)
      actionview (= 4.2.5.2)
      activesupport (= 4.2.5.2)
      rack (~> 1.6)
      rack-test (~> 0.6.2)
      rails-dom-testing (~> 1.0, >= 1.0.5)
      rails-html-sanitizer (~> 1.0, >= 1.0.2)
    actionpack-action_caching (1.1.1)
      actionpack (>= 4.0.0, < 5.0)
    actionpack-xml_parser (1.0.2)
      actionpack (>= 4.0.0, < 5)
    actionview (4.2.5.2)
      activesupport (= 4.2.5.2)
      builder (~> 3.1)
      erubis (~> 2.7.0)
      rails-dom-testing (~> 1.0, >= 1.0.5)
      rails-html-sanitizer (~> 1.0, >= 1.0.2)
    activejob (4.2.5.2)
      activesupport (= 4.2.5.2)
      globalid (>= 0.3.0)
    activemodel (4.2.5.2)
      activesupport (= 4.2.5.2)
      builder (~> 3.1)
    activerecord (4.2.5.2)
      activemodel (= 4.2.5.2)
      activesupport (= 4.2.5.2)
      arel (~> 6.0)
    activerecord-session_store (0.1.1)
      actionpack (>= 4.0.0, < 5)
      activerecord (>= 4.0.0, < 5)
      railties (>= 4.0.0, < 5)
    activerecord-tableless (1.3.4)
      activerecord (>= 2.3.0)
    activesupport (4.2.5.2)
      i18n (~> 0.7)
      json (~> 1.7, >= 1.7.7)
      minitest (~> 5.1)
      thread_safe (~> 0.3, >= 0.3.4)
      tzinfo (~> 1.1)
    acts_as_list (0.7.2)
      activerecord (>= 3.0)
    addressable (2.3.8)
    airbrake (4.1.0)
      builder
      multi_json
    arel (6.0.3)
    ast (2.0.0)
    astrolabe (1.3.0)
      parser (>= 2.2.0.pre.3, < 3.0)
    autoprefixer-rails (5.1.11)
      execjs
      json
    awesome_print (1.6.1)
    axiom-types (0.1.1)
      descendants_tracker (~> 0.0.4)
      ice_nine (~> 0.11.0)
      thread_safe (~> 0.3, >= 0.3.1)
    binding_of_caller (0.7.2)
      debug_inspector (>= 0.0.1)
    bourbon (4.2.3)
      sass (~> 3.4)
      thor
    builder (3.2.2)
    byebug (8.2.1)
    capybara (2.4.4)
      mime-types (>= 1.16)
      nokogiri (>= 1.3.3)
      rack (>= 1.0.0)
      rack-test (>= 0.5.4)
      xpath (~> 2.0)
    capybara-ng (0.2.1)
      awesome_print (>= 1.2.0)
    capybara-screenshot (1.0.9)
      capybara (>= 1.0, < 3)
      launchy
    carrierwave (0.10.0)
      activemodel (>= 3.2.0)
      activesupport (>= 3.2.0)
      json (>= 1.7)
      mime-types (>= 1.16)
    childprocess (0.5.6)
      ffi (~> 1.0, >= 1.0.11)
    climate_control (0.0.3)
      activesupport (>= 3.0)
    cliver (0.3.2)
    cocaine (0.5.7)
      climate_control (>= 0.0.3, < 1.0)
    codecov (0.0.8)
      json
      simplecov
      url
    coderay (1.1.0)
    coercible (1.0.0)
      descendants_tracker (~> 0.0.1)
    color-tools (1.3.0)
    crack (0.4.2)
      safe_yaml (~> 1.0.0)
    crowdin-api (0.4.0)
      rest-client
    cucumber (1.3.19)
      builder (>= 2.1.2)
      diff-lcs (>= 1.1.3)
      gherkin (~> 2.12)
      multi_json (>= 1.7.5, < 2.0)
      multi_test (>= 0.1.2)
    cucumber-rails (1.4.2)
      capybara (>= 1.1.2, < 3)
      cucumber (>= 1.3.8, < 2)
      mime-types (>= 1.16, < 3)
      nokogiri (~> 1.5)
      rails (>= 3, < 5)
    daemons (1.2.2)
    dalli (2.7.6)
    database_cleaner (1.4.1)
    date_validator (0.7.1)
      activemodel
    debug_inspector (0.0.2)
    delayed_job (4.0.6)
      activesupport (>= 3.0, < 5.0)
    delayed_job_active_record (4.0.3)
      activerecord (>= 3.0, < 5.0)
      delayed_job (>= 3.0, < 4.1)
    descendants_tracker (0.0.4)
      thread_safe (~> 0.3, >= 0.3.1)
    diff-lcs (1.2.5)
    disposable (0.0.9)
      representable (~> 2.0)
      uber
    domain_name (0.5.20160216)
      unf (>= 0.0.5, < 1.0.0)
    equalizer (0.0.11)
    equivalent-xml (0.5.1)
      nokogiri (>= 1.4.3)
    erubis (2.7.0)
    eventmachine (1.0.7)
    excon (0.45.3)
    execjs (2.4.0)
    factory_girl (4.5.0)
      activesupport (>= 3.0.0)
    factory_girl_rails (4.5.0)
      factory_girl (~> 4.5.0)
      railties (>= 3.0.0)
    faker (1.4.3)
      i18n (~> 0.5)
    ffi (1.9.10)
    fog (1.23.0)
      fog-brightbox
      fog-core (~> 1.23)
      fog-json
      fog-softlayer
      ipaddress (~> 0.5)
      nokogiri (~> 1.5, >= 1.5.11)
    fog-brightbox (0.7.1)
      fog-core (~> 1.22)
      fog-json
      inflecto (~> 0.0.2)
    fog-core (1.30.0)
      builder
      excon (~> 0.45)
      formatador (~> 0.2)
      mime-types
      net-scp (~> 1.1)
      net-ssh (>= 2.1.3)
    fog-json (1.0.1)
      fog-core (~> 1.0)
      multi_json (~> 1.0)
    fog-softlayer (0.4.6)
      fog-core
      fog-json
    formatador (0.2.5)
    friendly_id (5.1.0)
      activerecord (>= 4.0.0)
    gherkin (2.12.2)
      multi_json (~> 1.3)
    globalid (0.3.6)
      activesupport (>= 4.1.0)
    globalize (5.0.1)
      activemodel (>= 4.2.0, < 4.3)
      activerecord (>= 4.2.0, < 4.3)
    gon (4.1.1)
      actionpack (>= 2.3.0)
      json
    grape (0.10.1)
      activesupport
      builder
      hashie (>= 2.1.0)
      multi_json (>= 1.3.2)
      multi_xml (>= 0.5.2)
      rack (>= 1.3.0)
      rack-accept
      rack-mount
      virtus (>= 1.0.0)
    gravatar_image_tag (1.2.0)
    hashie (3.4.3)
    health_check (1.5.1)
      rails (>= 2.3.0)
    hike (1.2.3)
    htmldiff (0.0.1)
    http-cookie (1.0.2)
      domain_name (~> 0.5)
    i18n (0.7.0)
    ice_nine (0.11.1)
    inflecto (0.0.2)
    interception (0.5)
    ipaddress (0.8.0)
    iso8601 (0.8.6)
    json (1.8.3)
    json_spec (1.1.4)
      multi_json (~> 1.0)
      rspec (>= 2.0, < 4.0)
    kgio (2.9.3)
    launchy (2.3.0)
      addressable (~> 2.3)
    letter_opener (1.3.0)
      launchy (~> 2.2)
    loofah (2.0.3)
      nokogiri (>= 1.5.9)
    mail (2.6.3)
      mime-types (>= 1.16, < 3)
    method_source (0.8.2)
    mime-types (1.25.1)
    mini_portile2 (2.0.0)
    minitest (5.8.0)
    mixlib-shellout (2.1.0)
    multi_json (1.11.2)
    multi_test (0.1.2)
    multi_xml (0.5.5)
    mysql2 (0.3.20)
    net-ldap (0.8.0)
    net-scp (1.2.1)
      net-ssh (>= 2.6.5)
    net-ssh (2.9.2)
    netrc (0.11.0)
    newrelic_rpm (3.14.1.311)
    nokogiri (1.6.7.2)
      mini_portile2 (~> 2.0.0.rc2)
    non-stupid-digest-assets (1.0.4)
    oj (2.11.5)
    parallel (1.6.1)
    parallel_tests (2.1.2)
      parallel
    parser (2.2.2.5)
      ast (>= 1.1, < 3.0)
    passenger (5.0.22)
      rack
      rake (>= 0.8.1)
    pg (0.18.3)
    poltergeist (1.7.0)
      capybara (~> 2.1)
      cliver (~> 0.3.1)
      multi_json (~> 1.0)
      websocket-driver (>= 0.2.0)
    powerpack (0.1.1)
    pry (0.10.3)
      coderay (~> 1.1.0)
      method_source (~> 0.8.1)
      slop (~> 3.4)
    pry-byebug (3.3.0)
      byebug (~> 8.0)
      pry (~> 0.10)
    pry-doc (0.6.0)
      pry (~> 0.9)
      yard (~> 0.8)
    pry-rails (0.3.4)
      pry (>= 0.9.10)
    pry-rescue (1.4.2)
      interception (>= 0.5)
      pry
    pry-stack_explorer (0.4.9.2)
      binding_of_caller (>= 0.7)
      pry (>= 0.9.11)
    quiet_assets (1.1.0)
      railties (>= 3.1, < 5.0)
    rabl (0.9.3)
      activesupport (>= 2.3.14)
    rack (1.6.4)
    rack-accept (0.4.5)
      rack (>= 0.4)
    rack-attack (4.2.0)
      rack
    rack-mount (0.8.3)
      rack (>= 1.0.0)
    rack-test (0.6.3)
      rack (>= 1.0)
    rack_session_access (0.1.1)
      builder (>= 2.0.0)
      rack (>= 1.0.0)
    rails (4.2.5.2)
      actionmailer (= 4.2.5.2)
      actionpack (= 4.2.5.2)
      actionview (= 4.2.5.2)
      activejob (= 4.2.5.2)
      activemodel (= 4.2.5.2)
      activerecord (= 4.2.5.2)
      activesupport (= 4.2.5.2)
      bundler (>= 1.3.0, < 2.0)
      railties (= 4.2.5.2)
      sprockets-rails
    rails-deprecated_sanitizer (1.0.3)
      activesupport (>= 4.2.0.alpha)
    rails-dom-testing (1.0.7)
      activesupport (>= 4.2.0.beta, < 5.0)
      nokogiri (~> 1.6.0)
      rails-deprecated_sanitizer (>= 1.0.1)
    rails-html-sanitizer (1.0.3)
      loofah (~> 2.0)
    rails-observers (0.1.2)
      activemodel (~> 4.0)
    rails_12factor (0.0.3)
      rails_serve_static_assets
      rails_stdout_logging
    rails_autolink (1.1.6)
      rails (> 3.1)
    rails_serve_static_assets (0.0.4)
    rails_stdout_logging (0.0.4)
    railties (4.2.5.2)
      actionpack (= 4.2.5.2)
      activesupport (= 4.2.5.2)
      rake (>= 0.8.7)
      thor (>= 0.18.1, < 2.0)
    rainbow (2.0.0)
    raindrops (0.13.0)
    rake (10.5.0)
    rb-readline (0.5.2)
    rdoc (4.2.0)
      json (~> 1.4)
    reform (1.2.6)
      activemodel
      disposable (~> 0.0.5)
      representable (~> 2.1.0)
      uber (~> 0.0.11)
    representable (2.1.8)
      multi_json
      nokogiri
      uber (~> 0.0.7)
    request_store (1.1.0)
    responders (2.1.0)
      railties (>= 4.2.0, < 5)
    rest-client (1.8.0)
      http-cookie (>= 1.0.2, < 2.0)
      mime-types (>= 1.16, < 3.0)
      netrc (~> 0.7)
    roar (1.0.1)
      representable (>= 2.0.1, <= 3.0.0)
    rspec (3.3.0)
      rspec-core (~> 3.3.0)
      rspec-expectations (~> 3.3.0)
      rspec-mocks (~> 3.3.0)
    rspec-core (3.3.0)
      rspec-support (~> 3.3.0)
    rspec-expectations (3.3.0)
      diff-lcs (>= 1.2.0, < 2.0)
      rspec-support (~> 3.3.0)
    rspec-legacy_formatters (1.0.0)
      rspec-core (>= 3.0.0.beta2)
      rspec-support (>= 3.0.0.beta2)
    rspec-mocks (3.3.2)
      diff-lcs (>= 1.2.0, < 2.0)
      rspec-support (~> 3.3.0)
    rspec-rails (3.3.1)
      actionpack (>= 3.0, < 4.3)
      activesupport (>= 3.0, < 4.3)
      railties (>= 3.0, < 4.3)
      rspec-core (~> 3.3.0)
      rspec-expectations (~> 3.3.0)
      rspec-mocks (~> 3.3.0)
      rspec-support (~> 3.3.0)
    rspec-support (3.3.0)
    rubocop (0.32.1)
      astrolabe (~> 1.3)
      parser (>= 2.2.2.5, < 3.0)
      powerpack (~> 0.1)
      rainbow (>= 1.99.1, < 3.0)
      ruby-progressbar (~> 1.4)
    ruby-duration (3.2.1)
      activesupport (>= 3.0.0)
      i18n
      iso8601
    ruby-prof (0.15.8)
    ruby-progressbar (1.7.5)
    rubytree (0.8.3)
      json (>= 1.7.5)
      structured_warnings (>= 0.1.3)
    rubyzip (1.1.7)
    safe_yaml (1.0.4)
    sass (3.4.13)
    sass-rails (5.0.3)
      railties (>= 4.0.0, < 5.0)
      sass (~> 3.1)
      sprockets (>= 2.8, < 4.0)
      sprockets-rails (>= 2.0, < 4.0)
      tilt (~> 1.1)
    selenium-webdriver (2.47.1)
      childprocess (~> 0.5)
      multi_json (~> 1.0)
      rubyzip (~> 1.0)
      websocket (~> 1.0)
    shoulda-context (1.2.1)
    shoulda-matchers (2.8.0)
      activesupport (>= 3.0.0)
    simplecov (0.8.0.pre)
      multi_json
      simplecov-html (~> 0.7.1)
    simplecov-html (0.7.1)
    slop (3.6.0)
    sprockets (2.12.4)
      hike (~> 1.2)
      multi_json (~> 1.0)
      rack (~> 1.0)
      tilt (~> 1.1, != 1.3.0)
    sprockets-rails (2.3.3)
      actionpack (>= 3.0)
      activesupport (>= 3.0)
      sprockets (>= 2.8, < 4.0)
    sqlite3 (1.3.11)
    structured_warnings (0.2.0)
    syck (1.0.5)
    sys-filesystem (1.1.4)
      ffi
    thin (1.6.3)
      daemons (~> 1.0, >= 1.0.9)
      eventmachine (~> 1.0)
      rack (~> 1.0)
    thor (0.19.1)
    thread_safe (0.3.5)
    tilt (1.4.1)
    timecop (0.7.3)
    tzinfo (1.2.2)
      thread_safe (~> 0.1)
    tzinfo-data (1.2015.6)
      tzinfo (>= 1.0.0)
    uber (0.0.13)
    unf (0.1.4)
      unf_ext
    unf_ext (0.0.7.2)
    unicorn (4.9.0)
      kgio (~> 2.6)
      rack
      raindrops (~> 0.7)
    url (0.3.2)
    virtus (1.0.5)
      axiom-types (~> 0.1)
      coercible (~> 1.0)
      descendants_tracker (~> 0.0, >= 0.0.3)
      equalizer (~> 0.0, >= 0.0.9)
    warden (1.2.3)
      rack (>= 1.0)
    warden-basic_auth (0.2.1)
      warden (~> 1.2)
    webmock (1.21.0)
      addressable (>= 2.3.6)
      crack (>= 0.3.2)
    websocket (1.2.2)
    websocket-driver (0.6.2)
      websocket-extensions (>= 0.1.0)
    websocket-extensions (0.1.2)
    will_paginate (3.0.7)
    xpath (2.0.0)
      nokogiri (~> 1.3)
    yard (0.8.7.6)

PLATFORMS
  ruby

DEPENDENCIES
  actionpack-action_caching
  actionpack-xml_parser
  activerecord-jdbcmysql-adapter
  activerecord-jdbcpostgresql-adapter
  activerecord-session_store
  activerecord-tableless (~> 1.0)
  acts_as_list (~> 0.7.2)
  airbrake (~> 4.1.0)
  autoprefixer-rails
  awesome_nested_set!
  bourbon (~> 4.2.0)
  capybara (~> 2.4.4)
  capybara-ng (~> 0.2.1)
  capybara-screenshot (~> 1.0.4)
  capybara-select2!
  carrierwave (~> 0.10.0)
  cocaine
  codecov
  coderay (~> 1.1.0)
  color-tools (~> 1.3.0)
  cucumber-rails (~> 1.4.2)
  daemons
  dalli (~> 2.7.6)
  database_cleaner (~> 1.4.1)
  date_validator (~> 0.7.1)
  delayed_job_active_record (~> 4.0.2)
  equivalent-xml (~> 0.5.1)
  execjs (~> 2.4.0)
  factory_girl (~> 4.5)
  factory_girl_rails (~> 4.5)
  faker
  fog (~> 1.23.0)
  friendly_id (~> 5.1.0)
  globalize (~> 5.0.1)
  gon (~> 4.0)
  grape (~> 0.10.1)
  gravatar_image_tag (~> 1.2.0)
  health_check
  htmldiff
  jruby-openssl
  json_spec
  launchy (~> 2.3.0)
  letter_opener (~> 1.3.0)
  multi_json (~> 1.11.0)
  mysql2 (~> 0.3.20)
  net-ldap (~> 0.8.0)
  newrelic_rpm
  nokogiri (~> 1.6.7)
  non-stupid-digest-assets
  oj (~> 2.11.4)
  omniauth!
  openproject-translations!
  parallel_tests (~> 2.1.2)
  passenger
  pg (~> 0.18.3)
  poltergeist
  prototype-rails!
  prototype_legacy_helper (= 0.0.0)!
  pry-byebug
  pry-doc
  pry-rails
  pry-rescue
  pry-stack_explorer
  quiet_assets
  rabl (= 0.9.3)
  rack-attack
  rack-protection!
  rack-test (~> 0.6.2)
  rack_session_access
  rails (~> 4.2.5)
  rails-observers
  rails_12factor
  rails_autolink (~> 1.1.6)
  rb-readline (~> 0.5.1)
  rdoc (>= 2.4.2)
  reform (~> 1.2.6)
  request_store (~> 1.1.0)
  responders (~> 2.0)
  roar (~> 1.0.0)
  rspec (~> 3.3.0)
  rspec-activemodel-mocks (~> 1.0.2)!
  rspec-example_disabler!
  rspec-legacy_formatters
  rspec-rails (~> 3.3.0)
  rubocop (~> 0.32)
  ruby-duration (~> 3.2.0)
  ruby-prof
  ruby-progressbar
  rubytree (~> 0.8.3)
  sass (~> 3.4.12)
  sass-rails (~> 5.0.3)
  selenium-webdriver (~> 2.47.1)
  shoulda-context (~> 1.2)
  shoulda-matchers (~> 2.8)
  simplecov (= 0.8.0.pre)
  sprockets (~> 2.12.3)
  sqlite3
  svg-graph!
  syck (~> 1.0.5)
  sys-filesystem (~> 1.1.4)
  thin
  timecop (~> 0.7.1)
  transactional_lock!
  tzinfo-data
  unicorn
  warden (~> 1.2)
  warden-basic_auth (~> 0.2.1)
  webmock (~> 1.21.0)
  will_paginate (~> 3.0)

BUNDLED WITH
   1.11.2<|MERGE_RESOLUTION|>--- conflicted
+++ resolved
@@ -53,13 +53,8 @@
 
 GIT
   remote: https://github.com/opf/openproject-translations.git
-<<<<<<< HEAD
-  revision: c5146cc45b62d11cc83329ce5e9ac6caf98f510e
-  branch: stable/5
-=======
   revision: a3fe23e2f243e4ad7d8ae34aa738908b4c541011
   branch: release/5.0
->>>>>>> 2a34c861
   specs:
     openproject-translations (5.0.16)
       crowdin-api (~> 0.4.0)
