--- conflicted
+++ resolved
@@ -32,11 +32,8 @@
 * `#1281` I18n.js Not working correctly. Always returns English Translations
 * `#1758` Migrate functional-tests for issues into specs for work package
 * `#1771` Fixed bug: Refactor Types Project Settings into new Tab
-<<<<<<< HEAD
+* `#2158` Work Package General Setting
 * `#2306` Migrate issues controller tests
-=======
-* `#2158` Work Package General Setting
->>>>>>> 5281e3df
 * `#2307` Change icon of home button in header from OpenProjct icon to house icon
 * `#2310` Add proper indices to work_package
 * `#2319` Add a request-store to avoid redundant calls
