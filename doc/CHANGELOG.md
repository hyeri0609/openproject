<!---- copyright
OpenProject is a project management system.
Copyright (C) 2012-2014 the OpenProject Foundation (OPF)

This program is free software; you can redistribute it and/or
modify it under the terms of the GNU General Public License version 3.

OpenProject is a fork of ChiliProject, which is a fork of Redmine. The copyright follows:
Copyright (C) 2006-2013 Jean-Philippe Lang
Copyright (C) 2010-2013 the ChiliProject Team

This program is free software; you can redistribute it and/or
modify it under the terms of the GNU General Public License
as published by the Free Software Foundation; either version 2
of the License, or (at your option) any later version.

This program is distributed in the hope that it will be useful,
but WITHOUT ANY WARRANTY; without even the implied warranty of
MERCHANTABILITY or FITNESS FOR A PARTICULAR PURPOSE.  See the
GNU General Public License for more details.

You should have received a copy of the GNU General Public License
along with this program; if not, write to the Free Software
Foundation, Inc., 51 Franklin Street, Fifth Floor, Boston, MA  02110-1301, USA.

See doc/COPYRIGHT.rdoc for more details.

++-->

# Changelog

<<<<<<< HEAD
* `#284`  Fix: Sticky does not apply to forum
* `#1009` Wrong german translation when accessing a non-existent work package
* `#1502` Multiple escaping on user select2 field in project settingsmembers tab
* `#1865` Journal creates Symbols from attachment ids
* `#2029` Fix: News preview
* `#2393` Fix: No warning when leaving site without saving
* `#2401` Fix: New target version cannot be created from work package view
* `#2280` Fix: Spent Time not localized
* `#3019` Fix: Quote icon in wrong position
* `#3063` Fix: Quotes in versions are not properly HTML-escaped
* `#3118` Fix: Copying a work package to a new project with parent and cross_project_work_package_relations disabled does not work
* `#3148` Fix: Comparison of history versions in wiki pages ignores newlines
* `#3267` Fix: Link in Breadcrumbs links to global work packages
* `#3348` Fix: Menu item "more functions" is cut off where content ends
* `#3395` Fix: After error message values are gone during creation of message
* `#3531` Fix: Type 'None' cannot be configured via admin settings
* `#3775` No success message when adding a user to a project
* `#4007` Timeline page title does not contain name of timeline
* `#4019` Fix focus on project creation
* `#4020` Prevent timelog page reload on selection change
* `#4021` Separate focus for main menu expander
* `#4040` Fix: Referencing work packages with ### in news, forums and meetings does not work
* `#4087` Ignore type list flash when activating flash messages
* `#4088` No keyboard focus for erroneous fields
* `#4097` Fix accesskeys
* `#4118` Fix: Add missing labels
* `#4258` Text alignment consistency in tables
* `#4701` Fix: Wiki change notification mail contains invalid diff link
* `#4752` Fix button contrast
* `#4928` Fix: Journal note hits not shown
* `#5002` Fix: Number of reported work packages in personal activity differs from number in My page
* `#5057` Fix: Whitelisted more params for planning elements controller
* `#5214` Allow setting watchers and time entries for work packages via API`
* `#5311` Encapsulate ActiveSupport::Notifications
* `#5553` Integrate OmniAuth
* `#5632` Check whether cookies are not shared between sub-uris
* `#5743` Potential data leak in "Invalid form authenticity token" error screen
* `#6288` Editing relations in modal dialog leads to warning
* `#6309` Remove API v1 & add level_list to API v2
* `#6310` API v2 is now deprecated and will be removed in a future version of OpenProject
* `#7050` Fix: Cannot change the login when login is already taken during creation of account
* `#7051` Wrong success message when user is not allowed to register himself
* `#7137` Fix: No last connection for users authenticated with omniauth
* `#7149` Fix: Wrong success message when login is already in use
* `#7177` Fix: Journal not created in connection with deleted note
* `#7504` Timeline "Today" line not displayed properly
* `#7507` Open in new Tab from Backlog has become harder
* `#7511` Fixes: Label "Email updates" cut off in bulk-edit view
* `#7531` Projects menu not visible if there are no projects
* `#7533` Fixes: Deleted block not addable
* `#7562` Regression: creating ticket via API fails with HTTP 422
* `#7608` Make highlight buttons styleable
* `#7700` No flash message on status page
* `#7898` Watchers are not sorted alphabetically in work package screen
* `#8228` Icons in select2 elements missing
* `#8277` Fix arrow of column headers not restrained to one line
* `#8692` Focus not set on modal when opening modal
* `#9931` APIv2 does not rewire parents correctly
* `#10773` Headlines in Wiki pages inconsistent
* `#11101` Not possible to save queries or to change their visibility in project-independent work package list
* `#11942` When saving work packages and making changes that update WP list changes cannot be saved
* Allowed sending of mails with only cc: or bcc: fields
* Allow adding attachments to created work packages via planning elements controller
* Remove unused rmagick dependency
* Add settings callback
* Use Lato 2.0 font
* Fix: Work package short URI
* Fix: work package due date not validated when start date is not present
* Fix: Use correct questions for deletion of documents/files in rake tasks
* Fix: Use URL helpers for forum routes
* Fix: Back URL verification
* Fix: Asset require for plug-ins
* Fix: at.who styling
=======
* `#1030` Fix: New target version cannot be created from work package view
>>>>>>> 878a5c1d

## 3.0.8

* new version scheme
* `#4752` Fix button contrast
* `#4019` Fix focus on project creation
* `#4021` Separate focus for main menu expander
* `#4258` Text alignment consistency in tables
* `#6288` Editing relations in modal dialog leads to warning
* `#7236` Filtering for asignee role returns wrong result
* `#7898` Watchers are not sorted alphabetically in work package screen
* `#9931` APIv2 does not rewire parents correctly
* `#10232` Work package filter introduced by plugins not displayed

## 3.0.4

* `#8421` Make subdirectory configuration less of a hassle
* `#5652` Fixes: Custom fields with empty name can be created
* `#7812` 404 when opening keyboard shortcuts in a OpenProject instance running in subfolder
* `#7893` Notification message support for Internet explorer 9 missing
* `#7682` Status of work package not displayed when linking work package via ## or ###
* `#4031` Expand folder icon missing in front of repository folders
* `#7234` Highlighting of differences in repository does not work
* `#7493` Work packages with only start date or end date not displayed properly
* `#7623` Replace remaining icons by icon font
* `#7499` No default work package status possible
* `#7492` Timeline outside of scroll area is broken in IE 11
* `#7384` Headlines in wiki table of content are broken
* Fix input parsing of respoman
* Fix: Icon color in themes
* Fix: Fixed typo which causes wiki pages to fail to load

## 3.0.3

* Update Rails to 3.2.18 to fix CVE-2014-0130

## 3.0.2

* `#1725` Content-sniffing-based XSS for attachments
* `#6310` API v1 is now deprecated and will be removed in the next major release of OpenProject
* `#7056` Enable Active Record Session Store
* `#7177` Fix: Journal not created in connection with deleted note
* `#7295` Fix: Regression in Ruby 2.1.1

## 3.0.1

* `#5265` Fix: Error adding Work Package
* `#5322` Fix: First Journal Entry of chiliproject issues shows incorrect diff

## 3.0.0

* `#3701` Fix: Filter custom fields of work packages in timeline reports
* `#5033` Migration RepairInvalidDefaultWorkPackageCustomValues fails on Postgres
* Fix project search accesskey
* Fix new work package accesskey

## 3.0.0pre50

* `#4008` Deactivating work package priorities has no effect
* Removed path from guessed host

## 3.0.0pre49

* `#2616` Fix:  Search: Clicking on 'Back' results in wrong data
* `#3084` Fix: [Administration - Work Packages] Workflow Status sorting not respected
* `#3312` Fix: [Administration - Custom Fields] "Visible" and "Editable" in user custom field cannot be unchecked
* `#4003` Fix: Revisions in Activity overview are assigned to wrong person
* `#4008` Fix: Deactivating work package priorities has no effect
* `#4046` Update copyright Information to include 2014
* `#4115` [Subdirectory] Broken Redirects
* `#4285` Copy Workflow mixes workflow scopes
* `#4296` Adapt new workpackage form layout
* `#4793` Fix: [Search] Current project scope not shown
* `#4797` Fix: [Subdirectory] Broken Links
* `#4858` XSS in wp auto-completion
* `#4887` Second grouping criterion seems to have an and conjunction
* Added pry-byebug for ruby 2.1
* Allows redirecting to a back url on version#update

## 3.0.0pre48

* `#1390` Fix: Deleting Issue Categories from a project - route not defined
* `#2701` Fix: [Groups] Error message not displayed correctly.
* `#3217` Fix: [Project settings] Page not found when adding/deleting members and clicking pagination
* `#3725` Fix: Trying to delete a Project without checking "Yes" results in Error
* `#3798` Fix: Typo leading to internal server error
* `#4105` Fix: Remove links from fieldset
* `#4123` Fix: [Accessibility] Link comprehensibility
* `#4715` Fix: Wrong escaping in destroy info
* `#4186` Long work package subject covers up edit buttons
* `#4245` When adding a block to MyPage the other blocks are gone
* `#4337` Fix: HTTP 500 when creating WP with note via API
* `#4654` Activity: Wrong id of work package when time spent
* `#4722` Wrong weekday in date picker
* `#4755` Wrong message "project identifier can't be edited"
* `#4761` Internal error when creating or editing timeline in accessibility mode
* `#4762` List of watchers displayed twice when creating a work package

## 3.0.0pre47

* `#3113` [API] Read access on work package workflows for API v2
* `#3903` Fix: [Search] Project scope lost when clicking on search category link
* `#4087` Fix: [Accessibility] No error messages for blind users
* `#4169` Fix: CSV Export can't handle UTF-8 in conjunction with ASCII letters >= 160 (such as ä)
* `#4266` Custom fields not used as filters are displayed in timeline configuration
* `#4331` Wrong error message for custom fields in query

## 3.0.0pre46

* `#3335` Fix: Mass assignment in members controller
* `#3371` [Work Package Tracking] Wrong 404 when custom query not exists
* `#3440` New workpackage form layout
* `#3947` [CodeClimate] Mass Assignment BoardsController
* `#4087` Accessible form errors
* `#4098` Keyboard operation: links accessible with Screenreadern
* `#4090` [FIX] Tab order of my project page
* `#4103` [Accessibility] Add missing field sets
* `#4105` Remove links from fieldset
* `#4109` Missing hidden tab selection label
* `#4110` Position: Status/Funktion von Links ist nicht klar
* `#4112` Usage of layout tables in work packages index
* `#4118` Fix: Add missing labels
* `#4123` Icon link table comprehensibility
* `#4162` Missing html_safe on required list custom fields with non empty default value
* Allow configuring memcache via configuration.yml or environment variables

## 3.0.0pre45

* `#3113` [API] Read access on work package workflows for API v2
* `#3114` [API] Provide custom fields in work-package index
* `#3116` [API] Distinguishable Status-Codes for wrong credentials and missing API
* `#3347` [API] Make priorities available via API
* `#3701` Filter custom fields of work packages in timeline reports
* `#3732` Summary for work package responsibility
* `#3733` Responsible widget for my pag
* `#3884` [Timelines] Show custom fields of work packages in timeline reports
* `#3980` In Email settings "Issue" is used
* `#4023` [Accessibility] Fixes tabbing inside modals
* `#4024` [Accessibility] Add proper page titles for sub pages
* `#4090` 'Session Expires' setting breaks API
* `#4100` use icon from icon font for toggle multiselect in filter section
* `#4101` Headings: Fix typos in german translation
* `#4102` [Accessibility] Fixes screen reader compatibility for 'further analyze' links in work package summary
* `#4108` Fixes German translation of months
* `#4163` Extend authorization-API to return current user id
* Improves JavaScript tests.
* News subject contained in URL
* Removes mocha mocking framework.
* Update pg-gem version

## 3.0.0pre44

* `#2018` Cleanup journal tables
* `#2244` Fix: [Accessibility] correctly label document language - custom fields
* `#2520` Creating projects is possible with no types selected
* `#2594` Fix: [Activity] Too many filter selects than necessary
* `#3215` Datepicker - Timelines calendar weeks out of sync
* `#3249` [Work Package Tracking] Work packages of type none are displayed as if they were of type work packages
* `#3332` [CodeClimate] Mass Assignment AuthSourcesController
* `#3333` [CodeClimate] Mass Assignment RolesController
* `#3347` [API] Make priorities available via API
* `#3438` Activity default value makes log time required
* `#3451` API references hidden users
* `#3481` Fix: [Activity] Not possible to unselect all filters
* `#3653` Entries in field "Responsible" are not ordered alphabetically
* `#3730` Setting responsible via bulk edit
* `#3731` Setting responsible via context menu
* `#3774` Fix: [API] Not possible to set journal notes via API
* `#3808` Assignee cannot be set to "none" via bulk edit
* `#3843` Prettier translations for member errors
* `#3844` Fixed Work Package status translation
* `#3854` Move function and Query filters allows to select groups as responsible
* `#3865` Detailed filters on dates
* `#3974` [Timelines] Typo at creating timelines
* `#4023` [Accessibility] Keep keyboard focus within modal while it's open
* Add Gruntfile for easier JavaScript testing.

## 3.0.0pre43

* `#2153` [Accessibility] Required fields MUST be displayed as required - group new
* `#2157` [Accessibility] Required fields MUST be displayed as required - enumeration new
* `#2162` [Accessibility] Required fields MUST be displayed as required - new project_type
* `#2228` [Accessibility] low contrast in backlogs task view
* `#2231` [Accessibility] alt texts for openproject project menu
* `#2240` [Accessibility] correctly label document language of menu items
* `#2250` [Accessibility] activity icon labels
* `#2260` [Accessibility] no-existent alt-text for collapse/expand functionality in grouped work-package list
* `#2263` [Accessibility] Correct markup for tables
* `#2366` [Timelines] Add support for user deletion to timelines
* `#2502` New Layout for overview / my page
* `#2734` [API] Access-Key not supported for all controllers
* `#3065` Fixed internal error when selecting costs-columns and displaying sums in work package list
* `#3120` Implement a test suite the spikes can be developed against
* `#3251` [Timelines] Filtering for Responsible filters everything
* `#3393` [Timelines] Filter Work Packages by Assignee
* `#3401` [Work package tracking] Notes are not saved when copying a work package
* `#3409` New Layout for fallback Login page
* `#3453` Highlight project in bread crumb
* `#3546` Better icon for Timelines Module
* `#3547` Change color of Apply button in Activity
* `#3667` Better icon for Roadmap
* `#3863` Strange additional journal entry when moving work package
* `#3879` Work Package Show: Attachments are shown within attributes table

## 3.0.0pre42

* `#1951` Layout for ## and ### textile link help is broken
* `#2146` [Accessibility] Link form elements to their label - timeline groupings
* `#2147` [Accessibility] Link form elements to their label - new timeline
* `#2150` [Accessibility] Link form elements to their label - new issue query
* `#2151` [Accessibility] Link form elements to their label - new wiki page
* `#2152` [Accessibility] Link form elements to their label - new forum message
* `#2155` [Accessibility] Link form elements to their label - copy workflow
* `#2156` [Accessibility] Link form elements to their label - new custom field
* `#2159` [Accessibility] Link form elements to their label - repository administration
* `#2160` [Accessibility] Link form elements to their label - new LDAP authentication
* `#2161` [Accessibility] Link form elements to their label - new color
* `#2229` [Accessibility] low contrast in calendar view
* `#2244` [Accessibility] correctly label document language - custom fields
* `#2250` [Accessibility] activity icon labels
* `#2258` [Accessibility] linearisation of issue show form
* `#2264` [Accessibility] Table headers for work package hierarchy and relations
* `#2500` Change default configuration in new OpenProject application so new projects are not public by default
* `#3370` [Design] Clean-up and refactoring existing CSS for content area
* `#3528` [Data Migration] Type 'none' is not migrated properly in Timelines
* `#3532` Fix: [API] It is possible to set statuses that are not allowed by the workflow
* `#3539` [Work package tracking] Modul view of work packages is too broad
* `#3666` Fix: [API] Show-action does not contain author_id
* `#3723` Fix: The activity event type of work package creations is resolved as "closed"
* [Accessibility] Reactivate accessibility css; Setting for Accessibility mode for anonymous users
* Fixed workflow copy view
* Add redirect from /wp to /work_packages for less typing

## 3.0.0pre41

* `#2743` Clear work packages filters when the work packages menu item is clicked
* `#3072` Timelines rendering of top table border and text is slightly off
* `#3108` [Work package tracking] Too many users selectable as watchers in public projects
* `#3334` [CodeClimate] Mass Assignment WikiController
* `#3336` Fix: use permitted_params for queries controller
* `#3364` [Performance] Create index on enabled_modules.name
* `#3407` Fix: [Roadmap] Missing dropdown menu for displaying work packages by different criteria
* `#3455` Fix: [Projects] Tab "Types" missing in newly created projects
* `#3245` Fix: Search bar does not display results on a project basis

## 3.0.0pre40

* `#3066` [Work package tracking] Bulk edit causes page not found
* update will paginate

## 3.0.0pre39

* `#3306` Switch to Ruby 2.0
* `#3321` [Data migration] Data in timeline settings not copied to new project
* `#3322` Fix: [Data migration] Journal entries display changes to custom fields
* `#3329` Refactor Duplicated Code Journals

## 3.0.0pre38

* `#2399` Fix: Translation missing (en and de) for not_a_valid_parent
* `#3054` Fix: Some Projects cannot be deleted
* `#3149` Fix: duplicate XML root nodes in API v2 show
* `#3229` Fix: Can't set planning element status
* `#3234` Fix: [Work package tracking] Sorting of work package statuses does not work
* `#3266` Fix: [Work package tracking] % done in work package status cannot be modified
* `#3291` Fix: Internal error when clicking on member
* `#3303` Fix: [Work package tracking] Search results are linked to wrong location
* `#3322` [Data migration] Journal entries display changes to custom fields
* `#3331` use permitted_params for group_controller
* `#3337` Fix: Use permitted params in EnumerationsController
* `#3363` [Timelines] Autocompleter broken multiple times in timelines edit
* `#3390` [Design] Implement new look for header and project navigation
* Change global search keyboard shortcut to 's' and project menu shortcut to 'p'
* Add auto-completion for work-packages in all textareas's with wiki-edit class
* Fixed a small bug with a non-functional validation for parents when creating a work package

## 3.0.0pre37

* `#1966` Select person responsible for project with auto-completion form
* `#2289` Fix: Deploying in a subdirectory
* `#2395` [Work Package Tracking] Internal Error when entering a character in a number field in a filter
* `#2527` Create project has useless responsible field
* `#3091` Both Top menu sides can be open at the same time
* `#3202` Fix: Fix: [Bug] Grouping work packages by responsible is broken
* `#3222` Fix: Validation errors on copying OpenProject

## 3.0.0pre36

* `#3155` Icons from icon font in content area
* Rename German i18n Planungsverantwortlicher -> Verantwortlicher

## 3.0.0pre35

* `#2759` Fix: [Performance] Activity View very slow
* `#3050` Fix: Fix: [Work Package Tracking] Internal error with query from the time before work packages
* `#3104` Fix: [Forums] Number of replies to a topic are not displayed
* `#3202` Fix: [Bug] Grouping work packages by responsible is broken
* `#3212` First Grouping Criteria Selection broken when more than one element pre-selected
* `#3055` [Work Package Tracking] Former deleted planning elements not handled in any way

## 3.0.0pre34

* `#2361` [Timelines] Refactoring of Timelines file structure.
* `#2660` fixed bug
* `#3050` Fix: [Work Package Tracking] Internal error with query from the time before work packages
* `#3040` Fix: [Work Package Tracking] 404 for Work Package Index does not work, results in 500
* `#3111` fixed bug
* `#3193` Fix: [Bug] Copying the project OpenProject results in 500
* Fix position of 'more functions' menu on wp#show
* Fix queries on work packages index if no project is selected
* Fix wiki menu item breadcrumb
* Fixed grammatical error in translation missing warning
* Fixed other user preferences not being saved correctly in cukes
* Settings: Fix work package tab not being shown after save

## 3.0.0pre33

* `#2761` Fix: [Work Package Tracking] Assigning work packages to no target version not working in buld edit
* `#2762` [Work package tracking] Copying a work package in bulk edit mode opens move screen
* `#3021` Fix: Fix: emails sent for own changes
* `#3058` [Work Package Tracking] Broken subtask hierarchy layout
* `#3061` [Timelines] When the anonymous user does not have the right to view a reporting but tries to see a timeline w/ reportings, the error message is wrong
* `#3068` Fix: [Migration] Automatic update text references to planning elements not migrated
* `#3075` Fix: [Work Package Tracking] Save takes too long with many ancestors
* `#3110` Fix: [Migration] Default status not set to right status on planning element migration
* Fix timezone migration for MySQL with custom timezone
* Timeline performance improvements.

## 3.0.0pre32

* `#1718` Invalidate server side sessions on logout
* `#1719` Set X-Frame-Options to same origin
* `#1748` Add option to diable browser cache
* `#2332` [Timelines] Field "planning comparisons" does not check for valid input
* `#2581` Include also end date when sorting workpackges in timelines module
* `#2591` Fix: Costs prevents work package context menu
* `#3018` Fix: Stored queries grouping by attribute is not working
* `#3020` Fix: E-mail Message-ID header is not unique for Work Package mails
* `#3021` Fix: emails sent for own changes
* `#3028` Migration of legacy planning elements doesn't update journals.
* `#3030` Users preferences for order of comments is ignored on wp comments
* `#3032` Fix: Work package comments aren't editable by authors
* `#3038` Fix: Journal changes are recorded for empty text fields
* `#3046` Fix: Edit-form for work package updates does not respect user preference for journal ordering
* `#3057` Fix: [Migration] Missing responsibles
* API v2: Improve timelines performance by not filtering statuses by visible projects
* Add hook so that plugins can register assets, which are loaded on every page
* added missing specs for PR #647


## 3.0.0pre31

* `#313`  Fix: Changing the menu title of a menu wiki page does not work
* `#1368` Fix: Readding project members in user admin view
* `#1961` Sort project by time should only include work packages that are shown within the timeline report
* `#2285` [Agile] [Timelines] Add workpackage custom queries to project menu
* `#2534` Fix: [Forums] Moving topics between boards doesn't work
* `#2653` Remove relative vertical offset corrections and custom border fixes for IE8.
* `#2654` Remove custom font rendering/kerning as well as VML from timelines.
* `#2655` Find a sensible default for Timelines rendering bucket size.
* `#2668` First Grouping Criteria broken when also selecting Hide other group
* `#2699` [Wiki] 400 error when entering special character in wiki title
* `#2706` [Migration] Timeline options does not contain 'none' type
* `#2756` [Work package] 500 when clicking on analyze button in work package summary
* `#2999` [Timelines] Login checks inconsistent w/ public timelines.
* `#3004` Fix: [Calendar] Internal error when selecting more than one type in calendar
* `#3010` Fix: [Calendar] Sprints not displayed properly when start and end date of two sprints are seperate
* `#3016` [Journals] Planning Element update messages not migrated
* `#3033` Fix: Work package update descriptions starting with a h3 are truncated
* Fix mysql data migrations
* Change help url to persistent short url
* Applied new main layout

## 3.0.0pre30

* Redirect old issue links to new work package URIs
* `#2721` Fix: Fix: Fix: Fix: Missing journal entries for customizable_journals
* `#2731` Migrated serialized yaml from syck to psych

## 3.0.0pre29

* `#2473` [Timelines] Tooltip in timeline report shows star * instead of hash # in front of ID
* `#2718` Newlines in workpackage descriptions aren't normalized for change tracking
* `#2721` Fix: Fix: Fix: Missing journal entries for customizable_journals

## 3.0.0pre28

* `#1910` New menu structure for pages of timelines module
* `#2363` When all wiki pages have been deleted new wiki pages cannot be created (respecification)
* `#2566` Fix: [Timelines] Searching when selecting columns for a timeline configuration does not work
* `#2631` Fix: [Timelines] Work package cannot be created out of timeline.
* `#2685` [Work package tracking] 404 when deleting work package priority which is assigned to work package
* `#2686` Fix: [Work package tracking] Work package summary not displayed correctly
* `#2687` Fix: [Work Package Tracking] No error for parallel editing
* `#2708` Fix: API key auth does not work for custom_field actions
* `#2712` Fix: Journal entry on responsible changes displayed as numbers
* `#2715` [Journals] Missing attachable journals
* `#2716` Fix: Repository is not auto-created when activated in project settings
* `#2717` Fix: Multiple journal entries when adding multiple attachments in one change
* `#2721` Fix: Fix: Missing journal entries for customizable_journals
* Add indices to to all the journals (improves at least WorkPackage show)
* Improve settings performance by caching whether the settings table exists

## 3.0.0pre27

* `#416`  Fix: Too many users selectable as watchers
* `#2697` Fix: Missing migration of planning element watchers
* `#2564` Support custom fields in REST API v2 for work packages and projects
* `#2567` [Timelines] Select2 selection shows double escaped character
* `#2586` Query available custom fields in REST API v2
* `#2637` Migrated timestamps to UTC
* `#2696` CustomValues still associated to issues
* Reverts `#2645` Remove usage of eval()
* Fix work package filter query validations

## 3.0.0pre26

* `#2624` [Journals] Fix: Work package journals that migrated from legacy planning elements lack default references
* `#2642` [Migration] Empty timelines options cannot be migrated
* `#2645` Remove usage of eval()
* `#2585` Special characters in wiki page title

## 3.0.0pre25

* `#2515` Fix: Calendar does not support 1st of December
* `#2574` Fix: Invalid filter options and outdated names in timeline report form
* `#2613` Old IE versions (IE 7 & IE 8) are presented a message informing about the incompatibilities.
* `#2615` Fix board edit validations
* `#2617` Fix: Timelines do not load users for non-admins.
* `#2618` Fix: When issues are renamed to work packages all watcher assignments are lost
* `#2623` [Journals] Images in journal notes are not displayed
* `#2624` [Journals] Work package journals that migrated from legacy planning elements lack default references.
* `#2625` [Membership] Page not found when editing member and display more pages
* Improved newline handling for journals
* Improved custom field comparison for journals
* Respect journal data serialized with legacy YAML engine 'syck'

## 3.0.0pre24

* `#2593` Work Package Summary missing
* `#1749` Prevent JSON Hijacking
* `#2281` The context menu is not correctly displayed
* `#2348` [Timelines] Using planning element filter and filtering for status "New" leads always to plus-sign in front of work packages
* `#2357` [Timelines] Change API v2 serialization to minimize redundant data
* `#2363` When all wiki pages have been deleted new wiki pages cannot be created
* `#2380` [Timelines] Change API v2 serialization to maximize concatenation speed
* `#2420` Migrate the remaining views of api/v2 to rabl
* `#2478` Timeline with lots of work packages doesn`t load
* `#2525` Project Settings: Forums: Move up/down result in 404
* `#2535` [Forum] Atom feed on the forum's overview-page doesn't work
* `#2576` [Timelines] Double scrollbar in modal for Chrome
* `#2577` [Timelines] Users are not displayed in timelines table after recent API version
* `#2579` [Core] Report of spent time (without cost reporting) results in 404
* `#2580` Fixed some unlikely remote code executions
* `#2592` Search: Clicking on 'Next' results in 500
* `#2593` Work Package Summary missing
* `#2596` [Roadmap] Closed tickets are not striked out
* `#2597` [Roadmap] Missing english/german closed percentage label
* `#2604` [Migration] Attachable journals incorrect
* `#2608` [Activity] Clicking on Atom-feed in activity leads to 500 error
* `#2598` Add rake task for changing timestamps in the database to UTC

## 3.0.0pre23

* `#165`  [Work Package Tracking] Self-referencing ticket breaks ticket
* `#709`  Added test for double custom field validation error messages
* `#902`  Spelling Mistake: Timelines Report Configuration
* `#959`  Too many available responsibles returned for filtering in Timelines
* `#1738` Forum problem when no description given.
* `#1916` Work package update screen is closed when attached file is deleted
* `#1935` Fixed bug: Default submenu for wiki pages is wrong (Configure menu item)
* `#2009` No journal entry created for attachments if the attachment is added on container creation
* `#2026` 404 error when letters are entered in category Work Package
* `#2129` Repository: clicking on file results in 500
* `#2221` [Accessibility] enhance keyboard shortcuts
* `#2371` Add support for IE10 to Timelines
* `#2400` Cannot delete work package
* `#2423` [Issue Tracker] Several Internal Errors when there is no default work package status
* `#2426` [Core] Enumerations for planning elements
* `#2427` [Issue Tracker] Cannot delete work package priority
* `#2433` [Timelines] Empty timeline report not displayed initially
* `#2448` Accelerate work package updates
* `#2464` No initial attachment journal for messages
* `#2470` [Timelines] Vertical planning elements which are not displayed horizontally are not shown in timeline report
* `#2479` Remove TinyMCE spike
* `#2508` Migrated former user passwords (from OpenProject 2.x strong_passwords plugin)
* `#2521` XSS: MyPage on unfiltered WorkPackage Subject
* `#2548` Migrated core settings
* `#2557` Highlight changes of any work package attribute available in the timelines table
* `#2559` Migrate existing IssueCustomFields to WorkPackageCustomFields
* `#2575` Regular expressions should use \A and \z instead of ^ and $
* Fix compatibility with old mail configuration

## 3.0.0pre22

* `#1348` User status has no database index
* `#1854` Breadcrumbs arrows missing in Chrome
* `#1935` Default submenu for wiki pages is wrong (Configure menu item)
* `#1991` Migrate text references to issues/planning elements
* `#2297` Fix APIv2 for planning elements
* `#2304` Introduce keyboard shortcuts
* `#2334` Deselecting all types in project configuration creates 500
* `#2336` Cukes for timelines start/end date comparison
* `#2340` Develop migration mechanism for renamed plugins
* `#2374` Refactoring of ReportsController
* `#2383` [Performance] planning_elements_controller still has an n+1-query for the responsible
* `#2384` Replace bundles svg graph with gem
* `#2386` Remove timelines_journals_helper
* `#2418` Migrate to RABL
* Allow using environment variables instead of configuration.yml

## 3.0.0pre21

* `#1281` I18n.js Not working correctly. Always returns English Translations
* `#1758` Migrate functional-tests for issues into specs for work package
* `#1771` Fixed bug: Refactor Types Project Settings into new Tab
* `#1880` Re-introduce at-time scope
* `#1881` Re-introduce project planning comparison in controller
* `#1883` Extend at-time scope for status comparison
* `#1884` Make status values available over API
* `#1994` Integrational tests for work packages at_time (API)
* `#2070` Settle copyright for images
* `#2158` Work Package General Setting
* `#2173` Adapt client-side to new server behavior
* `#2306` Migrate issues controller tests
* `#2307` Change icon of home button in header from OpenProjct icon to house icon
* `#2310` Add proper indices to work_package
* `#2319` Add a request-store to avoid redundant calls

## 3.0.0pre20

* `#1560` WorkPackage/update does not retain some fields when validations fail
* `#1771` Refactor Types Project Settings into new Tab
* `#1878` Project Plan Comparison(server-side implementation): api/v2 can now resolve historical data for work_packages
* `#1929` Too many lines in work package view
* `#1946` Modal shown within in Modal
* `#1949` External links within modals do not work
* `#1992` Prepare schema migrations table
* `#2125` All AJAX actions on work package not working after update
* `#2237` Migrate reports controller tests
* `#2246` Migrate issue categories controller tests
* `#2262` Migrate issue statuses controller tests
* `#2267` Rename view issue hooks

## 3.0.0pre19

* `#2055` More dynamic attribute determination for journals for extending journals by plugins
* `#2203` Use server-side responsible filter
* `#2204` Implement server-side status filter.
* `#2218` Migrate context menus controller tests

## 3.0.0pre18

* `#1715` Group assigned work packages
* `#1770` New Comment Section layout errors
* `#1790` Fix activity view bug coming up during the meeting adaptions to acts_as_journalized
* `#1793` Data Migration Journals
* `#1977` Set default type for planning elements
* `#1990` Migrate issue relation
* `#1997` Migrate journal activities
* `#2008` Migrate attachments
* `#2083` Extend APIv2 to evaluate filter arguments
* `#2087` Write tests for server-side type filter
* `#2088` Implement server-side filter for type
* `#2101` 500 on filtering multiple values
* `#2104` Handle incomplete trees on server-side
* `#2105` Call PE-API with type filters
* `#2138` Add responsible to workpackage-search

## 3.0.0pre17

* `#1323` Wrong Calendarweek in Datepicker, replaced built in datepicker with jQuery UI datepicker
* `#1843` Editing Membership Duration in admin area fails
* `#1913` [Timelines] Enable drag&drop for select2 items in order to rearrange the order of the columns
* `#1934` [Timelines] Table Loading takes really long
* `#1978` Migrate legacy issues
* `#1979` Migrate legacy planning elements
* `#1982` Migrate planning element types
* `#1983` Migrate queries
* `#1987` Migrate user rights
* `#1988` Migrate settings
* `#2019` Migrate auto completes controller tests
* `#2078` Work package query produces 500 when grouping on exclusively empty values

## 3.0.0pre16

* `#1418` Additional changes: Change links to issues/planning elements to use work_packages controller
* `#1504` Initial selection of possible project members wrong (accessibility mode)
* `#1695` Cannot open links in Projects menu in new tab/window
* `#1753` Remove Issue and replace with Work Package
* `#1754` Migrate unit-tests for issues into specs for work_package
* `#1757` Rename Issues fixtures to Work Package fixtures
* `#1759` Remove link_to_issue_preview, replace with link_to_workpackage_preview
* `#1822` Replace Issue constant by WorkPackage constant
* `#1850` Disable atom feeds via setting
* `#1874` Move Scopes from Issue into Workpackage
* `#1898` Separate action for changing wiki parent page (was same as rename before)
* `#1921` Allow disabling done ratio for work packages
* `#1923` Add permission that allows hiding repository statistics on commits per author
* `#1950` Grey line near the lower end of the modal, cuts off a bit of the content

## 3.0.0pre15

* `#1301` Ajax call when logged out should open a popup window
* `#1351` Generalize Modal Creation
* `#1557` Timeline Report Selection Not Visible
* `#1755` Migrate helper-tests for issues into specs for work package
* `#1766` Fixed bug: Viewing diff of Work Package description results in error 500
* `#1767` Fixed bug: Viewing changesets results in "page not found"
* `#1789` Move validation to Work Package
* `#1800` Add settings to change software name and URL and add additional footer content
* `#1808` Add option to log user for each request
* `#1875` Added test steps to reuse steps for my page, my project page, and documents, no my page block lookup at class load time
* `#1876` Timelines do not show work packages when there is no status reporting
* `#1896` Moved visibility-tests for issues into specs for workpackages
* `#1911` Change mouse icon when hovering over drag&drop-enabled select2 entries
* `#1912` Merge column project type with column planning element type
* `#1918` Custom fields are not displayed when issue is created

## 3.0.0pre14

* `#825`  Migrate Duration
* `#828`  Remove Alternate Dates
* `#1421` Adapt issue created/updated wording to apply to work packages
* `#1610` Move Planning Element Controller to API V2
* `#1686` Issues not accessible in public projects when not a member
* `#1768` Fixed bug: Klicking on Wiki Edit Activity results in error 500
* `#1787` Remove Scenarios
* `#1813` Run Data Generator on old AAJ schema
* `#1859` Fix 20130814130142 down-migration (remove_documents)
* `#1873` Move Validations from Issue into Workpackage

## 3.0.0pre13

* `#1606` Update journal fixtures
* `#1608` Change activities to use the new journals
* `#1609` Change search to use the new journals
* `#1616` Serialization/Persistence
* `#1617` Migrate database to new journalization
* `#1724` PDF Export of Work Packages with Description
* `#1731` Squash old migrations into one

## 3.0.0pre12

* `#1417` Enable default behavior for types
* `#1631` Remove documents from core

## 3.0.0pre11

* `#1418` Change links to issues/planning elements to use work_packages controller
* `#1541` Use Rails 3.2.14 instead of Git Branch
* `#1595` Cleanup action menu for work packages
* `#1596` Copy/Move work packages between projects
* `#1598` Switching type of work package looses inserted data
* `#1618` Deactivate modal dialogs and respective cukes
* `#1637` Removed files module
* `#1648` Arbitrarily failing cuke: Navigating to the timeline page

## 3.0.0pre10

* `#1246` Implement uniform "edit" action/view for pe & issues
* `#1247` Implement uniform "update" action for pe & issues
* `#1411` Migrate database tables into the new model
* `#1413` Ensure Permissions still apply to the new Type
* `#1425` Remove default planning element types in favor of enabled planning element types in the style of has_and_belongs_to_many.
* `#1427` Enable API with the new Type
* `#1434` Type controller
* `#1435` Type model
* `#1436` Type views
* `#1437` Update seed data
* `#1512` Merge PlanningElementTypes model with Types model
* `#1520` PlanningElements are created without the root_id attribute being set
* `#1520` PlanningElements are created without the root_id attribute being set
* `#1536` Fixed bug: Reposman.rb receives xml response for json request
* `#1577` Searching for project member candidates is only possible when using "firstname lastname" (or parts of it)

## 3.0.0pre9

* `#779`  Integrate password expiration
* `#1314` Always set last activity timestamp and check session expiry if ttl-setting is enabled
* `#1371` Changing pagination per_page_param does not change page
* `#1405` Incorrect message when trying to login with a permanently blocked account
* `#1409` Changing pagination limit on members view looses members tab
* `#1414` Remove start & due date requirement from planning elements
* `#1461` Integration Activity Plugin
* `#1488` Fixes multiple and missing error messages on project settings' member tab (now with support for success messages)
* `#1493` Exporting work packages to pdf returns 406
* `#1505` Removing all roles from a membership removes the project membership
* `#1517` Journal changed_data cannot contain the changes of a wiki_content content

## 3.0.0pre8

* `#377`  Some usability fixes for members selection with select2
* `#1024` Add 'assign random password' option to user settings
* `#1063` Added helper to format the time as a date in the current user or the system time zone
* `#1391` Opening the new issue form in a project with an issue category defined produces 500 response
* `#1406` Creating a work package w/o responsible or assignee results in 500
* `#1420` Allow for seeing work package description changes inside of the page
* `#1488` Fixes multiple and missing error messages on project settings' member tab

## 3.0.0pre7

* `#778` Integrate ban of former passwords
* `#780` Add password brute force prevention
* `#820` Implement awesome nested set on work packages
* `#1034` Create changelog and document format
* `#1119` Creates a unified view for work_package show, new and create
* `#1209` Fix adding watcher to issue
* `#1214` Fix pagination label and 'entries_per_page' setting
* `#1299` Refactor user status
* `#1301` Ajax call when logged out should open a popup window
* `#1303` Watcherlist contains unescaped HTML
* `#1315` Correct spelling mistakes in German translation
<|MERGE_RESOLUTION|>--- conflicted
+++ resolved
@@ -29,7 +29,6 @@
 
 # Changelog
 
-<<<<<<< HEAD
 * `#284`  Fix: Sticky does not apply to forum
 * `#1009` Wrong german translation when accessing a non-existent work package
 * `#1502` Multiple escaping on user select2 field in project settingsmembers tab
@@ -103,9 +102,8 @@
 * Fix: Back URL verification
 * Fix: Asset require for plug-ins
 * Fix: at.who styling
-=======
+
 * `#1030` Fix: New target version cannot be created from work package view
->>>>>>> 878a5c1d
 
 ## 3.0.8
 
