--- conflicted
+++ resolved
@@ -29,7 +29,6 @@
 
 # Changelog
 
-<<<<<<< HEAD
 * `#284`  Fix: Sticky does not apply to forum
 * `#1009` Wrong german translation when accessing a non-existent work package
 * `#1502` Multiple escaping on user select2 field in project settingsmembers tab
@@ -79,11 +78,10 @@
 * Fix: Back URL verification
 * Fix: Asset require for plug-ins
 * Fix: at.who styling
-=======
+
 ## 3.0.3
 
 * Update Rails to 3.2.18 to fix CVE-2014-0130
->>>>>>> 1e9c73fe
 
 ## 3.0.2
 
