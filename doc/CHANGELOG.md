--- conflicted
+++ resolved
@@ -79,12 +79,6 @@
 * `#7700` No flash message on status page
 * `#8228` Icons in select2 elements missing
 * `#8277` Fix arrow of column headers not restrained to one line
-* `#4019` Fix focus on project creation
-* `#4021` Separate focus for main menu expander
-* `#4258` Text alignment consistency in tables
-* `#6288` Editing relations in modal dialog leads to warning
-* `#7898` Watchers are not sorted alphabetically in work package screen
-<<<<<<< HEAD
 * Allowed sending of mails with only cc: or bcc: fields
 * Allow adding attachments to created work packages via planning elements controller
 * Remove unused rmagick dependency
@@ -97,9 +91,14 @@
 * Fix: Back URL verification
 * Fix: Asset require for plug-ins
 * Fix: at.who styling
-=======
+
+
+* `#4019` Fix focus on project creation
+* `#4021` Separate focus for main menu expander
+* `#4258` Text alignment consistency in tables
+* `#6288` Editing relations in modal dialog leads to warning
+* `#7898` Watchers are not sorted alphabetically in work package screen
 * `#9931` APIv2 does not rewire parents correctly
->>>>>>> 6946ed7f
 
 ## 3.0.4
 
