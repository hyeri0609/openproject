--- conflicted
+++ resolved
@@ -29,10 +29,8 @@
 
 # Changelog
 
-<<<<<<< HEAD
 * `#1885` Extend Timelines UI for status information
 * `#1886` Consider status in Timelines' Project Planning Comparison
-=======
 * `#1348` User status has no database index
 * `#1854` Breadcrumbs arrows missing in Chrome
 * `#1991` Migrate text references to issues/planning elements
@@ -46,7 +44,6 @@
 * `#2386` Remove timelines_journals_helper
 * `#2418` Migrate to RABL
 * Allow using environment variables instead of configuration.yml
->>>>>>> 3c6225dc
 
 ## 3.0.0pre21
 
