--- conflicted
+++ resolved
@@ -30,11 +30,8 @@
 # Changelog
 
 * `#959` Too many available responsibles returned for filtering in timelines
-<<<<<<< HEAD
 * `#1916` Work package update screen is closed when attached file is deleted
-=======
 * `#1935` Fixed bug: Default submenu for wiki pages is wrong (Configure menu item)
->>>>>>> 7cf2c9ea
 
 ## 3.0.0pre22
 
